/****************************************************************************************************

RepRapFirmware - Webserver

This class serves a single-page web applications to the attached network.  This page forms the user's 
interface with the RepRap machine.  This software interprests returned values from the page and uses it
to Generate G Codes, which it sends to the RepRap.  It also collects values from the RepRap like 
temperature and uses those to construct the web page.

The page itself - reprap.htm - uses Knockout.js and Jquery.js.  See:

http://knockoutjs.com/

http://jquery.com/

-----------------------------------------------------------------------------------------------------

Version 0.2

10 May 2013

Adrian Bowyer
RepRap Professional Ltd
http://reprappro.com

Licence: GPL

****************************************************************************************************/

#ifndef WEBSERVER_H
#define WEBSERVER_H


#define KO_START "rr_"
#define KO_FIRST 3

/* HTTP */

const unsigned int gcodeBufLength = 512;		// size of our gcode ring buffer, preferably a power of 2
<<<<<<< HEAD
const unsigned int maxReportedFreeBuf = 2048;	// the max we own up to having free, to avoid overlong messages. 1024 is too long for Chrome/Windows 8.1.

const unsigned int webMessageLength = 3000;		// maximum length of the web message we accept after decoding, excluding POST data
=======
const unsigned int uploadBufLength = 4096;		// size of our file upload buffer, preferably a power of 2
const unsigned int maxReportedFreeBuf = 2048;	// the max we own up to having free, to avoid overlong messages

const unsigned int webMessageLength = 3000;		// maximum length of the web message we accept after decoding, excluding POST data.
												// needs to be maxReportedFreeBuf + lots more to hold the HTTP headers.
>>>>>>> 73724a4b
const unsigned int maxFilenameLength = 100;		// maximum length of a filename (inc. path from root) that we can upload
//const unsigned int postBoundaryLength = 100;	// max length of the POST boundary string
//const unsigned int postFilenameLength = 100;	// max length of the POST filename
//const unsigned int postDataLength = 1000;		// max amount of POST data

const unsigned int maxCommandWords = 4;			// max number of space-separated words in the command
const unsigned int maxQualKeys = 5;				// max number of key/value pairs in the qualifier
const unsigned int maxHeaders = 10;				// max number of key/value pairs in the headers

const unsigned int jsonReplyLength = 1000;		// size of buffer used to hold JSON reply

/* FTP */

const unsigned int ftpMessageLength = 256;		// maximum line length for incoming FTP commands
const unsigned int ftpResponseLength = 256;		// maximum FTP response length
const unsigned int uploadBufLength = 2 * 1432;	// size of our file upload buffer

/* Telnet */

// TODO



class Webserver;

// This is the abstract class for all supported protocols
// Any inherited class should implement a state machine to increase performance and reduce memory usage.
class ProtocolInterpreter
{
	public:

		ProtocolInterpreter(Platform *p, Webserver *ws);
		virtual void ConnectionEstablished() {}
		virtual void ConnectionLost(uint16_t local_port) {}
		virtual bool CharFromClient(const char c) = 0;
		virtual void ResetState() = 0;

	    virtual bool StoreUploadData(const char* data, unsigned int len);
	    bool FlushUploadData();
	    void CancelUpload();
		bool IsUploading() const { return uploadState != notUploading; }

	protected:

	    bool gotPassword;
	    Platform *platform;
	    Webserver *webserver;

	    // Information for file uploading
	    enum UploadState
	    {
			notUploading,									// no upload in progress
			uploadOK,										// upload in progress, no error so far
			uploadError										// upload in progress but had error
	    };

	    UploadState uploadState;
	    FileData fileBeingUploaded;
	    char filenameBeingUploaded[maxFilenameLength + 1];
	    const char *uploadPointer;							// pointer to start of uploaded data not yet written to file
	    unsigned int uploadLength;							// amount of data not yet written to file

	    bool StartUpload(FileStore *file);
	    void FinishUpload(const long file_length);
};

class Webserver
{   
  public:
  
    Webserver(Platform* p);
    void Init();
    void Spin();
    void Exit();
    void Diagnostics();

    void SetPassword(const char* pw);
    void SetName(const char* nm);
    const char *GetName() const;
    bool CheckPassword(const char* pw) const;

    void HandleReply(const char *s, bool error);
    void AppendReply(const char* s);
<<<<<<< HEAD
    bool GCodeAvailable();
    char ReadGCode();

    void ConnectionLost(const ConnectionState *cs);
    void SetReadingConnection();

  private:

	class HttpInterpreter : public ProtocolInterpreter
	{
		public:

			HttpInterpreter(Platform *p, Webserver *ws);
			bool CharFromClient(const char c);
			void ResetState();

		private:

			// HTTP server state enumeration. The order is important, in particular xxxEsc1 must follow xxx, and xxxEsc2 must follow xxxEsc1.
			// We assume that qualifier keys do not contain escapes, because none of ours needs to be encoded. If we are sent escapes in the key,
			// it won't do any harm, but the key won't be recognised even if it would be valid were it decoded.
			enum HttpState
			{
				doingCommandWord,			// receiving a word in the first line of the HTTP request
				doingFilename,				// receiving the filename (second word in the command line)
				doingFilenameEsc1,			// received '%' in the filename (e.g. we are being asked for a filename with spaces in it)
				doingFilenameEsc2,			// received '%' and one hex digit in the filename
				doingQualifierKey,			// receiving a key name in the HTTP request
				doingQualifierValue,		// receiving a key value in the HTTP request
				doingQualifierValueEsc1,	// received '%' in the qualifier
				doingQualifierValueEsc2,	// received '%' and one hex digit in the qualifier
				doingHeaderKey,				// receiving a header key
				expectingHeaderValue,		// expecting a header value
				doingHeaderValue,			// receiving a header value
				doingHeaderContinuation,	// received a newline after a header value
				doingPost					// receiving post data
			};

			struct KeyValueIndices
			{
				const char* key;
				const char* value;
			};

			void SendFile(const char* nameOfFileToSend);
			void SendJsonResponse(const char* command);
			bool GetJsonResponse(const char* request, const char* key, const char* value, size_t valueLength);
			void GetJsonUploadResponse();
			void GetStatusResponse(uint8_t type);
			bool ProcessMessage();
			bool RejectMessage(const char* s, unsigned int code = 500);
			void JsonReport(bool ok, const char* request);

		    unsigned int GetUploadBufferSpace() const;
		    unsigned int GetReportedUploadBufferSpace() const;

			HttpState state;

//			bool receivingPost;
//			int boundaryCount;
//			FileStore* postFile;
//			bool postSeen;
//			bool getSeen;
//			bool clientLineIsBlank;

			// Buffers for processing HTTP input
			char clientMessage[webMessageLength];			// holds the command, qualifier, and headers
//			char postBoundary[postBoundaryLength];			// holds the POST boundary string
//			char postFileName[postFilenameLength];			// holds the POST filename
//			char postData[postDataLength];			    	// holds the POST data
			unsigned int clientPointer;						// current index into clientMessage

			const char* commandWords[maxCommandWords];
			KeyValueIndices qualifiers[maxQualKeys + 1];	// offsets into clientQualifier of the key/value pairs, the +1 is needed so that values can contain nulls
			KeyValueIndices headers[maxHeaders];			// offsets into clientHeader of the key/value pairs
			unsigned int numCommandWords;
			unsigned int numQualKeys;						// number of qualifier keys we have found, <= maxQualKeys
			unsigned int numHeaderKeys;						// number of keys we have found, <= maxHeaders

			// Buffers to hold reply
			char jsonResponse[jsonReplyLength];
			char decodeChar;
			uint16_t seq;									// reply sequence number, so that the client can tell if a json reply is new or not
	};
	HttpInterpreter *httpInterpreter;

	class FtpInterpreter : public ProtocolInterpreter
	{
		public:

			FtpInterpreter(Platform *p, Webserver *ws);
			void ConnectionEstablished();
			void ConnectionLost(uint16_t local_port);
			bool CharFromClient(const char c);
			void ResetState();

			bool StoreUploadData(const char* data, unsigned int len);

		private:

			enum FtpState
			{
				authenticating,			// not logged in
				authenticated,			// logged in
				waitingForPasvPort,		// waiting for connection to be established on PASV port
				pasvPortConnected,		// client connected to PASV port, ready to send data
				doingPasvIO				// client is connected and data is being transferred
			};
			FtpState state;

			char clientMessage[ftpMessageLength];
			unsigned int clientPointer;
			char ftpResponse[ftpResponseLength];

			char currentDir[maxFilenameLength];
			char filename[maxFilenameLength];

			char uploadBuffer[uploadBufLength];
			float portOpenTime;

			void ProcessLine();
			void SendReply(int code, const char *message, bool keepConnection = true);
			void SendFeatures();

			void ReadFilename(int start);
			void ChangeDirectory(const char *newDirectory);
	};
	FtpInterpreter *ftpInterpreter;

	class TelnetInterpreter : public ProtocolInterpreter
	{
		public:

			TelnetInterpreter(Platform *p, Webserver *ws);
			void ConnectionEstablished();
			bool CharFromClient(const char c);
			void ResetState();
	};
	TelnetInterpreter *telnetInterpreter;

	// G-Code processing
=======
    void ResetState(const HttpState *connection);

  private:

    // Server state enumeration. The order is important, in particular xxxEsc1 must follow xxx, and xxxEsc2 must follow xxxEsc1.
    // We assume that qualifier keys do not contain escapes, because none of ours needs to be encoded. If we are sent escapes in the key,
    // it won't do any harm, but the key won't be recognised even if it would be valid were it decoded.
    enum ServerState
    {
    	inactive,					// not up and running
    	doingCommandWord,			// receiving a word in the first line of the HTTP request
    	doingFilename,				// receiving the filename (second word in the command line)
    	doingFilenameEsc1,			// received '%' in the filename (e.g. we are being asked for a filename with spaces in it)
    	doingFilenameEsc2,			// received '%' and one hex digit in the filename
    	doingQualifierKey,			// receiving a key name in the HTTP request
    	doingQualifierValue,		// receiving a key value in the HTTP request
    	doingQualifierValueEsc1,	// received '%' in the qualifier
    	doingQualifierValueEsc2,	// received '%' and one hex digit in the qualifier
    	doingHeaderKey,				// receiving a header key
    	expectingHeaderValue,		// expecting a header value
    	doingHeaderValue,			// receiving a header value
    	doingHeaderContinuation,	// received a newline after a header value
    	doingPost					// receiving post data
    };

    enum UploadState
    {
    	notUploading,				// no upload in progress
    	uploadOK,					// upload in progress, no error so far
    	uploadError					// upload in progress but had error
    };

    struct KeyValueIndices
    {
    	const char* key;
    	const char* value;
    };
  
    void CancelUpload();
    void SendFile(const char* nameOfFileToSend);
    void SendJsonResponse(const char* command);
    void CheckPassword(const char* pw);
    void LoadGcodeBuffer(const char* gc);
    void StoreGcodeData(const char* data, size_t len);
    bool GetJsonResponse(const char* request, const char* key, const char* value, size_t valueLength);
    void GetJsonUploadResponse();
    void GetStatusResponse(uint8_t type);
    bool CharFromClient(char c);
    bool ProcessMessage();
    bool RejectMessage(const char* s, unsigned int code = 500);
    void JsonReport(bool ok, const char* request);
>>>>>>> 73724a4b
    unsigned int GetGcodeBufferSpace() const;
    unsigned int GetReportedGcodeBufferSpace() const;

    void ProcessGcode(const char* gc);
<<<<<<< HEAD
    void LoadGcodeBuffer(const char* gc);
    void StoreGcodeData(const char* data, size_t len);
    bool GetGCodeReply(char *&reply);

    // File info methods
=======
>>>>>>> 73724a4b
    bool GetFileInfo(const char *fileName, unsigned long& length, float& height, float& filamentUsed, float& layerHeight, char* generatedBy, size_t generatedByLength);
    static bool FindHeight(const char* buf, size_t len, float& height);
    static bool FindFilamentUsed(const char* buf, size_t len, float& filamentUsed);

<<<<<<< HEAD
=======
    Platform* platform;

    // Web server state machine data
    ServerState state;
    char decodeChar;
    const HttpState *currentConnection;

    float lastTime;
    float longWait;

    // Buffers for processing HTTP input
    char clientMessage[webMessageLength];			// holds the command, qualifier, and headers
//  char postBoundary[postBoundaryLength];			// holds the POST boundary string
//  char postFileName[postFilenameLength];			// holds the POST filename
//  char postData[postDataLength];					// holds the POST data
    unsigned int clientPointer;						// current index into clientMessage

    const char* commandWords[maxCommandWords];
    KeyValueIndices qualifiers[maxQualKeys + 1];	// offsets into clientQualifier of the key/value pairs, the +1 is needed so that values can contain nulls
    KeyValueIndices headers[maxHeaders];			// offsets into clientHeader of the key/value pairs
    unsigned int numCommandWords;
    unsigned int numQualKeys;						// number of qualifier keys we have found, <= maxQualKeys
    unsigned int numHeaderKeys;						// number of keys we have found, <= maxHeaders

>>>>>>> 73724a4b
    // Buffer to hold gcode that is ready for processing
    char gcodeBuffer[gcodeBufLength];
    char gcodeReply[STRING_LENGTH + 1];
    bool gcodeReplyChanged;
    unsigned int gcodeReadIndex, gcodeWriteIndex;	// head and tail indices into gcodeBuffer

<<<<<<< HEAD
    // Misc
    char password[SHORT_STRING_LENGTH + 1];
    char myName[SHORT_STRING_LENGTH + 1];
=======
    // Information for file uploading
    UploadState uploadState;
    FileData fileBeingUploaded;
    char filenameBeingUploaded[maxFilenameLength + 1];
    const char *uploadPointer;						// pointer to start of uploaded data not yet written to file
    unsigned int uploadLength;						// amount of data not yet written to file
>>>>>>> 73724a4b

    Platform* platform;
    bool webserverActive;
    const ConnectionState *readingConnection;

    float lastTime;
    float longWait;
};


#endif<|MERGE_RESOLUTION|>--- conflicted
+++ resolved
@@ -37,17 +37,9 @@
 /* HTTP */
 
 const unsigned int gcodeBufLength = 512;		// size of our gcode ring buffer, preferably a power of 2
-<<<<<<< HEAD
 const unsigned int maxReportedFreeBuf = 2048;	// the max we own up to having free, to avoid overlong messages. 1024 is too long for Chrome/Windows 8.1.
 
 const unsigned int webMessageLength = 3000;		// maximum length of the web message we accept after decoding, excluding POST data
-=======
-const unsigned int uploadBufLength = 4096;		// size of our file upload buffer, preferably a power of 2
-const unsigned int maxReportedFreeBuf = 2048;	// the max we own up to having free, to avoid overlong messages
-
-const unsigned int webMessageLength = 3000;		// maximum length of the web message we accept after decoding, excluding POST data.
-												// needs to be maxReportedFreeBuf + lots more to hold the HTTP headers.
->>>>>>> 73724a4b
 const unsigned int maxFilenameLength = 100;		// maximum length of a filename (inc. path from root) that we can upload
 //const unsigned int postBoundaryLength = 100;	// max length of the POST boundary string
 //const unsigned int postFilenameLength = 100;	// max length of the POST filename
@@ -63,7 +55,7 @@
 
 const unsigned int ftpMessageLength = 256;		// maximum line length for incoming FTP commands
 const unsigned int ftpResponseLength = 256;		// maximum FTP response length
-const unsigned int uploadBufLength = 2 * 1432;	// size of our file upload buffer
+const unsigned int uploadBufLength = 3000;		// size of our file upload buffer
 
 /* Telnet */
 
@@ -131,7 +123,6 @@
 
     void HandleReply(const char *s, bool error);
     void AppendReply(const char* s);
-<<<<<<< HEAD
     bool GCodeAvailable();
     char ReadGCode();
 
@@ -273,120 +264,28 @@
 	TelnetInterpreter *telnetInterpreter;
 
 	// G-Code processing
-=======
-    void ResetState(const HttpState *connection);
-
-  private:
-
-    // Server state enumeration. The order is important, in particular xxxEsc1 must follow xxx, and xxxEsc2 must follow xxxEsc1.
-    // We assume that qualifier keys do not contain escapes, because none of ours needs to be encoded. If we are sent escapes in the key,
-    // it won't do any harm, but the key won't be recognised even if it would be valid were it decoded.
-    enum ServerState
-    {
-    	inactive,					// not up and running
-    	doingCommandWord,			// receiving a word in the first line of the HTTP request
-    	doingFilename,				// receiving the filename (second word in the command line)
-    	doingFilenameEsc1,			// received '%' in the filename (e.g. we are being asked for a filename with spaces in it)
-    	doingFilenameEsc2,			// received '%' and one hex digit in the filename
-    	doingQualifierKey,			// receiving a key name in the HTTP request
-    	doingQualifierValue,		// receiving a key value in the HTTP request
-    	doingQualifierValueEsc1,	// received '%' in the qualifier
-    	doingQualifierValueEsc2,	// received '%' and one hex digit in the qualifier
-    	doingHeaderKey,				// receiving a header key
-    	expectingHeaderValue,		// expecting a header value
-    	doingHeaderValue,			// receiving a header value
-    	doingHeaderContinuation,	// received a newline after a header value
-    	doingPost					// receiving post data
-    };
-
-    enum UploadState
-    {
-    	notUploading,				// no upload in progress
-    	uploadOK,					// upload in progress, no error so far
-    	uploadError					// upload in progress but had error
-    };
-
-    struct KeyValueIndices
-    {
-    	const char* key;
-    	const char* value;
-    };
-  
-    void CancelUpload();
-    void SendFile(const char* nameOfFileToSend);
-    void SendJsonResponse(const char* command);
-    void CheckPassword(const char* pw);
-    void LoadGcodeBuffer(const char* gc);
-    void StoreGcodeData(const char* data, size_t len);
-    bool GetJsonResponse(const char* request, const char* key, const char* value, size_t valueLength);
-    void GetJsonUploadResponse();
-    void GetStatusResponse(uint8_t type);
-    bool CharFromClient(char c);
-    bool ProcessMessage();
-    bool RejectMessage(const char* s, unsigned int code = 500);
-    void JsonReport(bool ok, const char* request);
->>>>>>> 73724a4b
     unsigned int GetGcodeBufferSpace() const;
     unsigned int GetReportedGcodeBufferSpace() const;
 
     void ProcessGcode(const char* gc);
-<<<<<<< HEAD
     void LoadGcodeBuffer(const char* gc);
     void StoreGcodeData(const char* data, size_t len);
     bool GetGCodeReply(char *&reply);
 
     // File info methods
-=======
->>>>>>> 73724a4b
     bool GetFileInfo(const char *fileName, unsigned long& length, float& height, float& filamentUsed, float& layerHeight, char* generatedBy, size_t generatedByLength);
     static bool FindHeight(const char* buf, size_t len, float& height);
     static bool FindFilamentUsed(const char* buf, size_t len, float& filamentUsed);
 
-<<<<<<< HEAD
-=======
-    Platform* platform;
-
-    // Web server state machine data
-    ServerState state;
-    char decodeChar;
-    const HttpState *currentConnection;
-
-    float lastTime;
-    float longWait;
-
-    // Buffers for processing HTTP input
-    char clientMessage[webMessageLength];			// holds the command, qualifier, and headers
-//  char postBoundary[postBoundaryLength];			// holds the POST boundary string
-//  char postFileName[postFilenameLength];			// holds the POST filename
-//  char postData[postDataLength];					// holds the POST data
-    unsigned int clientPointer;						// current index into clientMessage
-
-    const char* commandWords[maxCommandWords];
-    KeyValueIndices qualifiers[maxQualKeys + 1];	// offsets into clientQualifier of the key/value pairs, the +1 is needed so that values can contain nulls
-    KeyValueIndices headers[maxHeaders];			// offsets into clientHeader of the key/value pairs
-    unsigned int numCommandWords;
-    unsigned int numQualKeys;						// number of qualifier keys we have found, <= maxQualKeys
-    unsigned int numHeaderKeys;						// number of keys we have found, <= maxHeaders
-
->>>>>>> 73724a4b
     // Buffer to hold gcode that is ready for processing
     char gcodeBuffer[gcodeBufLength];
     char gcodeReply[STRING_LENGTH + 1];
     bool gcodeReplyChanged;
     unsigned int gcodeReadIndex, gcodeWriteIndex;	// head and tail indices into gcodeBuffer
 
-<<<<<<< HEAD
     // Misc
     char password[SHORT_STRING_LENGTH + 1];
     char myName[SHORT_STRING_LENGTH + 1];
-=======
-    // Information for file uploading
-    UploadState uploadState;
-    FileData fileBeingUploaded;
-    char filenameBeingUploaded[maxFilenameLength + 1];
-    const char *uploadPointer;						// pointer to start of uploaded data not yet written to file
-    unsigned int uploadLength;						// amount of data not yet written to file
->>>>>>> 73724a4b
 
     Platform* platform;
     bool webserverActive;
