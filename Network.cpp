--- conflicted
+++ resolved
@@ -54,13 +54,8 @@
 
 }
 
-<<<<<<< HEAD
 const int requestStateSize = MEMP_NUM_TCP_PCB +2;			// number of RequestStates that can be used for network IO
 const float writeTimeout = 4.0;	 							// seconds to wait for data we have written to be acknowledged
-=======
-const int httpStateSize = MEMP_NUM_TCP_PCB + 1;		// the +1 is in case of recovering from network errors
-const float writeTimeout = 2.0;	 					// seconds to wait for data we have written to be acknowledged
->>>>>>> 73724a4b
 
 static tcp_pcb *http_pcb = NULL;
 static tcp_pcb *ftp_main_pcb = NULL;
@@ -78,7 +73,6 @@
 }
 
 
-<<<<<<< HEAD
 static void SendData(tcp_pcb *pcb, ConnectionState *cs)
 {
 	err_t err;
@@ -120,48 +114,6 @@
 	{
 		RepRapNetworkMessage("send_data: error\n");
 	}
-=======
-static void SendData(tcp_pcb *pcb, HttpState *hs)
-{
-  err_t err;
-  u16_t len;
-
-  /* We cannot send more data than space available in the send buffer. */
-  if (tcp_sndbuf(pcb) < hs->left)
-  {
-    len = tcp_sndbuf(pcb);
-  }
-  else
-  {
-    len = hs->left;
-  }
-
-//  RepRapNetworkMessage("Sending ");
-//  sprintf(scratch, "%d", len);
-//  RepRapNetworkMessage(scratch);
-//  RepRapNetworkMessage("..");
-
-  do {
-    err = tcp_write(pcb, hs->file, len, 0 /*TCP_WRITE_FLAG_COPY*/ ); // Final arg - 1 means make a copy
-    if (err == ERR_MEM) {
-      len /= 2;
-    }
-  } while (err == ERR_MEM && len > 1);
-
-  if (err == ERR_OK)
-  {
-	  tcp_output(pcb);
-	  hs->file += len;
-	  hs->left -= len;
-	  if (hs->left == 0)
-	  {
-		  hs->file = NULL;
-	  }
-  } else
-  {
-	  RepRapNetworkMessage("send_data: error\n");
-  }
->>>>>>> 73724a4b
 }
 
 /*-----------------------------------------------------------------------------------*/
@@ -193,7 +145,6 @@
 
 static err_t conn_poll(void *arg, tcp_pcb *pcb)
 {
-<<<<<<< HEAD
 	ConnectionState *cs = (ConnectionState*)arg;
 	if (cs != NULL)
 	{
@@ -207,19 +158,6 @@
 		}
 		SendData(pcb, cs);
 	}
-=======
-  HttpState *hs = (HttpState*)arg;
-  if (hs != NULL)
-  {
-    ++hs->retries;
-    if (hs->retries == 4)
-    {
-      tcp_abort(pcb);
-      return ERR_ABRT;
-    }
-    SendData(pcb, hs);
-  }
->>>>>>> 73724a4b
 
 	return ERR_OK;
 }
@@ -228,7 +166,6 @@
 
 static err_t conn_sent(void *arg, tcp_pcb *pcb, u16_t len)
 {
-<<<<<<< HEAD
 	ConnectionState *cs = (ConnectionState*)arg;
 	if (cs != NULL)
 	{
@@ -247,33 +184,12 @@
 		}
 	}
 	return ERR_OK;
-=======
-  HttpState *hs = (HttpState*)arg;
-  if (hs != NULL)
-  {
-	  hs->retries = 0;
-
-	  //RepRapNetworkMessage("..sent\n");
-
-	  if (hs->left > 0)
-	  {
-		  SendData(pcb, hs);
-	  }
-	  else
-	  {
-		  // See if there is more to send
-		  reprap.GetNetwork()->SentPacketAcknowledged(hs, len);
-	  }
-  }
-  return ERR_OK;
->>>>>>> 73724a4b
 }
 
 /*-----------------------------------------------------------------------------------*/
 
 static err_t conn_recv(void *arg, tcp_pcb *pcb, pbuf *p, err_t err)
 {
-<<<<<<< HEAD
 	ConnectionState *cs = (ConnectionState*)arg;
 	if (cs != NULL)
 	{
@@ -307,32 +223,6 @@
 			// connections automatically. That's why we must do it once all packets have been read.
 			reprap.GetNetwork()->ConnectionClosedGracefully(cs);
 		}
-=======
-	HttpState *hs = (HttpState*)arg;
-	if (hs != NULL)
-	{
-		if (hs->pcb != pcb)
-		{
-			RepRapNetworkMessage("Network: mismatched pcb\n");
-			return ERR_BUF;
-		}
-
-		if (err == ERR_OK && p != NULL)
-		{
-			tcp_recved(pcb, p->tot_len);		// Inform TCP that we have taken the data
-			reprap.GetNetwork()->ReceiveInput(p, hs);
-#if 0	//debug
-			{
-				char buff[20];
-				strncpy(buff, (const char*)(p->payload), 18);
-				buff[18] = '\n';
-				buff[19] = 0;
-				RepRapNetworkMessage("Network: Accepted data: ");
-				RepRapNetworkMessage(buff);
-			}
-#endif
-		}
->>>>>>> 73724a4b
 	}
 
 	return ERR_OK;
@@ -477,11 +367,7 @@
 	freeTransactions = NULL;
 	readyTransactions = NULL;
 	writingTransactions = NULL;
-<<<<<<< HEAD
 	for (int8_t i = 0; i < requestStateSize; i++)
-=======
-	for (int8_t i = 0; i < httpStateSize; i++)
->>>>>>> 73724a4b
 	{
 		freeTransactions = new RequestState(freeTransactions);
 	}
@@ -514,7 +400,7 @@
 
 void Network::Init()
 {
-	RepRapNetworkSetMACAddress(reprap.GetPlatform()->MACAddress());
+    RepRapNetworkSetMACAddress(reprap.GetPlatform()->MACAddress());
 	init_ethernet();
 }
 
@@ -544,7 +430,6 @@
 			{
 				RequestState *rn = r->nextWrite;
 				r->nextWrite = NULL;
-<<<<<<< HEAD
 				ConnectionState *cs = r->cs;
 				AppendTransaction(&freeTransactions, r);
 				if (rn != NULL)
@@ -558,21 +443,6 @@
 				else if (cs != NULL)
 				{
 					cs->sendingRs = NULL;
-=======
-				HttpState *hs = r->hs;
-				AppendTransaction(&freeTransactions, r);
-				if (rn != NULL)
-				{
-					if (hs != NULL)
-					{
-						hs->sendingRs = (rn->hs == hs) ? rn : NULL;
-					}
-					AppendTransaction(&writingTransactions, rn);
-				}
-				else if (hs != NULL)
-				{
-					hs->sendingRs = NULL;
->>>>>>> 73724a4b
 				}
 			}
 			else
@@ -668,16 +538,9 @@
 
 	if (cs->sendingRs != NULL)
 	{
-<<<<<<< HEAD
 		cs->sendingRs->SetConnectionLost();
 		cs->sendingRs = NULL;
-=======
-		hs->sendingRs->SetConnectionLost();
-		hs->sendingRs = NULL;
->>>>>>> 73724a4b
-	}
-
-	reprap.GetWebserver()->ResetState(hs);	// if the webserver is waiting on this connection, it needs to give up
+	}
 }
 
 void Network::ConnectionClosedGracefully(ConnectionState *cs)
@@ -721,36 +584,18 @@
 // Otherwise, we are only interested in packets received from the specified connection. If we find one than
 // we move it to the head of the ready list, so that a subsequent call with a null connection parameter
 // will return the same one.
-<<<<<<< HEAD
 RequestState *Network::GetRequest(const ConnectionState *cs)
 {
 	RequestState *rs = readyTransactions;
 	if (rs == NULL || cs == NULL || rs->cs == cs)
-=======
-RequestState *Network::GetRequest(const HttpState *connection)
-{
-	RequestState *rs = readyTransactions;
-	if (rs == NULL || connection == NULL || rs->hs == connection)
->>>>>>> 73724a4b
 	{
 		return rs;
 	}
 
 	// There is at least one ready transaction, but it's not on the connection we are looking for
-<<<<<<< HEAD
 	for (RequestState *rsNext = rs->next; rsNext != NULL; rsNext = rs->next)
 	{
 		if (rsNext->cs == cs)
-=======
-	for (;;)
-	{
-		RequestState *rsNext = rs->next;
-		if (rsNext == NULL)
-		{
-			return rsNext;
-		}
-		if (rsNext->hs == connection)
->>>>>>> 73724a4b
 		{
 			irqflags_t flags = cpu_irq_save();
 			rs->next = rsNext->next;		// remove rsNext from the list
@@ -759,16 +604,10 @@
 			cpu_irq_restore(flags);
 			return rsNext;
 		}
-<<<<<<< HEAD
 
 		rs = rsNext;
 	}
 	return NULL;
-=======
-		rs = rsNext;
-	}
-	return NULL;		// to keep Eclipse happy
->>>>>>> 73724a4b
 }
 
 // Send the output data we already have, optionally with a file appended, then close the connection unless keepConnectionOpen is true.
@@ -800,7 +639,6 @@
 			r->nextWrite = NULL;
 			r->fileBeingSent = f;
 			r->persistConnection = keepConnectionOpen;
-<<<<<<< HEAD
 			RequestState *sendingRs = r->cs->sendingRs;
 			if (sendingRs == NULL)
 			{
@@ -809,16 +647,6 @@
 //debug
 //				r->outputBuffer[r->outputPointer] = 0;
 //				debugPrintf("Transaction queued for writing to network, file=%c, data=%s\n", (f ? 'Y' : 'N'), r->outputBuffer);
-=======
-			RequestState *sendingRs = r->hs->sendingRs;
-			if (sendingRs == NULL)
-			{
-				r->hs->sendingRs = r;
-				AppendTransaction(&writingTransactions, r);
-//debug
-// r->outputBuffer[r->outputPointer] = 0;
-// debugPrintf("Transaction queued for writing to network, file=%c, data=%s\n", (f ? 'Y' : 'N'), r->outputBuffer);
->>>>>>> 73724a4b
 			}
 			else
 			{
@@ -827,7 +655,6 @@
 					sendingRs = sendingRs->nextWrite;
 				}
 				sendingRs->nextWrite = r;
-<<<<<<< HEAD
 //				debugPrintf("Transaction appended to sending RS\n");
 			}
 		}
@@ -985,9 +812,6 @@
 			closingDataPort = true;
 			sendingRs->Close();
 			return false;
-=======
-			}
->>>>>>> 73724a4b
 		}
 		else
 		{
@@ -1059,10 +883,7 @@
 	persistConnection = false;
 	closeRequested = false;
 	nextWrite = NULL;
-<<<<<<< HEAD
 	lastWriteTime = NAN;
-=======
->>>>>>> 73724a4b
 }
 
 // Webserver calls this to read bytes that have come in from the network.
@@ -1073,7 +894,7 @@
 		return false;
 	}
 
-	while (inputPointer == pb->len)
+	if (inputPointer == pb->len)
 	{
 		// See if there is another pbuf in the chain
 		if (inputPointer < pb->tot_len)
@@ -1183,11 +1004,7 @@
 	va_end(p);
 }
 
-<<<<<<< HEAD
 // Send some data or free this RequestState if we can, returning true if we can free up this object
-=======
-// Send some data or close this connection if we can, returning true if we can free up this object
->>>>>>> 73724a4b
 bool RequestState::Send()
 {
 	if (LostConnection())
@@ -1205,44 +1022,21 @@
 		return false;
 	}
 
-<<<<<<< HEAD
 	if (!closeRequested && sentDataOutstanding != 0 && lastWriteTime != NAN)
-=======
-	if (sentDataOutstanding != 0)
->>>>>>> 73724a4b
 	{
 		float timeNow = reprap.GetPlatform()->Time();
 		if (timeNow - lastWriteTime > writeTimeout)
 		{
-<<<<<<< HEAD
 			debugPrintf("Network: Timing out connection cs=%08x\n", (unsigned int)cs);
 			sentDataOutstanding = 0;
 			Close();
 			return false;	// this RS will be freed next time round
-=======
-			debugPrintf("Timing out connection hs=%08x\n", (unsigned int)hs);
-
-			HttpState *locHs = hs;		// take a copy because our hs field is about to get cleared
-			reprap.GetNetwork()->ConnectionClosing(locHs);
-			tcp_pcb *pcb = locHs->pcb;
-			tcp_arg(pcb, NULL);
-			tcp_sent(pcb, NULL);
-			tcp_recv(pcb, NULL);
-			tcp_poll(pcb, NULL, 4);
-			tcp_abort(pcb);
-			mem_free(locHs);
-			return false;				// this RS will be freed next time round
->>>>>>> 73724a4b
 		}
 	}
 
 	if (sentDataOutstanding >= ARRAY_SIZE(outputBuffer)/2)
 	{
-<<<<<<< HEAD
 		return false;		// don't send until at least half the output buffer is free
-=======
-		return false;	// don't send until at least half the output buffer is free
->>>>>>> 73724a4b
 	}
 
 	if (fileBeingSent != NULL)
@@ -1264,7 +1058,6 @@
 		}
 	}
 
-<<<<<<< HEAD
 	// We've finished with this RS, so close the connection
 	if (closeRequested)
 	{
@@ -1289,39 +1082,6 @@
 
 			closingDataPort = false;
 		}
-=======
-	if (outputPointer == unsentPointer)
-	{
-		// We have no data to send. fileBeingSent must already be NULL here.
-		if (!persistConnection && !closeRequested && nextWrite == NULL)
-		{
-			tcp_close(hs->pcb);
-			closeRequested = true;
-			// Don't release this RS yet, the write buffer may still be needed to do send retries
-			return false;
-		}
-
-		if (sentDataOutstanding != 0)
-		{
-			return false;
-		}
-
-		// We've finished with this RS
-		if (closeRequested)
-		{
-			// debugPrintf("Closing connection hs=%08x\n", (unsigned int)hs);
-
-			HttpState *locHs = hs;		// take a copy because our hs field is about to get cleared
-			reprap.GetNetwork()->ConnectionClosing(locHs);
-			tcp_pcb *pcb = locHs->pcb;
-			tcp_arg(pcb, NULL);
-			tcp_sent(pcb, NULL);
-			tcp_recv(pcb, NULL);
-			tcp_poll(pcb, NULL, 4);
-			mem_free(locHs);
-		}
-		return true;
->>>>>>> 73724a4b
 	}
 	// We've finished sending data
 	else if (outputPointer == unsentPointer)
@@ -1341,18 +1101,10 @@
 	else
 	{
 		sentDataOutstanding += (outputPointer - unsentPointer);
-<<<<<<< HEAD
 		RepRapNetworkSendOutput(outputBuffer + unsentPointer, outputPointer - unsentPointer, cs);
 		unsentPointer = (outputPointer == ARRAY_SIZE(outputBuffer)) ? 0 : outputPointer;
 		outputPointer = unsentPointer;
 		lastWriteTime = reprap.GetPlatform()->Time();
-=======
-		RepRapNetworkSendOutput(outputBuffer + unsentPointer, outputPointer - unsentPointer, hs);
-		unsentPointer = (outputPointer == ARRAY_SIZE(outputBuffer)) ? 0 : outputPointer;
-		outputPointer = unsentPointer;
-		lastWriteTime = reprap.GetPlatform()->Time();
-		return false;
->>>>>>> 73724a4b
 	}
 	return false;
 }
@@ -1370,7 +1122,6 @@
 }
 
 void RequestState::SetConnectionLost()
-<<<<<<< HEAD
 {
 	cs = NULL;
 	FreePbuf();
@@ -1383,15 +1134,6 @@
 uint16_t RequestState::GetLocalPort() const
 {
 	return (cs != NULL) ? cs->pcb->local_port : 0;
-=======
-{
-	hs = NULL;
-	FreePbuf();
-	for (RequestState *rs = nextWrite; rs != NULL; rs = rs->nextWrite)
-	{
-		rs->hs = NULL;
-	}
->>>>>>> 73724a4b
 }
 
 void RequestState::Close()
