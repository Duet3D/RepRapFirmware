// State machine function for GCode class

#include "GCodes.h"
#include "GCodeBuffer/GCodeBuffer.h"
#include <Platform/RepRap.h>
#include <Platform/Event.h>
#include <Movement/Move.h>
#include <Tools/Tool.h>
#include <Heating/Heat.h>
#include <Endstops/ZProbe.h>

#if SUPPORT_CAN_EXPANSION
# include <CAN/CanMotion.h>
#endif

#if HAS_SBC_INTERFACE
# include <SBC/SbcInterface.h>
#endif

#if HAS_WIFI_NETWORKING || HAS_AUX_DEVICES
# include <Comms/FirmwareUpdater.h>
#endif

// Execute a step of the state machine
// CAUTION: don't allocate any long strings or other large objects directly within this function.
// The reason is that this function calls FinishedBedProbing(), which on a delta calls DoAutoCalibration(), which uses lots of stack.
// So any large local objects allocated here increase the amount of MAIN stack size needed.
void GCodes::RunStateMachine(GCodeBuffer& gb, const StringRef& reply) noexcept
{
#if HAS_SBC_INTERFACE
	// Wait for the G-code replies and abort requests to go before anything else is done in the state machine
	if (reprap.UsingSbcInterface() && (gb.IsAbortRequested() || gb.IsAbortAllRequested()))
	{
		return;
	}
	bool reportPause = false;
#endif

	// Perform the next operation of the state machine for this gcode source
	GCodeResult stateMachineResult = GCodeResult::ok;

	MovementState& ms = GetMovementState(gb);
	const GCodeState state = gb.GetState();
	switch (state)
	{
	case GCodeState::waitingForSpecialMoveToComplete:
	case GCodeState::abortWhenMovementFinished:
		if (   LockMovementAndWaitForStandstill(gb)		// movement should already be locked, but we need to wait for standstill and fetch the current position
#if SUPPORT_CAN_EXPANSION
			&& CanMotion::FinishedReverting()
#endif
		   )
		{
			// Check whether we made any G1 S3 moves and need to set the axis limits
			axesToSenseLength.Iterate([this, &ms](unsigned int axis, unsigned int)
										{
											const EndStopPosition stopType = platform.GetEndstops().GetEndStopPosition(axis);
											if (stopType == EndStopPosition::highEndStop)
											{
												platform.SetAxisMaximum(axis, ms.coords[axis], true);
											}
											else if (stopType == EndStopPosition::lowEndStop)
											{
												platform.SetAxisMinimum(axis, ms.coords[axis], true);
											}
										}
									);

			if (gb.LatestMachineState().compatibility == Compatibility::NanoDLP && !DoingFileMacro())
			{
				reply.copy("Z_move_comp");
			}

			gb.SetState(GCodeState::normal);
			if (state == GCodeState::abortWhenMovementFinished)
			{
				AbortPrint(gb);
			}
		}
		break;

	case GCodeState::waitingForSegmentedMoveToGo:
		// Wait for all segments of the arc move to go into the movement queue and check whether an error occurred
		switch (ms.segMoveState)
		{
		case SegmentedMoveState::inactive:					// move completed without error
			gb.SetState(GCodeState::normal);
			break;

		case SegmentedMoveState::aborted:					// move terminated abnormally
			if (!LockMovementAndWaitForStandstill(gb))		// update the the user position from the machine position at which we stop
			{
				break;
			}
			gb.LatestMachineState().SetError("G1/G2/G3: intermediate position outside machine limits");
			gb.SetState(GCodeState::normal);
			if (machineType != MachineType::fff)
			{
				AbortPrint(gb);
			}
			break;

		case SegmentedMoveState::active:					// move still ongoing
			break;
		}
		break;

	case GCodeState::probingToolOffset2:					// Z probe has been deployed and recovery timer is running
		{
			const auto zp = platform.GetZProbeOrDefault(currentZProbeNumber);
			if (millis() - lastProbedTime >= (uint32_t)(zp->GetRecoveryTime() * SecondsToMillis))
			{
				gb.AdvanceState();
			}
		}
		break;

	case GCodeState::probingToolOffset3:					// executing M585 with an endstop, or with a probe after deploying the probe and waiting for the recovery time
		if (SetupM585ProbingMove(gb))
		{
			gb.AdvanceState();
		}
		else
		{
			AbortPrint(gb);
			gb.SetState(GCodeState::checkError);
			if (m585Settings.useProbe)
			{
				reprap.GetHeat().SuspendHeaters(false);
				RetractZProbe(gb);
			}
		}
		break;

	case GCodeState::probingToolOffset4:					// executing M585, probing move has started
		if (LockMovementAndWaitForStandstill(gb))
		{
			if (m585Settings.useProbe)
			{
				const auto zp = platform.GetZProbeOrDefault(currentZProbeNumber);
				zp->SetProbing(false);
				reprap.GetHeat().SuspendHeaters(false);
				if (!zProbeTriggered)
				{
					gb.LatestMachineState().SetError("Probe was not triggered during probing move");
					gb.SetState(GCodeState::checkError);
					RetractZProbe(gb);
					break;
				}
			}

			if (ms.currentTool != nullptr)
			{
				// We get here when the tool probe has been activated. In this case we know how far we
				// went (i.e. the difference between our start and end positions) and if we need to
				// incorporate any correction factors. That's why we only need to set the final tool
				// offset to this value in order to finish the tool probing.
				const float coord = ms.toolChangeRestorePoint.moveCoords[m585Settings.axisNumber] - ms.currentUserPosition[m585Settings.axisNumber] + m585Settings.offset;
				ms.currentTool->SetOffset(m585Settings.axisNumber, coord, true);
			}
			gb.SetState(GCodeState::normal);
			if (m585Settings.useProbe)
			{
				RetractZProbe(gb);
			}
		}
		break;


	case GCodeState::findCenterOfCavity1:						// Executing M675 using a Z probe, have already deployed the probe
	case GCodeState::probingToolOffset1:						// Executing M585 using a probe, which we have deployed
		if (LockMovementAndWaitForStandstill(gb))
		{
			lastProbedTime = millis();							// start the recovery timer
			const auto zp = platform.GetZProbeOrDefault(currentZProbeNumber);
			if (zp->GetProbeType() != ZProbeType::none && zp->GetTurnHeatersOff())
			{
				reprap.GetHeat().SuspendHeaters(true);
			}
			gb.AdvanceState();
		}
		break;

	case GCodeState::findCenterOfCavity2:						// Executing M675 using a Z probe, recovery timer is running
		{
			const auto zp = platform.GetZProbeOrDefault(currentZProbeNumber);
			if (millis() - lastProbedTime >= (uint32_t)(zp->GetRecoveryTime() * SecondsToMillis))
			{
				if (SetupM675ProbingMove(gb, true))
				{
					gb.AdvanceState();
				}
				else
				{
					AbortPrint(gb);
					gb.SetState(GCodeState::checkError);
					reprap.GetHeat().SuspendHeaters(false);
					RetractZProbe(gb);
				}
			}
		}
		break;

	case GCodeState::findCenterOfCavity3:						// Executing M675, min probing move has started
		if (LockMovementAndWaitForStandstill(gb))
		{
			const auto zp = platform.GetZProbeOrDefault(currentZProbeNumber);
			zp->SetProbing(false);
			if (zProbeTriggered)
			{
				m675Settings.minDistance = ms.currentUserPosition[m675Settings.axisNumber];
				SetupM675BackoffMove(gb, m675Settings.minDistance + m675Settings.backoffDistance);
				gb.AdvanceState();
			}
			else
			{
				gb.LatestMachineState().SetError("Probe was not triggered during probing move");
				gb.SetState(GCodeState::checkError);
				reprap.GetHeat().SuspendHeaters(false);
				RetractZProbe(gb);
			}
		}
		break;

	case GCodeState::findCenterOfCavity4:						// Executing M675, backoff move from min has started
		if (LockMovementAndWaitForStandstill(gb))
		{
			if (SetupM675ProbingMove(gb, false))
			{
				gb.AdvanceState();
			}
			else
			{
				AbortPrint(gb);
				gb.SetState(GCodeState::checkError);
				reprap.GetHeat().SuspendHeaters(false);
				RetractZProbe(gb);
			}
		}
		break;

	case GCodeState::findCenterOfCavity5:						// Executing M675, max probing move has started
		if (LockMovementAndWaitForStandstill(gb))
		{
			reprap.GetHeat().SuspendHeaters(false);
			const auto zp = platform.GetZProbeOrDefault(currentZProbeNumber);
			zp->SetProbing(false);
			if (zProbeTriggered)
			{
				const float centre = (m675Settings.minDistance + ms.currentUserPosition[m675Settings.axisNumber])/2;
				SetupM675BackoffMove(gb, centre);
				gb.AdvanceState();
			}
			else
			{
				gb.LatestMachineState().SetError("Probe was not triggered during probing move");
				gb.SetState(GCodeState::checkError);
				RetractZProbe(gb);
			}
		}
		break;

	case GCodeState::findCenterOfCavity6:						// Executing M675, move to centre has started
		if (LockMovementAndWaitForStandstill(gb))
		{
			gb.SetState(GCodeState::normal);
			RetractZProbe(gb);
		}
		break;

	case GCodeState::homing1:
		// We should only ever get here when toBeHomed is not empty
		if (toBeHomed.IsEmpty())
		{
			gb.SetState(GCodeState::normal);
		}
		else
		{
			String<StringLength20> nextHomingFileName;
			const AxesBitmap mustHomeFirst = reprap.GetMove().GetKinematics().GetHomingFileName(toBeHomed, axesHomed, numVisibleAxes, nextHomingFileName.GetRef());
			if (mustHomeFirst.IsNonEmpty())
			{
				// Error, can't home this axes
				reply.copy("Must home axes [");
				AppendAxes(reply, mustHomeFirst);
				reply.cat("] before homing [");
				AppendAxes(reply, toBeHomed);
				reply.cat(']');
				stateMachineResult = GCodeResult::error;
				toBeHomed.Clear();
				gb.SetState(GCodeState::normal);
			}
			else
			{
				gb.SetState(GCodeState::homing2);
				if (!DoFileMacro(gb, nextHomingFileName.c_str(), false, SystemHelperMacroCode))
				{
					reply.printf("Homing file %s not found", nextHomingFileName.c_str());
					stateMachineResult = GCodeResult::error;
					toBeHomed.Clear();
					gb.SetState(GCodeState::normal);
				}
			}
		}
		break;

	case GCodeState::homing2:
		if (LockMovementAndWaitForStandstill(gb))		// movement should already be locked, but we need to wait for the previous homing move to complete
		{
			// Test whether the previous homing move homed any axes
			if (toBeHomed.Disjoint(axesHomed))
			{
				reply.copy("Failed to home axes ");
				AppendAxes(reply, toBeHomed);
				stateMachineResult = GCodeResult::error;
				toBeHomed.Clear();
				gb.SetState(GCodeState::normal);
			}
			else
			{
				toBeHomed &= ~axesHomed;
				gb.SetState((toBeHomed.IsEmpty()) ? GCodeState::normal : GCodeState::homing1);
			}
		}
		break;

	case GCodeState::toolChange0: 						// run tfree for the old tool (if any)
	case GCodeState::m109ToolChange0:					// run tfree for the old tool (if any)
		doingToolChange = true;
		SavePosition(gb, ToolChangeRestorePointNumber);
		ms.toolChangeRestorePoint.toolNumber = ms.GetCurrentToolNumber();
		ms.toolChangeRestorePoint.fanSpeed = ms.virtualFanSpeed;
		ms.SetPreviousToolNumber();
		reprap.StateUpdated();							// tell DWC/DSF that a restore point, nextToolNumber and the previousToolNumber have been updated
		gb.AdvanceState();

		// If the tool is in the firmware-retracted state, there may be some Z hop applied, which we must remove
		ms.currentUserPosition[Z_AXIS] += ms.currentZHop;
		ms.currentZHop = 0.0;

		if ((ms.toolChangeParam & TFreeBit) != 0)
		{
			if (ms.currentTool != nullptr)				// 2020-04-29: run tfree file even if not all axes have been homed
			{
				String<StringLength20> scratchString;
				scratchString.printf("tfree%d.g", ms.currentTool->Number());
				DoFileMacro(gb, scratchString.c_str(), false, ToolChangeMacroCode);		// don't pass the T code here because it may be negative
			}
		}
		break;

	case GCodeState::toolChange1:						// release the old tool (if any), then run tpre for the new tool
	case GCodeState::m109ToolChange1:					// release the old tool (if any), then run tpre for the new tool
		if (LockMovementAndWaitForStandstill(gb
#if SUPPORT_ASYNC_MOVES
										, false
#endif
												))		// wait for tfree.g to finish executing
		{
			if (ms.currentTool != nullptr)
			{
				if (!IsSimulating())
				{
					ms.currentTool->Standby();
				}
				ms.currentTool = nullptr;
				UpdateCurrentUserPosition(gb);			// the tool offset may have changed, so get the current position
			}
			gb.AdvanceState();
			if (Tool::GetLockedTool(ms.newToolNumber).IsNotNull() && (ms.toolChangeParam & TPreBit) != 0)	// 2020-04-29: run tpre file even if not all axes have been homed
			{
				String<StringLength20> scratchString;
				scratchString.printf("tpre%d.g", ms.newToolNumber);
				DoFileMacro(gb, scratchString.c_str(), false, ToolChangeMacroCode);
			}
		}
		break;

	case GCodeState::toolChange2:						// select the new tool if it exists and run tpost
	case GCodeState::m109ToolChange2:					// select the new tool if it exists and run tpost
		if (LockMovementAndWaitForStandstill(gb
#if SUPPORT_ASYNC_MOVES
										, false
#endif
												))		// wait for tpre.g to finish executing
		{
			ms.SelectTool(ms.newToolNumber, IsSimulating());
			UpdateCurrentUserPosition(gb);				// get the actual position of the new tool

			gb.AdvanceState();
			if (ms.currentTool != nullptr && (ms.toolChangeParam & TPostBit) != 0)	// 2020-04-29: run tpost file even if not all axes have been homed
			{
				String<StringLength20> scratchString;
				scratchString.printf("tpost%d.g", ms.newToolNumber);
				DoFileMacro(gb, scratchString.c_str(), false, ToolChangeMacroCode);
			}
		}
		break;

	case GCodeState::toolChangeComplete:
	case GCodeState::m109ToolChangeComplete:
		if (LockMovementAndWaitForStandstill(gb
#if SUPPORT_ASYNC_MOVES
										, false
#endif
												))		// wait for the move to height to finish
		{
			gb.LatestMachineState().feedRate = ms.toolChangeRestorePoint.feedRate;
			// We don't restore the default fan speed in case the user wants to use a different one for the new tool
			doingToolChange = false;

			if (gb.GetState() == GCodeState::toolChangeComplete)
			{
				gb.SetState(GCodeState::normal);
			}
			else
			{
				UnlockAll(gb);							// allow movement again
				gb.AdvanceState();						// advance to m109WaitForTemperature
			}
		}
		break;

	case GCodeState::m109WaitForTemperature:
		if (cancelWait || IsSimulating() || ToolHeatersAtSetTemperatures(ms.currentTool, gb.LatestMachineState().waitWhileCooling, TemperatureCloseEnough))
		{
			cancelWait = isWaiting = false;
			gb.SetState(GCodeState::normal);
		}
		else
		{
			isWaiting = true;
		}
		break;

	case GCodeState::pausing1:
	case GCodeState::eventPausing1:
		if (LockMovementAndWaitForStandstill(gb))
		{
			gb.AdvanceState();
			if (AllAxesAreHomed())
			{
				DoFileMacro(gb, PAUSE_G, true, SystemHelperMacroCode);
			}
		}
		break;

	case GCodeState::filamentChangePause1:
		if (LockMovementAndWaitForStandstill(gb))
		{
			gb.AdvanceState();
			if (AllAxesAreHomed())
			{
				if (!DoFileMacro(gb, FILAMENT_CHANGE_G, false, SystemHelperMacroCode))
				{
					DoFileMacro(gb, PAUSE_G, true, SystemHelperMacroCode);
				}
			}
		}
		break;

	case GCodeState::pausing2:
	case GCodeState::filamentChangePause2:
		if (LockMovementAndWaitForStandstill(gb))
		{
			reply.printf((gb.GetState() == GCodeState::filamentChangePause2) ? "Printing paused for filament change at" : "Printing paused at");
			for (size_t axis = 0; axis < numVisibleAxes; ++axis)
			{
				reply.catf(" %c%.1f", axisLetters[axis], (double)ms.pauseRestorePoint.moveCoords[axis]);
			}
			platform.MessageF(LogWarn, "%s\n", reply.c_str());
			pauseState = PauseState::paused;
#if HAS_SBC_INTERFACE
			reportPause = reprap.UsingSbcInterface();
#endif
			gb.SetState(GCodeState::normal);
		}
		break;

	case GCodeState::eventPausing2:
		if (LockMovementAndWaitForStandstill(gb))
		{
			pauseState = PauseState::paused;
#if HAS_SBC_INTERFACE
			reportPause = reprap.UsingSbcInterface();
#endif
			gb.SetState(GCodeState::finishedProcessingEvent);
		}
		break;

	case GCodeState::resuming1:
	case GCodeState::resuming2:
		// Here when we have just finished running the resume macro file.
		// Move the head back to the paused location
		if (LockMovementAndWaitForStandstill(gb))
		{
			const float currentZ = ms.coords[Z_AXIS];
			for (size_t axis = 0; axis < numVisibleAxes; ++axis)
			{
				ms.currentUserPosition[axis] = ms.pauseRestorePoint.moveCoords[axis];
			}
<<<<<<< HEAD
			SetMoveBufferDefaults(ms);
			ToolOffsetTransform(ms);
			ms.feedRate = ConvertSpeedFromMmPerMin(DefaultFeedRate);	// ask for a good feed rate, we may have paused during a slow move
			if (gb.GetState() == GCodeState::resuming1 && currentZ > ms.pauseRestorePoint.moveCoords[Z_AXIS])
=======
			SetMoveBufferDefaults();
			ToolOffsetTransform(moveState.currentUserPosition, moveState.coords);
			moveState.feedRate = ConvertSpeedFromMmPerMin(DefaultFeedRate);		// ask for a good feed rate, we may have paused during a slow move
			moveState.tool = reprap.GetCurrentTool();							// needed so that bed compensation is applied correctly
			if (gb.GetState() == GCodeState::resuming1 && currentZ > pauseRestorePoint.moveCoords[Z_AXIS])
>>>>>>> 467ffe27
			{
				// First move the head to the correct XY point, then move it down in a separate move
				ms.coords[Z_AXIS] = currentZ;
				gb.SetState(GCodeState::resuming2);
			}
			else
			{
				// Just move to the saved position in one go
				gb.SetState(GCodeState::resuming3);
			}
<<<<<<< HEAD
			NewSingleSegmentMoveAvailable(ms);
=======
			moveState.linearAxesMentioned = moveState.rotationalAxesMentioned = true;	// assume that both linear and rotational axes might be moving
			NewSingleSegmentMoveAvailable();
>>>>>>> 467ffe27
		}
		break;

	case GCodeState::resuming3:
		if (LockMovementAndWaitForStandstill(gb))
		{
			// We no longer restore the paused fan speeds automatically on resuming, because that messes up the print cooling fan speed if a tool change has been done
			// They can be restored manually in resume.g if required
			ms.moveStartVirtualExtruderPosition = ms.latestVirtualExtruderPosition = ms.pauseRestorePoint.virtualExtruderPosition;			// reset the extruder position in case we are receiving absolute extruder moves
			FileGCode()->LatestMachineState().feedRate = ms.pauseRestorePoint.feedRate;
			ms.moveFractionToSkip = ms.pauseRestorePoint.proportionDone;
			ms.restartInitialUserC0 = ms.pauseRestorePoint.initialUserC0;
			ms.restartInitialUserC1 = ms.pauseRestorePoint.initialUserC1;
			reply.copy("Printing resumed");
			platform.Message(LogWarn, "Printing resumed\n");
			pauseState = PauseState::notPaused;
			if (ms.pausedInMacro)
			{
				FileGCode()->OriginalMachineState().firstCommandAfterRestart = true;
			}
			gb.SetState(GCodeState::normal);
		}
		break;

	case GCodeState::cancelling:
		if (LockMovementAndWaitForStandstill(gb))		// wait until cancel.g has completely finished
		{
			pauseState = PauseState::notPaused;
			gb.SetState(GCodeState::normal);
		}
		break;

	case GCodeState::flashing1:
#if HAS_WIFI_NETWORKING || HAS_AUX_DEVICES

		// Update additional modules before the main firmware
		if (FirmwareUpdater::IsReady())
		{
			bool updating = false;
			String<MaxFilenameLength> filenameString;
			try
			{
				bool dummy;
				gb.TryGetQuotedString('P', filenameString.GetRef(), dummy);
			}
			catch (const GCodeException&) { }
			for (unsigned int module = 1; module < FirmwareUpdater::NumUpdateModules; ++module)
			{
				if (firmwareUpdateModuleMap.IsBitSet(module))
				{
					firmwareUpdateModuleMap.ClearBit(module);
# if SUPPORT_PANELDUE_FLASH
					FirmwareUpdater::UpdateModule(module, serialChannelForPanelDueFlashing, filenameString.GetRef());
					isFlashingPanelDue = (module == FirmwareUpdater::PanelDueFirmwareModule);
# else
					FirmwareUpdater::UpdateModule(module, 0, filenameString.GetRef());
# endif
					updating = true;
					break;
				}
			}
			if (!updating)
			{
# if SUPPORT_PANELDUE_FLASH
				isFlashingPanelDue = false;
# endif
				gb.SetState(GCodeState::flashing2);
			}
		}
# if SUPPORT_PANELDUE_FLASH
		else
		{
			PanelDueUpdater* const panelDueUpdater = platform.GetPanelDueUpdater();
			if (panelDueUpdater != nullptr)
			{
				panelDueUpdater->Spin();
			}
		}
# endif
#else
		gb.SetState(GCodeState::flashing2);
#endif
		break;

	case GCodeState::flashing2:
#if HAS_MASS_STORAGE
		if (firmwareUpdateModuleMap.IsBitSet(0))
		{
			// Update main firmware
			firmwareUpdateModuleMap.Clear();
			try
			{
				String<MaxFilenameLength> filenameString;
				bool dummy;
				gb.TryGetQuotedString('P', filenameString.GetRef(), dummy);
				reprap.UpdateFirmware(IAP_UPDATE_FILE, filenameString.c_str());
				// The above call does not return unless an error occurred
			}
			catch (const GCodeException&) { }
		}
#endif
		isFlashing = false;
		gb.SetState(GCodeState::normal);
		break;

	case GCodeState::stopping:			// here when a print has finished, need to execute stop.g
		if (LockMovementAndWaitForStandstill(gb))
		{
#if SUPPORT_ASYNC_MOVES
			gb.ExecuteAll();			// only fileGCode gets here so it needs to execute moves for all commands
#endif
			gb.SetState(GCodeState::normal);
			if (!DoFileMacro(*FileGCode(), STOP_G, false, AsyncSystemMacroCode))
			{
				reprap.GetHeat().SwitchOffAll(true);
			}
		}
		break;

	// States used for grid probing
	case GCodeState::gridProbing1:		// ready to move to next grid probe point
		{
			// Move to the current probe point
			Move& move = reprap.GetMove();
			const HeightMap& hm = move.AccessHeightMap();
			if (hm.CanProbePoint(gridAxis0index, gridAxis1index))
			{
				const GridDefinition& grid = hm.GetGrid();
				const float axis0Coord = grid.GetCoordinate(0, gridAxis0index);
				const float axis1Coord = grid.GetCoordinate(1, gridAxis1index);
				const size_t axis0Num = grid.GetAxisNumber(0);
				const size_t axis1Num = grid.GetAxisNumber(1);
				AxesBitmap axes;
				axes.SetBit(axis0Num);
				axes.SetBit(axis1Num);
				float axesCoords[MaxAxes];
				memcpy(axesCoords, ms.coords, sizeof(axesCoords));				// copy current coordinates of all other axes in case they are relevant to IsReachable
				const auto zp = platform.GetZProbeOrDefault(currentZProbeNumber);
				axesCoords[axis0Num] = axis0Coord - zp->GetOffset(axis0Num);
				axesCoords[axis1Num] = axis1Coord - zp->GetOffset(axis1Num);
				axesCoords[Z_AXIS] = zp->GetStartingHeight();
				if (move.IsAccessibleProbePoint(axesCoords, axes))
				{
<<<<<<< HEAD
					SetMoveBufferDefaults(ms);
					ms.coords[axis0Num] = axesCoords[axis0Num];
					ms.coords[axis1Num] = axesCoords[axis1Num];
					ms.coords[Z_AXIS] = zp->GetStartingHeight();
					ms.feedRate = zp->GetTravelSpeed();
					NewSingleSegmentMoveAvailable(ms);
=======
					SetMoveBufferDefaults();
					moveState.coords[axis0Num] = axesCoords[axis0Num];
					moveState.coords[axis1Num] = axesCoords[axis1Num];
					moveState.coords[Z_AXIS] = zp->GetStartingHeight();
					moveState.feedRate = zp->GetTravelSpeed();
					moveState.linearAxesMentioned = moveState.rotationalAxesMentioned = true;		// assume that both linear and rotational axes might be moving
					NewSingleSegmentMoveAvailable();
>>>>>>> 467ffe27

					InitialiseTaps(false);
					gb.AdvanceState();
				}
				else
				{
					platform.MessageF(WarningMessage, "Skipping grid point %c=%.1f, %c=%.1f because the Z probe cannot reach it\n", grid.GetAxisLetter(0), (double)axis0Coord, grid.GetAxisLetter(1), (double)axis1Coord);
					gb.SetState(GCodeState::gridProbing6);
				}
			}
			else
			{
				gb.SetState(GCodeState::gridProbing6);
			}
		}
		break;

	case GCodeState::gridProbing2a:		// ready to probe the current grid probe point (we return to this state when doing the second and subsequent taps)
		if (LockMovementAndWaitForStandstill(gb))
		{
			gb.AdvanceState();
			if (platform.GetZProbeOrDefault(currentZProbeNumber)->GetProbeType() == ZProbeType::blTouch)
			{
				DeployZProbe(gb);
			}
		}
		break;

	case GCodeState::gridProbing2b:		// ready to probe the current grid probe point
		if (LockMovementAndWaitForStandstill(gb))
		{
			lastProbedTime = millis();														// start the recovery timer
			const auto zp = platform.GetZProbeOrDefault(currentZProbeNumber);
			if (zp->GetProbeType() != ZProbeType::none && zp->GetTurnHeatersOff())
			{
				reprap.GetHeat().SuspendHeaters(true);
			}
			gb.AdvanceState();
		}
		break;

	case GCodeState::gridProbing3:		// ready to probe the current grid probe point
		{
			const auto zp = platform.GetZProbeOrDefault(currentZProbeNumber);
			if (millis() - lastProbedTime >= (uint32_t)(zp->GetRecoveryTime() * SecondsToMillis))
			{
				// Probe the bed at the current XY coordinates
				// Check for probe already triggered at start
				if (zp->GetProbeType() == ZProbeType::none)
				{
					// No Z probe, so do manual mesh levelling instead
					UnlockAll(gb);															// release the movement lock to allow manual Z moves
					gb.AdvanceState();														// resume at next state when user has finished adjusting the height
					doingManualBedProbe = true;												// suspend the Z movement limit
					DoManualBedProbe(gb);
				}
				else if (zp->Stopped())
				{
					reprap.GetHeat().SuspendHeaters(false);
					gb.LatestMachineState().SetError("Probe already triggered before probing move started");
					gb.SetState(GCodeState::checkError);
					RetractZProbe(gb);
					break;
				}
				else
				{
					zProbeTriggered = false;
					SetMoveBufferDefaults(ms);
					if (!platform.GetEndstops().EnableZProbe(currentZProbeNumber) || !zp->SetProbing(true))
					{
						gb.LatestMachineState().SetError("Failed to enable probe");
						gb.SetState(GCodeState::checkError);
						RetractZProbe(gb);
						break;
					}
<<<<<<< HEAD
					ms.checkEndstops = true;
					ms.reduceAcceleration = true;
					ms.coords[Z_AXIS] = -zp->GetDiveHeight() + zp->GetActualTriggerHeight();
					ms.feedRate = zp->GetProbingSpeed(tapsDone);
					NewSingleSegmentMoveAvailable(ms);
=======
					moveState.checkEndstops = true;
					moveState.reduceAcceleration = true;
					moveState.coords[Z_AXIS] = -zp->GetDiveHeight() + zp->GetActualTriggerHeight();
					moveState.feedRate = zp->GetProbingSpeed(tapsDone);
					moveState.linearAxesMentioned = true;		// assume that both linear and rotational axes might be moving
					NewSingleSegmentMoveAvailable();
>>>>>>> 467ffe27
					gb.AdvanceState();
				}
			}
		}
		break;

	case GCodeState::gridProbing4:	// ready to lift the probe after probing the current grid probe point
		if (LockMovementAndWaitForStandstill(gb))
		{
			doingManualBedProbe = false;
			++tapsDone;
			reprap.GetHeat().SuspendHeaters(false);
			const auto zp = platform.GetZProbeOrDefault(currentZProbeNumber);
			if (zp->GetProbeType() == ZProbeType::none)
			{
				// No Z probe, so we are doing manual mesh levelling. Take the current Z height as the height error.
				g30zHeightError = ms.coords[Z_AXIS];
			}
			else
			{
				zp->SetProbing(false);
				if (!zProbeTriggered)
				{
					gb.LatestMachineState().SetError("Probe was not triggered during probing move");
					gb.SetState(GCodeState::checkError);
					RetractZProbe(gb);
					break;
				}

				// Grid probing never does an additional fast tap, so we can always include this tap in the average
				g30zHeightError = ms.coords[Z_AXIS] - zp->GetActualTriggerHeight();
				g30zHeightErrorSum += g30zHeightError;
			}

			gb.AdvanceState();
			if (zp->GetProbeType() == ZProbeType::blTouch)		// bltouch needs to be retracted when it triggers
			{
				RetractZProbe(gb);
			}
		}
		break;

	case GCodeState::gridProbing4a:	// ready to lift the probe after probing the current grid probe point
		// Move back up to the dive height
		SetMoveBufferDefaults(ms);
		{
			const auto zp = platform.GetZProbeOrDefault(currentZProbeNumber);
			ms.coords[Z_AXIS] = zp->GetStartingHeight();
			ms.feedRate = zp->GetTravelSpeed();
		}
<<<<<<< HEAD
		NewSingleSegmentMoveAvailable(ms);
=======
		moveState.linearAxesMentioned = true;
		NewSingleSegmentMoveAvailable();
>>>>>>> 467ffe27
		gb.AdvanceState();
		break;

	case GCodeState::gridProbing5:	// finished probing a point and moved back to the dive height
		if (LockMovementAndWaitForStandstill(gb))
		{
			// See whether we need to do any more taps
			const auto zp = platform.GetZProbeOrDefault(currentZProbeNumber);
			bool acceptReading = false;
			if (zp->GetMaxTaps() < 2)
			{
				acceptReading = true;
			}
			else if (tapsDone >= 2)
			{
				g30zHeightErrorLowestDiff = min<float>(g30zHeightErrorLowestDiff, fabsf(g30zHeightError - g30PrevHeightError));
				if (zp->GetTolerance() > 0.0)
				{
					if (g30zHeightErrorLowestDiff <= zp->GetTolerance())
					{
						g30zHeightError = (g30zHeightError + g30PrevHeightError)/2;
						acceptReading = true;
					}
				}
				else if (tapsDone == (int)zp->GetMaxTaps())
				{
					g30zHeightError = g30zHeightErrorSum/tapsDone;
					acceptReading = true;
				}
			}

			if (acceptReading)
			{
				reprap.GetMove().AccessHeightMap().SetGridHeight(gridAxis0index, gridAxis1index, g30zHeightError);
				gb.AdvanceState();
			}
			else if (tapsDone < (int)zp->GetMaxTaps())
			{
				// Tap again
				lastProbedTime = millis();
				g30PrevHeightError = g30zHeightError;
				gb.SetState(GCodeState::gridProbing2a);
			}
			else
			{
				gb.LatestMachineState().SetError("Z probe readings not consistent");
				gb.SetState(GCodeState::checkError);
				RetractZProbe(gb);
			}
		}
		break;

	case GCodeState::gridProbing6:	// ready to compute the next probe point
		{
			const HeightMap& hm = reprap.GetMove().AccessHeightMap();
			if (gridAxis1index & 1)
			{
				// Odd row, so decreasing X
				if (gridAxis0index == 0)
				{
					++gridAxis1index;
				}
				else
				{
					--gridAxis0index;
				}
			}
			else
			{
				// Even row, so increasing X
				if (gridAxis0index + 1 == hm.GetGrid().NumAxisPoints(0))
				{
					++gridAxis1index;
				}
				else
				{
					++gridAxis0index;
				}
			}

			if (gridAxis1index == hm.GetGrid().NumAxisPoints(1))
			{
				// Done all the points
				gb.AdvanceState();
				RetractZProbe(gb);
			}
			else
			{
				gb.SetState(GCodeState::gridProbing1);
			}
		}
		break;

	case GCodeState::gridProbing7:
		// Finished probing the grid, and retracted the probe if necessary
		{
			float minError, maxError;
			Deviation deviation;
			const uint32_t numPointsProbed = reprap.GetMove().AccessHeightMap().GetStatistics(deviation, minError, maxError);
			if (numPointsProbed >= 4)
			{
				reprap.GetMove().SetLatestMeshDeviation(deviation);
				reply.printf("%" PRIu32 " points probed, min error %.3f, max error %.3f, mean %.3f, deviation %.3f\n",
								numPointsProbed, (double)minError, (double)maxError, (double)deviation.GetMean(), (double)deviation.GetDeviationFromMean());
#if HAS_MASS_STORAGE || HAS_SBC_INTERFACE
				if (TrySaveHeightMap(DefaultHeightMapFile, reply))
				{
					stateMachineResult = GCodeResult::error;
				}
#endif
				reprap.GetMove().AccessHeightMap().ExtrapolateMissing();
				reprap.GetMove().UseMesh(true);
				const float absMean = fabsf(deviation.GetMean());
				if (absMean >= 0.05 && absMean >= 2 * deviation.GetDeviationFromMean())
				{
					platform.Message(WarningMessage, "the height map has a substantial Z offset. Suggest use Z-probe to establish Z=0 datum, then re-probe the mesh.\n");
				}
			}
			else
			{
				gb.LatestMachineState().SetError("Too few points probed");
			}
		}
		if (stateMachineResult == GCodeResult::ok)
		{
			reprap.GetPlatform().MessageF(LogWarn, "%s\n", reply.c_str());
		}
		gb.SetState(GCodeState::normal);
		break;

	// States used for G30 probing
	case GCodeState::probingAtPoint0:
		// Initial state when executing G30 with a P parameter. Start by moving to the dive height at the current position.
		SetMoveBufferDefaults(ms);
		{
			const auto zp = platform.GetZProbeOrDefault(currentZProbeNumber);
			ms.coords[Z_AXIS] = zp->GetStartingHeight();
			ms.feedRate = zp->GetTravelSpeed();
		}
<<<<<<< HEAD
		NewSingleSegmentMoveAvailable(ms);
=======
		moveState.linearAxesMentioned = true;
		NewSingleSegmentMoveAvailable();
>>>>>>> 467ffe27
		gb.AdvanceState();
		break;

	case GCodeState::probingAtPoint1:
		// The move to raise/lower the head to the correct dive height has been commanded.
		if (LockMovementAndWaitForStandstill(gb))
		{
			// Head is at the dive height but needs to be moved to the correct XY position. The XY coordinates have already been stored.
			SetMoveBufferDefaults(ms);
			(void)reprap.GetMove().GetProbeCoordinates(g30ProbePointIndex, ms.coords[X_AXIS], ms.coords[Y_AXIS], true);
			const auto zp = platform.GetZProbeOrDefault(currentZProbeNumber);
<<<<<<< HEAD
			ms.coords[Z_AXIS] = zp->GetStartingHeight();
			ms.feedRate = zp->GetTravelSpeed();
			NewSingleSegmentMoveAvailable(ms);
=======
			moveState.coords[Z_AXIS] = zp->GetStartingHeight();
			moveState.feedRate = zp->GetTravelSpeed();
			moveState.linearAxesMentioned = moveState.rotationalAxesMentioned = true;		// assume that both linear and rotational axes might be moving
			NewSingleSegmentMoveAvailable();
>>>>>>> 467ffe27

			InitialiseTaps(false);
			gb.AdvanceState();
		}
		break;

	case GCodeState::probingAtPoint2a:								// note we return to this state when doing the second and subsequent taps
		// Executing G30 with a P parameter. The move to put the head at the specified XY coordinates has been commanded.
		// OR initial state when executing G30 with no P parameter (must call InitialiseTaps first)
		if (LockMovementAndWaitForStandstill(gb))
		{
			gb.AdvanceState();
			if (platform.GetZProbeOrDefault(currentZProbeNumber)->GetProbeType() == ZProbeType::blTouch)	// bltouch needs to be redeployed prior to each probe point
			{
				DeployZProbe(gb);
			}
		}
		break;

	case GCodeState::probingAtPoint2b:
		if (LockMovementAndWaitForStandstill(gb))
		{
			// Head has finished moving to the correct XY position and BLTouch has been deployed
			lastProbedTime = millis();								// start the probe recovery timer
			if (platform.GetZProbeOrDefault(currentZProbeNumber)->GetTurnHeatersOff())
			{
				reprap.GetHeat().SuspendHeaters(true);
			}
			gb.AdvanceState();
		}
		break;

	case GCodeState::probingAtPoint3:
		// Executing G30 with a P parameter. The move to put the head at the specified XY coordinates has been completed and the recovery timer started.
		// OR executing G30 without a P parameter, and the recovery timer has been started.
		{
			const auto zp = platform.GetZProbeOrDefault(currentZProbeNumber);
			if (millis() - lastProbedTime >= (uint32_t)(zp->GetRecoveryTime() * SecondsToMillis))
			{
				// The probe recovery time has elapsed, so we can start the probing  move
				if (zp->GetProbeType() == ZProbeType::none)
				{
					// No Z probe, so we are doing manual 'probing'
					UnlockAll(gb);															// release the movement lock to allow manual Z moves
					gb.AdvanceState();														// resume at the next state when the user has finished
					doingManualBedProbe = true;												// suspend the Z movement limit
					DoManualBedProbe(gb);
				}
				else if (zp->Stopped())														// check for probe already triggered at start
				{
					// Z probe is already triggered at the start of the move, so abandon the probe and record an error
					reprap.GetHeat().SuspendHeaters(false);
					gb.LatestMachineState().SetError("Probe already triggered at start of probing move");
					if (g30ProbePointIndex >= 0)
					{
						reprap.GetMove().SetZBedProbePoint(g30ProbePointIndex, zp->GetDiveHeight(), true, true);
					}
					gb.SetState(GCodeState::checkError);									// no point in doing anything else
					RetractZProbe(gb);
				}
				else
				{
					zProbeTriggered = false;
					SetMoveBufferDefaults(ms);
					if (!platform.GetEndstops().EnableZProbe(currentZProbeNumber) || !zp->SetProbing(true))
					{
						gb.LatestMachineState().SetError("Failed to enable probe");
						gb.SetState(GCodeState::checkError);
						RetractZProbe(gb);
						break;
					}

					ms.checkEndstops = true;
					ms.reduceAcceleration = true;
					ms.coords[Z_AXIS] = (IsAxisHomed(Z_AXIS))
												? platform.AxisMinimum(Z_AXIS) - zp->GetDiveHeight() + zp->GetActualTriggerHeight()	// Z axis has been homed, so no point in going very far
												: -1.1 * platform.AxisTotalLength(Z_AXIS);	// Z axis not homed yet, so treat this as a homing move
<<<<<<< HEAD
					ms.feedRate = zp->GetProbingSpeed(tapsDone);
					NewSingleSegmentMoveAvailable(ms);
=======
					moveState.feedRate = zp->GetProbingSpeed(tapsDone);
					moveState.linearAxesMentioned = true;
					NewSingleSegmentMoveAvailable();
>>>>>>> 467ffe27
					gb.AdvanceState();
				}
			}
		}
		break;

	case GCodeState::probingAtPoint4:
		// Executing G30. The probe wasn't triggered at the start of the move, and the probing move has been commanded.
		if (LockMovementAndWaitForStandstill(gb))
		{
			// Probing move has stopped
			reprap.GetHeat().SuspendHeaters(false);
			doingManualBedProbe = false;
			hadProbingError = false;
			++tapsDone;
			const auto zp = platform.GetZProbeOrDefault(currentZProbeNumber);
			if (zp->GetProbeType() == ZProbeType::none)
			{
				// No Z probe, so we are doing manual mesh levelling. Take the current Z height as the height error.
				g30zHeightError = ms.coords[Z_AXIS];
				zp->SetLastStoppedHeight(g30zHeightError);
			}
			else
			{
				zp->SetProbing(false);
				if (!zProbeTriggered)
				{
					gb.LatestMachineState().SetError("Probe was not triggered during probing move");
					g30zHeightErrorSum = g30zHeightError = 0.0;
					hadProbingError = true;
				}
				else
				{
					// Successful probing
					float m[MaxAxes];
					reprap.GetMove().GetCurrentMachinePosition(m, false);		// get height without bed compensation
					const float g30zStoppedHeight = m[Z_AXIS] - g30HValue;		// save for later
					zp->SetLastStoppedHeight(g30zStoppedHeight);
					if (tapsDone > 0)											// don't accumulate the result of we are doing fast-then-slow probing and this was the fast probe
					{
						g30zHeightError = g30zStoppedHeight - zp->GetActualTriggerHeight();
						g30zHeightErrorSum += g30zHeightError;
					}
				}
			}

			if (g30ProbePointIndex < 0)											// if no P parameter
			{
				// Simple G30 probing move
				if (g30SValue == -1 || g30SValue == -2 || g30SValue == -3)
				{
					// G30 S-1 command taps once and reports the height, S-2 sets the tool offset to the negative of the current height, S-3 sets the Z probe trigger height
					gb.SetState(GCodeState::probingAtPoint7);					// special state for reporting the stopped height at the end
					RetractZProbe(gb);											// retract the probe before moving to the new state
					break;
				}

				if (tapsDone <= 1 && !hadProbingError)
				{
					// Reset the Z axis origin according to the height error so that we can move back up to the dive height
					ms.coords[Z_AXIS] = zp->GetActualTriggerHeight();
					reprap.GetMove().SetNewPosition(ms.coords, false, gb.GetActiveQueueNumber());

					// Find the coordinates of the Z probe to pass to SetZeroHeightError
					float tempCoords[MaxAxes];
					memcpyf(tempCoords, ms.coords, ARRAY_SIZE(tempCoords));
					tempCoords[X_AXIS] += zp->GetOffset(X_AXIS);
					tempCoords[Y_AXIS] += zp->GetOffset(Y_AXIS);
					reprap.GetMove().SetZeroHeightError(tempCoords);
					ToolOffsetInverseTransform(ms);

					g30zHeightErrorSum = g30zHeightError = 0;					// there is no longer any height error from this probe
					SetAxisIsHomed(Z_AXIS);										// this is only correct if the Z axis is Cartesian-like, but other architectures must be homed before probing anyway
					zDatumSetByProbing = true;
				}
			}

			gb.AdvanceState();
			if (zp->GetProbeType() == ZProbeType::blTouch)						// bltouch needs to be retracted when it triggers
			{
				RetractZProbe(gb);
			}
		}
		break;

	case GCodeState::probingAtPoint4a:
		// Move back up to the dive height before we change anything, in particular before we adjust leadscrews
		SetMoveBufferDefaults(ms);
		{
			const auto zp = platform.GetZProbeOrDefault(currentZProbeNumber);
			ms.coords[Z_AXIS] = zp->GetStartingHeight();
			ms.feedRate = zp->GetTravelSpeed();
		}
<<<<<<< HEAD
		NewSingleSegmentMoveAvailable(ms);
=======
		moveState.linearAxesMentioned = true;
		NewSingleSegmentMoveAvailable();
>>>>>>> 467ffe27
		gb.AdvanceState();
		break;

	case GCodeState::probingAtPoint5:
		// Here when we have moved the head back up to the dive height
		if (LockMovementAndWaitForStandstill(gb))
		{
			// See whether we need to do any more taps
			const auto zp = platform.GetZProbeOrDefault(currentZProbeNumber);
			bool acceptReading = false;
			if (zp->GetMaxTaps() < 2 && tapsDone == 1)
			{
				acceptReading = true;
			}
			else if (tapsDone >= 2)
			{
				g30zHeightErrorLowestDiff = min<float>(g30zHeightErrorLowestDiff, fabsf(g30zHeightError - g30PrevHeightError));
				if (zp->GetTolerance() > 0.0 && g30zHeightErrorLowestDiff <= zp->GetTolerance())
				{
					g30zHeightError = (g30zHeightError + g30PrevHeightError)/2;
					acceptReading = true;
				}
			}

			if (!acceptReading)
			{
				if (tapsDone < (int)zp->GetMaxTaps())
				{
					// Tap again
					g30PrevHeightError = g30zHeightError;
					lastProbedTime = millis();
					gb.SetState(GCodeState::probingAtPoint2a);
					break;
				}

				// We no longer flag this as a probing error, instead we take the average and issue a warning
				g30zHeightError = g30zHeightErrorSum/tapsDone;
				if (zp->GetTolerance() > 0.0)			// zero or negative tolerance means always average all readings, so no warning message
				{
					gb.LatestMachineState().SetError("Z probe readings not consistent");
				}
			}

			if (g30ProbePointIndex >= 0)
			{
				reprap.GetMove().SetZBedProbePoint(g30ProbePointIndex, g30zHeightError, true, hadProbingError);
			}
			else
			{
				// Setting the Z height with G30
				ms.coords[Z_AXIS] -= g30zHeightError;
				reprap.GetMove().SetNewPosition(ms.coords, false, gb.GetActiveQueueNumber());

				// Find the coordinates of the Z probe to pass to SetZeroHeightError
				float tempCoords[MaxAxes];
				memcpyf(tempCoords, ms.coords, ARRAY_SIZE(tempCoords));
				tempCoords[X_AXIS] += zp->GetOffset(X_AXIS);
				tempCoords[Y_AXIS] += zp->GetOffset(Y_AXIS);
				reprap.GetMove().SetZeroHeightError(tempCoords);
				ToolOffsetInverseTransform(ms);
			}
			gb.AdvanceState();
			if (zp->GetProbeType() != ZProbeType::blTouch)			// if it's a BLTouch then we have already retracted it
			{
				RetractZProbe(gb);
			}
		}
		break;

	case GCodeState::probingAtPoint6:
		// Here when we have finished probing and have retracted the probe if necessary
		if (LockMovementAndWaitForStandstill(gb))		// retracting the Z probe
		{
			if (g30SValue == 1)
			{
				// G30 with a silly Z value and S=1 is equivalent to G30 with no parameters in that it sets the current Z height
				// This is useful because it adjusts the XY position to account for the probe offset.
				ms.coords[Z_AXIS] -= g30zHeightError;
				reprap.GetMove().SetNewPosition(ms.coords, false, gb.GetActiveQueueNumber());
				ToolOffsetInverseTransform(ms);
			}
			else if (g30SValue >= -1)
			{
				if (reprap.GetMove().FinishedBedProbing(g30SValue, reply))
				{
					stateMachineResult = GCodeResult::error;
				}
				else if (reprap.GetMove().GetKinematics().SupportsAutoCalibration())
				{
					zDatumSetByProbing = true;			// if we successfully auto calibrated or adjusted leadscrews, we've set the Z datum by probing
				}
			}
			gb.SetState(GCodeState::normal);
		}
		break;

	case GCodeState::probingAtPoint7:
		// Here when we have finished executing G30 S-1 or S-2 or S-3 including retracting the probe if necessary
		if (g30SValue == -3)
		{
			// Adjust the Z probe trigger height to the stop height
			const auto zp = platform.GetZProbeOrDefault(currentZProbeNumber);
			zp->SetTriggerHeight(zp->GetLastStoppedHeight());
			reply.printf("Z probe trigger height set to %.3f mm", (double)zp->GetLastStoppedHeight());
		}
		else if (g30SValue == -2)
		{
			// Adjust the Z offset of the current tool to account for the height error
			if (ms.currentTool == nullptr)
			{
				gb.LatestMachineState().SetError("Tool was deselected during G30 S-2 command");
			}
			else
			{
				ms.currentTool->SetOffset(Z_AXIS, -g30zHeightError, true);
				ToolOffsetInverseTransform(ms);			// update user coordinates to reflect the new tool offset
			}
		}
		else
		{
			// Just print the stop height
			reply.printf("Stopped at height %.3f mm", (double)platform.GetZProbeOrDefault(currentZProbeNumber)->GetLastStoppedHeight());
		}
		gb.SetState(GCodeState::normal);
		break;

	case GCodeState::straightProbe0:					// ready to deploy the probe
		if (LockMovementAndWaitForStandstill(gb))
		{
			gb.AdvanceState();
			currentZProbeNumber = straightProbeSettings.GetZProbeToUse();
			DeployZProbe(gb);
		}
		break;

	case GCodeState::straightProbe1:
		if (LockMovementAndWaitForStandstill(gb))
		{
			const auto zp = platform.GetEndstops().GetZProbe(straightProbeSettings.GetZProbeToUse());
			lastProbedTime = millis();			// start the probe recovery timer
			if (zp.IsNotNull() && zp->GetTurnHeatersOff())
			{
				reprap.GetHeat().SuspendHeaters(true);
			}
			gb.AdvanceState();
		}
		break;

	case GCodeState::straightProbe2:
		// Executing G38. The probe has been deployed and the recovery timer has been started.
		{
			if (millis() - lastProbedTime >= (uint32_t)(platform.GetZProbeOrDefault(straightProbeSettings.GetZProbeToUse())->GetRecoveryTime() * SecondsToMillis))
			{
				// The probe recovery time has elapsed, so we can start the probing  move
				const auto zp = platform.GetEndstops().GetZProbe(straightProbeSettings.GetZProbeToUse());
				if (zp.IsNull() || zp->GetProbeType() == ZProbeType::none)
				{
					// No Z probe, so we are doing manual 'probing'
					UnlockAll(gb);															// release the movement lock to allow manual Z moves
					gb.AdvanceState();														// resume at the next state when the user has finished
					DoStraightManualProbe(gb, straightProbeSettings);						// call out to separate function because it used a lot of stack
				}
				else
				{
					const bool probingAway = straightProbeSettings.ProbingAway();
					const bool atStop = zp->Stopped();
					if (probingAway != atStop)
					{
						// Z probe is already in target state at the start of the move, so abandon the probe and signal an error if the type demands so
						reprap.GetHeat().SuspendHeaters(false);
						if (straightProbeSettings.SignalError())
						{
							gb.LatestMachineState().SetError((probingAway) ? "Probe not triggered at start of probing move" : "Probe already triggered at start of probing move");
						}
						gb.SetState(GCodeState::checkError);								// no point in doing anything else
						RetractZProbe(gb);
					}
					else
					{
						zProbeTriggered = false;
						SetMoveBufferDefaults(ms);
						if (!platform.GetEndstops().EnableZProbe(straightProbeSettings.GetZProbeToUse(), probingAway) || !zp->SetProbing(true))
						{
							gb.LatestMachineState().SetError("Failed to enable probe");
							gb.SetState(GCodeState::checkError);
							RetractZProbe(gb);
							break;
						}

<<<<<<< HEAD
						ms.checkEndstops = true;
						ms.reduceAcceleration = true;
						straightProbeSettings.SetCoordsToTarget(ms.coords);
						ms.feedRate = zp->GetProbingSpeed(0);
						NewSingleSegmentMoveAvailable(ms);
=======
						moveState.checkEndstops = true;
						moveState.reduceAcceleration = true;
						straightProbeSettings.SetCoordsToTarget(moveState.coords);
						moveState.feedRate = zp->GetProbingSpeed(0);
						moveState.linearAxesMentioned = moveState.rotationalAxesMentioned = true;
						NewSingleSegmentMoveAvailable();
>>>>>>> 467ffe27
						gb.AdvanceState();
					}
				}
			}
		}
		break;

	case GCodeState::straightProbe3:
		// Executing G38. The probe wasn't in target state at the start of the move, and the probing move has been commanded.
		if (LockMovementAndWaitForStandstill(gb))
		{
			// Probing move has stopped
			reprap.GetHeat().SuspendHeaters(false);
			const bool probingAway = straightProbeSettings.ProbingAway();
			const auto zp = platform.GetEndstops().GetZProbe(straightProbeSettings.GetZProbeToUse());
			if (zp.IsNotNull() && zp->GetProbeType() != ZProbeType::none)
			{
				zp->SetProbing(false);
				if (!zProbeTriggered && straightProbeSettings.SignalError())
				{
					gb.LatestMachineState().SetError((probingAway) ? "Probe did not lose contact during probing move" : "Probe was not triggered during probing move");
				}
			}

			gb.SetState(GCodeState::checkError);
			RetractZProbe(gb);								// retract the probe before moving to the new state
		}
		break;

	// Firmware retraction/un-retraction states
	case GCodeState::doingFirmwareRetraction:
		// We just did the retraction part of a firmware retraction, now we need to do the Z hop
		if (ms.segmentsLeft == 0)
		{
			if (ms.currentTool != nullptr)
			{
<<<<<<< HEAD
				SetMoveBufferDefaults(ms);
				ms.movementTool = ms.currentTool;
				reprap.GetMove().GetCurrentUserPosition(ms.coords, 0, ms.currentTool);
				ms.coords[Z_AXIS] += ms.currentTool->GetRetractHop();
				ms.feedRate = platform.MaxFeedrate(Z_AXIS);
				ms.filePos = gb.GetJobFilePosition();
				ms.canPauseAfter = false;			// don't pause after a retraction because that could cause too much retraction
				ms.currentZHop = ms.currentTool->GetRetractHop();
				NewSingleSegmentMoveAvailable(ms);
=======
				SetMoveBufferDefaults();
				moveState.tool = tool;
				reprap.GetMove().GetCurrentUserPosition(moveState.coords, 0, moveState.tool);
				moveState.coords[Z_AXIS] += tool->GetRetractHop();
				moveState.feedRate = platform.MaxFeedrate(Z_AXIS);
				moveState.filePos = (&gb == fileGCode) ? gb.GetFilePosition() : noFilePosition;
				moveState.canPauseAfter = false;			// don't pause after a retraction because that could cause too much retraction
				moveState.currentZHop = tool->GetRetractHop();
				moveState.linearAxesMentioned = true;
				NewSingleSegmentMoveAvailable();
>>>>>>> 467ffe27
			}
			gb.SetState(GCodeState::normal);
		}
		break;

	case GCodeState::doingFirmwareUnRetraction:
		// We just undid the Z-hop part of a firmware un-retraction, now we need to do the un-retract
		if (ms.segmentsLeft == 0)
		{
			if (ms.currentTool != nullptr && ms.currentTool->DriveCount() != 0)
			{
				SetMoveBufferDefaults(ms);
				ms.movementTool = ms.currentTool;
				reprap.GetMove().GetCurrentUserPosition(ms.coords, 0, ms.currentTool);
				for (size_t i = 0; i < ms.currentTool->DriveCount(); ++i)
				{
					ms.coords[ExtruderToLogicalDrive(ms.currentTool->GetDrive(i))] = ms.currentTool->GetRetractLength() + ms.currentTool->GetRetractExtra();
				}
<<<<<<< HEAD
				ms.feedRate = ms.currentTool->GetUnRetractSpeed() * ms.currentTool->DriveCount();
				ms.filePos = gb.GetJobFilePosition();
				ms.canPauseAfter = true;
				NewSingleSegmentMoveAvailable(ms);
=======
				moveState.feedRate = tool->GetUnRetractSpeed() * tool->DriveCount();
				moveState.filePos = (&gb == fileGCode) ? gb.GetFilePosition() : noFilePosition;
				moveState.canPauseAfter = true;
				NewSingleSegmentMoveAvailable();
>>>>>>> 467ffe27
			}
			gb.SetState(GCodeState::normal);
		}
		break;

	case GCodeState::loadingFilament:
		// We just returned from the filament load macro
		if (ms.currentTool != nullptr)
		{
			ms.currentTool->GetFilament()->Load(filamentToLoad);
			if (reprap.Debug(moduleGcodes))
			{
				platform.MessageF(LoggedGenericMessage, "Filament %s loaded", filamentToLoad);
			}
		}
		gb.SetState(GCodeState::normal);
		break;

	case GCodeState::unloadingFilament:
		// We just returned from the filament unload macro
		if (ms.currentTool != nullptr)
		{
			if (reprap.Debug(moduleGcodes))
			{
				platform.MessageF(LoggedGenericMessage, "Filament %s unloaded", ms.currentTool->GetFilament()->GetName());
			}
			ms.currentTool->GetFilament()->Unload();
		}
		gb.SetState(GCodeState::normal);
		break;

#if HAS_VOLTAGE_MONITOR
	case GCodeState::powerFailPausing1:
		if (gb.IsReady() || gb.IsExecuting())
		{
			gb.SetFinished(ActOnCode(gb, reply));							// execute the pause script
		}
		else
		{
# if HAS_MASS_STORAGE || HAS_SBC_INTERFACE
			SaveResumeInfo(true);											// create the resume file so that we can resume after power down
# endif
			platform.Message(LoggedGenericMessage, "Print auto-paused due to low voltage\n");
			gb.SetState(GCodeState::normal);
		}
		break;
#endif

#if HAS_MASS_STORAGE
	case GCodeState::timingSDwrite:
		for (uint32_t writtenThisTime = 0; writtenThisTime < 100 * 1024; )
		{
			if (timingBytesWritten >= timingBytesRequested)
			{
				const uint32_t ms = millis() - timingStartMillis;
				const float fileMbytes = (float)timingBytesWritten/(float)(1024 * 1024);
				const float mbPerSec = (fileMbytes * 1000.0)/(float)ms;
				platform.MessageF(gb.GetResponseMessageType(), "SD write speed for %.1fMByte file was %.2fMBytes/sec\n", (double)fileMbytes, (double)mbPerSec);
				sdTimingFile->Close();

				sdTimingFile = platform.OpenFile(Platform::GetGCodeDir(), TimingFileName, OpenMode::read);
				if (sdTimingFile == nullptr)
				{
					platform.Delete(Platform::GetGCodeDir(), TimingFileName);
					gb.LatestMachineState().SetError("Failed to re-open timing file");
					gb.SetState(GCodeState::normal);
					break;
				}

				platform.Message(gb.GetResponseMessageType(), "Testing SD card read speed...\n");
				timingBytesWritten = 0;
				timingStartMillis = millis();
				gb.SetState(GCodeState::timingSDread);
				break;
			}

			const unsigned int bytesToWrite = min<size_t>(reply.Capacity(), timingBytesRequested - timingBytesWritten);
			if (!sdTimingFile->Write(reply.c_str(), bytesToWrite))
			{
				sdTimingFile->Close();
				platform.Delete(Platform::GetGCodeDir(), TimingFileName);
				gb.LatestMachineState().SetError("Failed to write to timing file");
				gb.SetState(GCodeState::normal);
				break;
			}
			timingBytesWritten += bytesToWrite;
			writtenThisTime += bytesToWrite;
		}
		break;

	case GCodeState::timingSDread:
		for (uint32_t readThisTime = 0; readThisTime < 100 * 1024; )
		{
			if (timingBytesWritten >= timingBytesRequested)
			{
				const uint32_t ms = millis() - timingStartMillis;
				const float fileMbytes = (float)timingBytesWritten/(float)(1024 * 1024);
				const float mbPerSec = (fileMbytes * 1000.0)/(float)ms;
				sdTimingFile->Close();
				reply.printf("SD read speed for %.1fMByte file was %.2fMBytes/sec", (double)fileMbytes, (double)mbPerSec);
				platform.Delete(Platform::GetGCodeDir(), TimingFileName);
				gb.SetState(GCodeState::normal);
				break;
			}

			const unsigned int bytesToRead = min<size_t>(reply.Capacity(), timingBytesRequested - timingBytesWritten);
			if (sdTimingFile->Read(reply.Pointer(), bytesToRead) != (int)bytesToRead)
			{
				sdTimingFile->Close();
				platform.Delete(Platform::GetGCodeDir(), TimingFileName);
				gb.LatestMachineState().SetError("Failed to read from timing file");
				gb.SetState(GCodeState::normal);
				break;
			}
			timingBytesWritten += bytesToRead;
			readThisTime += bytesToRead;
		}
		break;
#endif

#if HAS_SBC_INTERFACE
	case GCodeState::waitingForAcknowledgement:	// finished M291 and the SBC expects a response next
#endif
	case GCodeState::checkError:				// we return to this state after running the retractprobe macro when there may be a stored error message
		gb.SetState(GCodeState::normal);
		break;

	// Here when we need to execute the default action for an event because the macro file was not found, the the default action involves pausing the print.
	// We have already sent an alert.
	case GCodeState::processingEvent:
		if (pauseState != PauseState::resuming)						// if we are resuming, wait for the resume to complete
		{
			if (pauseState != PauseState::notPaused)
			{
				gb.SetState(GCodeState::finishedProcessingEvent);	// already paused or pausing
			}
			else
			{
				const PrintPausedReason pauseReason = Event::GetDefaultPauseReason();
				// In the following, if DoPause fails because it can't get the movement lock then it will not change the state, so we will return here to try again
				(void)DoAsynchronousPause(gb, pauseReason, (pauseReason == PrintPausedReason::driverError) ? GCodeState::eventPausing2 : GCodeState::eventPausing1);
			}
		}
		break;

	// Here when we have finished processing an event
	case GCodeState::finishedProcessingEvent:
		Event::FinishedProcessing();
		gb.SetState(GCodeState::normal);
		break;

	default:				// should not happen
		gb.LatestMachineState().SetError("Undefined GCodeState");
		gb.SetState(GCodeState::normal);
		break;
	}

	if (gb.GetState() == GCodeState::normal)
	{
		// We completed a command, so unlock resources and tell the host about it
		gb.StopTimer();
		UnlockAll(gb);
		gb.LatestMachineState().RetrieveStateMachineResult(gb, reply, stateMachineResult);
		HandleReply(gb, stateMachineResult, reply.c_str());

		CheckForDeferredPause(gb);
	}

#if HAS_SBC_INTERFACE
	if (reportPause)
	{
		FileGCode()->Invalidate();
		reprap.GetSbcInterface().ReportPause();
	}
#endif
}

// Do a manual probe. This is in its own function to reduce the amount of stack space needed by RunStateMachine(). See the comment at the top of that function.
void GCodes::DoStraightManualProbe(GCodeBuffer& gb, const StraightProbeSettings& sps)
{
	String<StringLength256> message;
	message.printf("Adjust position until the reference point just %s the target, then press OK", sps.ProbingAway() ? "loses contact with" : "touches");
	DoManualProbe(gb, message.c_str(), "Manual Straight Probe", sps.GetMovingAxes());
}

// End<|MERGE_RESOLUTION|>--- conflicted
+++ resolved
@@ -499,18 +499,10 @@
 			{
 				ms.currentUserPosition[axis] = ms.pauseRestorePoint.moveCoords[axis];
 			}
-<<<<<<< HEAD
 			SetMoveBufferDefaults(ms);
 			ToolOffsetTransform(ms);
 			ms.feedRate = ConvertSpeedFromMmPerMin(DefaultFeedRate);	// ask for a good feed rate, we may have paused during a slow move
 			if (gb.GetState() == GCodeState::resuming1 && currentZ > ms.pauseRestorePoint.moveCoords[Z_AXIS])
-=======
-			SetMoveBufferDefaults();
-			ToolOffsetTransform(moveState.currentUserPosition, moveState.coords);
-			moveState.feedRate = ConvertSpeedFromMmPerMin(DefaultFeedRate);		// ask for a good feed rate, we may have paused during a slow move
-			moveState.tool = reprap.GetCurrentTool();							// needed so that bed compensation is applied correctly
-			if (gb.GetState() == GCodeState::resuming1 && currentZ > pauseRestorePoint.moveCoords[Z_AXIS])
->>>>>>> 467ffe27
 			{
 				// First move the head to the correct XY point, then move it down in a separate move
 				ms.coords[Z_AXIS] = currentZ;
@@ -521,12 +513,8 @@
 				// Just move to the saved position in one go
 				gb.SetState(GCodeState::resuming3);
 			}
-<<<<<<< HEAD
+			ms.linearAxesMentioned = ms.rotationalAxesMentioned = true;	// assume that both linear and rotational axes might be moving
 			NewSingleSegmentMoveAvailable(ms);
-=======
-			moveState.linearAxesMentioned = moveState.rotationalAxesMentioned = true;	// assume that both linear and rotational axes might be moving
-			NewSingleSegmentMoveAvailable();
->>>>>>> 467ffe27
 		}
 		break;
 
@@ -670,22 +658,13 @@
 				axesCoords[Z_AXIS] = zp->GetStartingHeight();
 				if (move.IsAccessibleProbePoint(axesCoords, axes))
 				{
-<<<<<<< HEAD
 					SetMoveBufferDefaults(ms);
 					ms.coords[axis0Num] = axesCoords[axis0Num];
 					ms.coords[axis1Num] = axesCoords[axis1Num];
 					ms.coords[Z_AXIS] = zp->GetStartingHeight();
 					ms.feedRate = zp->GetTravelSpeed();
+					ms.linearAxesMentioned = ms.rotationalAxesMentioned = true;		// assume that both linear and rotational axes might be moving
 					NewSingleSegmentMoveAvailable(ms);
-=======
-					SetMoveBufferDefaults();
-					moveState.coords[axis0Num] = axesCoords[axis0Num];
-					moveState.coords[axis1Num] = axesCoords[axis1Num];
-					moveState.coords[Z_AXIS] = zp->GetStartingHeight();
-					moveState.feedRate = zp->GetTravelSpeed();
-					moveState.linearAxesMentioned = moveState.rotationalAxesMentioned = true;		// assume that both linear and rotational axes might be moving
-					NewSingleSegmentMoveAvailable();
->>>>>>> 467ffe27
 
 					InitialiseTaps(false);
 					gb.AdvanceState();
@@ -761,20 +740,12 @@
 						RetractZProbe(gb);
 						break;
 					}
-<<<<<<< HEAD
 					ms.checkEndstops = true;
 					ms.reduceAcceleration = true;
 					ms.coords[Z_AXIS] = -zp->GetDiveHeight() + zp->GetActualTriggerHeight();
 					ms.feedRate = zp->GetProbingSpeed(tapsDone);
+					ms.linearAxesMentioned = true;
 					NewSingleSegmentMoveAvailable(ms);
-=======
-					moveState.checkEndstops = true;
-					moveState.reduceAcceleration = true;
-					moveState.coords[Z_AXIS] = -zp->GetDiveHeight() + zp->GetActualTriggerHeight();
-					moveState.feedRate = zp->GetProbingSpeed(tapsDone);
-					moveState.linearAxesMentioned = true;		// assume that both linear and rotational axes might be moving
-					NewSingleSegmentMoveAvailable();
->>>>>>> 467ffe27
 					gb.AdvanceState();
 				}
 			}
@@ -825,12 +796,8 @@
 			ms.coords[Z_AXIS] = zp->GetStartingHeight();
 			ms.feedRate = zp->GetTravelSpeed();
 		}
-<<<<<<< HEAD
+		ms.linearAxesMentioned = true;
 		NewSingleSegmentMoveAvailable(ms);
-=======
-		moveState.linearAxesMentioned = true;
-		NewSingleSegmentMoveAvailable();
->>>>>>> 467ffe27
 		gb.AdvanceState();
 		break;
 
@@ -970,12 +937,8 @@
 			ms.coords[Z_AXIS] = zp->GetStartingHeight();
 			ms.feedRate = zp->GetTravelSpeed();
 		}
-<<<<<<< HEAD
+		ms.linearAxesMentioned = true;
 		NewSingleSegmentMoveAvailable(ms);
-=======
-		moveState.linearAxesMentioned = true;
-		NewSingleSegmentMoveAvailable();
->>>>>>> 467ffe27
 		gb.AdvanceState();
 		break;
 
@@ -987,16 +950,10 @@
 			SetMoveBufferDefaults(ms);
 			(void)reprap.GetMove().GetProbeCoordinates(g30ProbePointIndex, ms.coords[X_AXIS], ms.coords[Y_AXIS], true);
 			const auto zp = platform.GetZProbeOrDefault(currentZProbeNumber);
-<<<<<<< HEAD
 			ms.coords[Z_AXIS] = zp->GetStartingHeight();
 			ms.feedRate = zp->GetTravelSpeed();
+			ms.linearAxesMentioned = ms.rotationalAxesMentioned = true;		// assume that both linear and rotational axes might be moving
 			NewSingleSegmentMoveAvailable(ms);
-=======
-			moveState.coords[Z_AXIS] = zp->GetStartingHeight();
-			moveState.feedRate = zp->GetTravelSpeed();
-			moveState.linearAxesMentioned = moveState.rotationalAxesMentioned = true;		// assume that both linear and rotational axes might be moving
-			NewSingleSegmentMoveAvailable();
->>>>>>> 467ffe27
 
 			InitialiseTaps(false);
 			gb.AdvanceState();
@@ -1074,14 +1031,9 @@
 					ms.coords[Z_AXIS] = (IsAxisHomed(Z_AXIS))
 												? platform.AxisMinimum(Z_AXIS) - zp->GetDiveHeight() + zp->GetActualTriggerHeight()	// Z axis has been homed, so no point in going very far
 												: -1.1 * platform.AxisTotalLength(Z_AXIS);	// Z axis not homed yet, so treat this as a homing move
-<<<<<<< HEAD
 					ms.feedRate = zp->GetProbingSpeed(tapsDone);
 					NewSingleSegmentMoveAvailable(ms);
-=======
-					moveState.feedRate = zp->GetProbingSpeed(tapsDone);
-					moveState.linearAxesMentioned = true;
-					NewSingleSegmentMoveAvailable();
->>>>>>> 467ffe27
+					ms.linearAxesMentioned = true;
 					gb.AdvanceState();
 				}
 			}
@@ -1175,12 +1127,8 @@
 			ms.coords[Z_AXIS] = zp->GetStartingHeight();
 			ms.feedRate = zp->GetTravelSpeed();
 		}
-<<<<<<< HEAD
+		ms.linearAxesMentioned = true;
 		NewSingleSegmentMoveAvailable(ms);
-=======
-		moveState.linearAxesMentioned = true;
-		NewSingleSegmentMoveAvailable();
->>>>>>> 467ffe27
 		gb.AdvanceState();
 		break;
 
@@ -1370,20 +1318,12 @@
 							break;
 						}
 
-<<<<<<< HEAD
 						ms.checkEndstops = true;
 						ms.reduceAcceleration = true;
 						straightProbeSettings.SetCoordsToTarget(ms.coords);
 						ms.feedRate = zp->GetProbingSpeed(0);
+						ms.linearAxesMentioned = ms.rotationalAxesMentioned = true;
 						NewSingleSegmentMoveAvailable(ms);
-=======
-						moveState.checkEndstops = true;
-						moveState.reduceAcceleration = true;
-						straightProbeSettings.SetCoordsToTarget(moveState.coords);
-						moveState.feedRate = zp->GetProbingSpeed(0);
-						moveState.linearAxesMentioned = moveState.rotationalAxesMentioned = true;
-						NewSingleSegmentMoveAvailable();
->>>>>>> 467ffe27
 						gb.AdvanceState();
 					}
 				}
@@ -1420,7 +1360,6 @@
 		{
 			if (ms.currentTool != nullptr)
 			{
-<<<<<<< HEAD
 				SetMoveBufferDefaults(ms);
 				ms.movementTool = ms.currentTool;
 				reprap.GetMove().GetCurrentUserPosition(ms.coords, 0, ms.currentTool);
@@ -1429,19 +1368,8 @@
 				ms.filePos = gb.GetJobFilePosition();
 				ms.canPauseAfter = false;			// don't pause after a retraction because that could cause too much retraction
 				ms.currentZHop = ms.currentTool->GetRetractHop();
+				ms.linearAxesMentioned = true;
 				NewSingleSegmentMoveAvailable(ms);
-=======
-				SetMoveBufferDefaults();
-				moveState.tool = tool;
-				reprap.GetMove().GetCurrentUserPosition(moveState.coords, 0, moveState.tool);
-				moveState.coords[Z_AXIS] += tool->GetRetractHop();
-				moveState.feedRate = platform.MaxFeedrate(Z_AXIS);
-				moveState.filePos = (&gb == fileGCode) ? gb.GetFilePosition() : noFilePosition;
-				moveState.canPauseAfter = false;			// don't pause after a retraction because that could cause too much retraction
-				moveState.currentZHop = tool->GetRetractHop();
-				moveState.linearAxesMentioned = true;
-				NewSingleSegmentMoveAvailable();
->>>>>>> 467ffe27
 			}
 			gb.SetState(GCodeState::normal);
 		}
@@ -1460,17 +1388,10 @@
 				{
 					ms.coords[ExtruderToLogicalDrive(ms.currentTool->GetDrive(i))] = ms.currentTool->GetRetractLength() + ms.currentTool->GetRetractExtra();
 				}
-<<<<<<< HEAD
 				ms.feedRate = ms.currentTool->GetUnRetractSpeed() * ms.currentTool->DriveCount();
 				ms.filePos = gb.GetJobFilePosition();
 				ms.canPauseAfter = true;
 				NewSingleSegmentMoveAvailable(ms);
-=======
-				moveState.feedRate = tool->GetUnRetractSpeed() * tool->DriveCount();
-				moveState.filePos = (&gb == fileGCode) ? gb.GetFilePosition() : noFilePosition;
-				moveState.canPauseAfter = true;
-				NewSingleSegmentMoveAvailable();
->>>>>>> 467ffe27
 			}
 			gb.SetState(GCodeState::normal);
 		}
