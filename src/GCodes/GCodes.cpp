/****************************************************************************************************

 RepRapFirmware - G Codes

 This class interprets G Codes from one or more sources, and calls the functions in Move, Heat etc
 that drive the machine to do what the G Codes command.

 Most of the functions in here are designed not to wait, and they return a boolean.  When you want them to do
 something, you call them.  If they return false, the machine can't do what you want yet.  So you go away
 and do something else.  Then you try again.  If they return true, the thing you wanted done has been done.

 -----------------------------------------------------------------------------------------------------

 Version 0.1

 13 February 2013

 Adrian Bowyer
 RepRap Professional Ltd
 http://reprappro.com

 Licence: GPL

 ****************************************************************************************************/

#include "GCodes.h"

#include "GCodeBuffer/GCodeBuffer.h"
#include "GCodeBuffer/ExpressionParser.h"
#include "GCodeQueue.h"
#include <Heating/Heat.h>
#include <Platform/Platform.h>
#include <Movement/Move.h>
#include <Platform/Scanner.h>
#include <PrintMonitor/PrintMonitor.h>
#include <Platform/RepRap.h>
#include <Platform/Tasks.h>
#include <Platform/Event.h>
#include <Tools/Tool.h>
#include <Endstops/ZProbe.h>
#include <ObjectModel/Variable.h>

#if SUPPORT_LED_STRIPS
# include <Fans/LedStripDriver.h>
#endif

#if HAS_SBC_INTERFACE
# include <SBC/SbcInterface.h>
#endif

#if SUPPORT_REMOTE_COMMANDS
# include <CAN/CanInterface.h>
#endif

#if HAS_AUX_DEVICES
// Support for emergency stop from PanelDue
bool GCodes::emergencyStopCommanded = false;

void GCodes::CommandEmergencyStop(AsyncSerial *p) noexcept
{
	emergencyStopCommanded = true;
}
#endif

GCodes::GCodes(Platform& p) noexcept :
#if HAS_AUX_DEVICES && ALLOW_ARBITRARY_PANELDUE_PORT
	serialChannelForPanelDueFlashing(1),
#endif
	platform(p),
	machineType(MachineType::fff), active(false),
#if HAS_VOLTAGE_MONITOR
	powerFailScript(nullptr),
#endif
	isFlashing(false),
#if SUPPORT_PANELDUE_FLASH
	isFlashingPanelDue(false),
#endif
	lastWarningMillis(0)
#if HAS_MASS_STORAGE
	, sdTimingFile(nullptr)
#endif
{
#if HAS_MASS_STORAGE || HAS_EMBEDDED_FILES
	fileBeingHashed = nullptr;
	FileGCodeInput * const fileInput = new FileGCodeInput();
#else
	FileGCodeInput * const fileInput = nullptr;
#endif
	fileGCode = new GCodeBuffer(GCodeChannel::File, nullptr, fileInput, GenericMessage);
	moveStates[0].codeQueue = new GCodeQueue();
	queuedGCode = new GCodeBuffer(GCodeChannel::Queue, moveStates[0].codeQueue, fileInput, GenericMessage);

#if SUPPORT_ASYNC_MOVES
# if HAS_MASS_STORAGE || HAS_EMBEDDED_FILES
	FileGCodeInput * const file2Input = new FileGCodeInput();		// use a separate FileInput object so that both file input streams can run concurrently
# else
	FileGCodeInput * const file2Input = nullptr;
# endif
	file2GCode = new GCodeBuffer(GCodeChannel::File2, nullptr, file2Input, GenericMessage);
	moveStates[1].codeQueue = new GCodeQueue();
	queue2GCode = new GCodeBuffer(GCodeChannel::Queue2, moveStates[1].codeQueue, fileInput, GenericMessage);
	queue2GCode->SetActiveQueueNumber(1);							// so that all commands read from this queue get executed on queue #1 instead of the default #0
#endif
#if SUPPORT_HTTP || HAS_SBC_INTERFACE
	httpInput = new NetworkGCodeInput();
	httpGCode = new GCodeBuffer(GCodeChannel::HTTP, httpInput, fileInput, HttpMessage);
#else
	httpGCode = nullptr;
#endif // SUPPORT_HTTP || HAS_SBC_INTERFACE
#if SUPPORT_TELNET || HAS_SBC_INTERFACE
	telnetInput = new NetworkGCodeInput();
	telnetGCode = new GCodeBuffer(GCodeChannel::Telnet, telnetInput, fileInput, TelnetMessage, Compatibility::Marlin);
#else
	telnetGCode = nullptr;
#endif // SUPPORT_TELNET || HAS_SBC_INTERFACE
#if defined(SERIAL_MAIN_DEVICE)
# if SAME5x
	// SAME5x USB driver already uses an efficient buffer for receiving data from USB
	StreamGCodeInput * const usbInput = new StreamGCodeInput(SERIAL_MAIN_DEVICE);
# else
	// Old USB driver is inefficient when read in single-character mode
	BufferedStreamGCodeInput * const usbInput = new BufferedStreamGCodeInput(SERIAL_MAIN_DEVICE);
# endif
	usbGCode = new GCodeBuffer(GCodeChannel::USB, usbInput, fileInput, UsbMessage, Compatibility::Marlin);
#elif HAS_SBC_INTERFACE
	usbGCode = new GCodeBuffer(GCodeChannel::USB, nullptr, fileInput, UsbMessage, Compatbility::marlin);
#else
	usbGCode = nullptr;
#endif

#if HAS_AUX_DEVICES
	StreamGCodeInput * const auxInput = new StreamGCodeInput(SERIAL_AUX_DEVICE);
	auxGCode = new GCodeBuffer(GCodeChannel::Aux, auxInput, fileInput, AuxMessage);
#elif HAS_SBC_INTERFACE
	auxGCode = new GCodeBuffer(GCodeChannel::Aux, nullptr, fileInput, AuxMessage);
#else
	auxGCode = nullptr;
#endif

	triggerGCode = new GCodeBuffer(GCodeChannel::Trigger, nullptr, fileInput, GenericMessage);

<<<<<<< HEAD
#if SUPPORT_12864_LCD || HAS_SBC_INTERFACE
=======
	codeQueue = new GCodeQueue();
	queuedGCode = new GCodeBuffer(GCodeChannel::Queue, codeQueue, fileInput, GenericMessage);

#if SUPPORT_DIRECT_LCD || HAS_SBC_INTERFACE
>>>>>>> 8ee47e8b
	lcdGCode = new GCodeBuffer(GCodeChannel::LCD, nullptr, fileInput, LcdMessage);
#else
	lcdGCode = nullptr;
#endif

#if HAS_SBC_INTERFACE
	spiGCode = new GCodeBuffer(GCodeChannel::SBC, nullptr, fileInput, GenericMessage);
#else
	spiGCode = nullptr;
#endif
	daemonGCode = new GCodeBuffer(GCodeChannel::Daemon, nullptr, fileInput, GenericMessage);
#if defined(SERIAL_AUX2_DEVICE)
	StreamGCodeInput * const aux2Input = new StreamGCodeInput(SERIAL_AUX2_DEVICE);
	aux2GCode = new GCodeBuffer(GCodeChannel::Aux2, aux2Input, fileInput, Aux2Message);
#elif HAS_SBC_INTERFACE
	aux2GCode = new GCodeBuffer(GCodeChannel::Aux2, nullptr, fileInput, Aux2Message);
#else
	aux2GCode = nullptr;
#endif
	autoPauseGCode = new GCodeBuffer(GCodeChannel::Autopause, nullptr, fileInput, GenericMessage);
}

void GCodes::Exit() noexcept
{
	active = false;
}

void GCodes::Init() noexcept
{
	numVisibleAxes = numTotalAxes = XYZ_AXES;			// must set this up before calling Reset()
	memset(axisLetters, 0, sizeof(axisLetters));
	axisLetters[0] = 'X';
	axisLetters[1] = 'Y';
	axisLetters[2] = 'Z';

	numExtruders = 0;

	Reset();

	rawExtruderTotal = 0.0;
	for (float& f : rawExtruderTotalByDrive)
	{
		f = 0.0;
	}

	runningConfigFile = daemonRunning = false;
	m501SeenInConfigFile = false;
	doingToolChange = false;
	active = true;
	limitAxes = noMovesBeforeHoming = true;
	SetAllAxesNotHomed();

	lastAuxStatusReportType = -1;						// no status reports requested yet

	laserMaxPower = DefaultMaxLaserPower;
	laserPowerSticky = false;

	heaterFaultTimeout = DefaultHeaterFaultTimeout;

#if SUPPORT_SCANNER
	reprap.GetScanner().SetGCodeBuffer(usbGCode);
#endif

#if SUPPORT_LED_STRIPS
	LedStripDriver::Init();
#endif

#if HAS_AUX_DEVICES && !defined(__LPC17xx__)
	SERIAL_AUX_DEVICE.SetInterruptCallback(GCodes::CommandEmergencyStop);
#endif
}

// This is called from Init and when doing an emergency stop
void GCodes::Reset() noexcept
{
	// Here we could reset the input sources as well, but this would mess up M122\nM999
	// because both codes are sent at once from the web interface. Hence we don't do this here.
	for (GCodeBuffer *gb : gcodeSources)
	{
		if (gb != nullptr)
		{
			gb->Reset();
		}
	}

	if (auxGCode != nullptr)
	{
		auxGCode->SetCommsProperties(1);				// by default, we require a checksum on the aux port
	}

	nextGcodeSource = 0;

#if HAS_MASS_STORAGE || HAS_EMBEDDED_FILES
	fileToPrint.Close();
#endif

	for (size_t i = 0; i < MaxExtruders; ++i)
	{
		extrusionFactors[i] = volumetricExtrusionFactors[i] = 1.0;
	}

	for (size_t i = 0; i < MaxAxes; ++i)
	{
		axisScaleFactors[i] = 1.0;
		for (size_t j = 0; j < NumCoordinateSystems; ++j)
		{
			workplaceCoordinates[j][i] = 0.0;
		}
	}

#if SUPPORT_COORDINATE_ROTATION
	g68Angle = g68Centre[0] = g68Centre[1] = 0.0;		// no coordinate rotation
#endif

	for (MovementState& ms : moveStates)
	{
		ms.Reset();
		reprap.GetMove().GetKinematics().GetAssumedInitialPosition(numVisibleAxes, ms.coords);
		ToolOffsetInverseTransform(ms);
	}

	for (float& f : currentBabyStepOffsets)
	{
		f = 0.0;										// clear babystepping before calling ToolOffsetInverseTransform
	}

	for (TriggerItem& tr : triggers)
	{
		tr.Init();
	}
	triggersPending.Clear();

	simulationMode = SimulationMode::off;
	exitSimulationWhenFileComplete = updateFileWhenSimulationComplete = false;
	simulationTime = 0.0;
	lastDuration = 0;

	pauseState = PauseState::notPaused;
#if HAS_VOLTAGE_MONITOR
	isPowerFailPaused = false;
#endif
	doingToolChange = false;
	doingManualBedProbe = false;
	deferredPauseCommandPending = nullptr;
	firmwareUpdateModuleMap.Clear();
	isFlashing = false;
#if SUPPORT_PANELDUE_FLASH
	isFlashingPanelDue = false;
#endif
	currentZProbeNumber = 0;

	buildObjects.Init();

	cancelWait = isWaiting = displayNoToolWarning = false;

	for (const GCodeBuffer*& gbp : resourceOwners)
	{
		gbp = nullptr;
	}
}

// Return true if any channel other than the daemon is executing a file macro
bool GCodes::DoingFileMacro() const noexcept
{
	for (const GCodeBuffer *gbp : gcodeSources)
	{
		if (gbp != nullptr && gbp != daemonGCode && gbp->IsDoingFileMacro())
		{
			return true;
		}
	}
	return false;
}

// Return true if any channel is waiting for a message acknowledgement
bool GCodes::WaitingForAcknowledgement() const noexcept
{
	for (const GCodeBuffer *gbp : gcodeSources)
	{
		if (gbp != nullptr && gbp->LatestMachineState().waitingForAcknowledgement)
		{
			return true;
		}
	}
	return false;
}

FilePosition GCodes::GetPrintingFilePosition() const noexcept
{
#if HAS_SBC_INTERFACE || HAS_MASS_STORAGE || HAS_EMBEDDED_FILES
	return fileGCode->GetPrintingFilePosition(false);
#else
	return 0;
#endif
}

// Start running the config file
bool GCodes::RunConfigFile(const char* fileName) noexcept
{
	runningConfigFile = DoFileMacro(*triggerGCode, fileName, false, AsyncSystemMacroCode);
	return runningConfigFile;
}

// Return true if the trigger G-code buffer is busy running config.g or a trigger file
bool GCodes::IsTriggerBusy() const noexcept
{
	return triggerGCode->IsDoingFile();
}

// Copy the feed rate etc. from the channel that was running config.g to the input channels
void GCodes::CheckFinishedRunningConfigFile(GCodeBuffer& gb) noexcept
{
	if (runningConfigFile && gb.GetChannel() == GCodeChannel::Trigger)
	{
		gb.LatestMachineState().GetPrevious()->CopyStateFrom(gb.LatestMachineState());	// so that M83 etc. in  nested file don't get forgotten
		if (gb.LatestMachineState().GetPrevious()->GetPrevious() == nullptr)
		{
			for (GCodeBuffer *gb2 : gcodeSources)
			{
				if (gb2 != nullptr && gb2 != &gb)
				{
					gb2->LatestMachineState().CopyStateFrom(gb.LatestMachineState());
				}
			}
			runningConfigFile = false;
		}
		reprap.InputsUpdated();
	}
}

// Set up to do the first of a possibly multi-tap probe
void GCodes::InitialiseTaps(bool fastThenSlow) noexcept
{
	tapsDone = (fastThenSlow) ? -1 : 0;
	g30zHeightErrorSum = 0.0;
	g30zHeightErrorLowestDiff = 1000.0;
}

void GCodes::Spin() noexcept
{
	if (!active)
	{
		return;
	}

#if HAS_AUX_DEVICES
	if (emergencyStopCommanded)
	{
		DoEmergencyStop();
		while (SERIAL_AUX_DEVICE.read() >= 0) { }
		emergencyStopCommanded = false;
		return;
	}
#endif

	for (MovementState& ms : moveStates)
	{
		if (ms.updateUserPositionGb != nullptr)
		{
			UpdateCurrentUserPosition(*ms.updateUserPositionGb);
			ms.updateUserPositionGb = nullptr;
		}
	}

	CheckTriggers();

	// The autoPause buffer has priority, so spin that one first. It may have to wait for other buffers to release locks etc.
	(void)SpinGCodeBuffer(*autoPauseGCode);

	// Use round-robin scheduling for the other input sources
	// Scan the GCode input channels until we find one that we can do some useful work with, or we have scanned them all.
	// The idea is that when a single GCode input channel is active, we do some useful work every time we come through this polling loop, not once every N times (N = number of input channels)
	const size_t originalNextGCodeSource = nextGcodeSource;
	do
	{
		GCodeBuffer * const gbp = gcodeSources[nextGcodeSource];
		++nextGcodeSource;													// move on to the next gcode source ready for next time
		if (nextGcodeSource == GCodeChannel::Autopause)
		{
			++nextGcodeSource;												// don't do autoPause again
		}
		if (nextGcodeSource == ARRAY_SIZE(gcodeSources))
		{
			nextGcodeSource = 0;
		}
		if (gbp != nullptr && (gbp != auxGCode || !IsFlashingPanelDue()))	// skip auxGCode while flashing PanelDue is in progress
		{
			if (SpinGCodeBuffer(*gbp))										// if we did something useful
			{
				break;
			}
		}
	} while (nextGcodeSource != originalNextGCodeSource);


#if HAS_SBC_INTERFACE
	// Need to check if the print has been stopped by the SBC
	if (reprap.UsingSbcInterface() && reprap.GetSbcInterface().IsPrintAborted())
	{
		StopPrint(StopPrintReason::abort);
	}
#endif

	// Check if we need to display a warning
	const uint32_t now = millis();
	if (now - lastWarningMillis >= MinimumWarningInterval)
	{
		if (displayNoToolWarning)
		{
			platform.Message(ErrorMessage, "Attempting to extrude with no tool selected.\n");
			displayNoToolWarning = false;
			lastWarningMillis = now;
		}
	}
}


// Do some work on an input channel, returning true if we did something significant
bool GCodes::SpinGCodeBuffer(GCodeBuffer& gb) noexcept
{
	// Set up a buffer for the reply
	String<GCodeReplyLength> reply;
	bool result;

	MutexLocker gbLock(gb.mutex);
	if (gb.GetState() == GCodeState::normal)
	{
		if (gb.LatestMachineState().messageAcknowledged)
		{
			const bool wasCancelled = gb.LatestMachineState().messageCancelled;
			gb.PopState();												// this could fail if the current macro has already been aborted

			if (wasCancelled)
			{
				if (gb.LatestMachineState().GetPrevious() == nullptr)
				{
					StopPrint(StopPrintReason::userCancelled);
				}
				else
				{
					FileMacroCyclesReturn(gb);
				}
			}
			result = wasCancelled;
		}
		else
		{
			result = StartNextGCode(gb, reply.GetRef());
		}
	}
	else
	{
		RunStateMachine(gb, reply.GetRef());                            // execute the state machine
		result = true;													// assume we did something useful (not necessarily true, e.g. could be waiting for movement to stop)
	}

	if ((gb.IsExecuting()
#if HAS_SBC_INTERFACE
		 && !gb.IsSendRequested()
#endif
		) || (isWaiting && !cancelWait)									// this is needed to get reports sent during M109 commands
	   )
	{
		CheckReportDue(gb, reply.GetRef());
	}

	return result;
}

// Start a new gcode, or continue to execute one that has already been started. Return true if we found something significant to do.
bool GCodes::StartNextGCode(GCodeBuffer& gb, const StringRef& reply) noexcept
{
	// There are special rules for fileGCode because it needs to suspend when paused:
	// - if the pause state is paused or resuming, don't execute
	// - if the state is pausing then don't execute, unless we are executing a macro (because it could be the pause macro or filament change macro)
	// - if there is a deferred pause pending, don't execute once we have finished the current macro
	if (   gb.IsFileChannel()
		&& (   pauseState > PauseState::pausing				// paused or resuming
			|| (!gb.IsDoingFileMacro() && (deferredPauseCommandPending != nullptr || pauseState == PauseState::pausing))
		   )
	   )
	{
		// We are paused or pausing, so don't process any more gcodes from the file being printed.
		// There is a potential issue here if fileGCode holds any locks, so unlock everything.
		UnlockAll(gb);
	}
	else if (gb.IsReady() || gb.IsExecuting())
	{
		gb.SetFinished(ActOnCode(gb, reply));
		return true;
	}
	else if (gb.IsDoingFile())
	{
		return DoFilePrint(gb, reply);
	}
	else if (&gb == autoPauseGCode && !gb.LatestMachineState().waitingForAcknowledgement)
	{
		if (Event::StartProcessing())
		{
			ProcessEvent(gb);								// call out to separate function to avoid increasing stack usage of this function
		}
	}
	else if (&gb == daemonGCode
#if SUPPORT_REMOTE_COMMANDS
			 && !CanInterface::InExpansionMode()			// looking for the daemon.g file increases the loop time too much
#endif
			)
	{
		// Delay 1 or 10 seconds, then try to open and run daemon.g. No error if it is not found.
		if (   !reprap.IsProcessingConfig()
			&& gb.DoDwellTime((daemonRunning) ? 10000 : 1000)
		   )
		{
			daemonRunning = true;
			return DoFileMacro(gb, DAEMON_G, false, AsyncSystemMacroCode);
		}
	}
	else
#if SUPPORT_SCANNER
		 if (!(&gb == usbGCode && reprap.GetScanner().IsRegistered()))
#endif
	{
		const bool gotCommand = (gb.GetNormalInput() != nullptr) && gb.GetNormalInput()->FillBuffer(&gb);
		if (gotCommand)
		{
			gb.DecodeCommand();
			bool done;
			try
			{
				done = gb.CheckMetaCommand(reply);
			}
			catch (const GCodeException& e)
			{
				e.GetMessage(reply, &gb);
				HandleReplyPreserveResult(gb, GCodeResult::error, reply.c_str());
				gb.Init();
				return true;
			}

			if (done)
			{
				HandleReplyPreserveResult(gb, GCodeResult::ok, reply.c_str());
				return true;
			}
		}
#if HAS_SBC_INTERFACE
		else if (reprap.UsingSbcInterface())
		{
			return reprap.GetSbcInterface().FillBuffer(gb);
		}
#endif
	}
	return false;
}

// Try to continue with a print from file, returning true if we did anything significant
bool GCodes::DoFilePrint(GCodeBuffer& gb, const StringRef& reply) noexcept
{
#if HAS_SBC_INTERFACE
	if (reprap.UsingSbcInterface())
	{
		if (gb.IsFileFinished())
		{
			if (gb.LatestMachineState().GetPrevious() == nullptr)
			{
				// Finished printing SD card file.
				// We never get here if the file ends in M0 because CancelPrint gets called directly in that case.
				// Don't close the file until all moves have been completed, in case the print gets paused.
				// Also, this keeps the state as 'Printing' until the print really has finished.
				if (LockMovementAndWaitForStandstill(gb))				// wait until movement has finished and deferred command queue has caught up
				{
					StopPrint(StopPrintReason::normalCompletion);
				}
				return true;
			}

			if (!gb.IsMacroFileClosed())
			{
				// Finished a macro or finished processing config.g
				gb.MacroFileClosed();
				CheckFinishedRunningConfigFile(gb);

				// Pop the stack and notify the SBC that we have closed the file
				Pop(gb);
				gb.Init();
				gb.LatestMachineState().firstCommandAfterRestart = false;

				// Send a final code response
				if (gb.GetState() == GCodeState::normal)
				{
					UnlockAll(gb);
					if (!gb.LatestMachineState().lastCodeFromSbc || gb.LatestMachineState().macroStartedByCode)
					{
						HandleReply(gb, GCodeResult::ok, "");
					}
					CheckForDeferredPause(gb);
				}
				return true;
			}
			return false;
		}
		else
		{
			if (gb.LatestMachineState().waitingForAcknowledgement && gb.GetNormalInput() != nullptr)
			{
				if (gb.GetNormalInput()->FillBuffer(&gb))
				{
					gb.DecodeCommand();
					return true;
				}
			}
			return reprap.GetSbcInterface().FillBuffer(gb);
		}
	}
	else
#endif
	{
#if HAS_MASS_STORAGE || HAS_EMBEDDED_FILES
		FileData& fd = gb.LatestMachineState().fileState;

		// Do we have more data to process?
		switch (gb.GetFileInput()->ReadFromFile(fd))
		{
		case GCodeInputReadResult::haveData:
			if (gb.GetFileInput()->FillBuffer(&gb))
			{
				bool done;
				try
				{
					done = gb.CheckMetaCommand(reply);
				}
				catch (const GCodeException& e)
				{
					e.GetMessage(reply, &gb);
					HandleReplyPreserveResult(gb, GCodeResult::error, reply.c_str());
					gb.Init();
					AbortPrint(gb);
					return true;
				}

				if (done)
				{
					HandleReplyPreserveResult(gb, GCodeResult::ok, reply.c_str());
				}
				else
				{
					gb.DecodeCommand();
					if (gb.IsReady())
					{
						gb.SetFinished(ActOnCode(gb, reply));
					}
				}
			}
			return true;

		case GCodeInputReadResult::error:
		default:
			AbortPrint(gb);
			return true;

		case GCodeInputReadResult::noData:
			// We have reached the end of the file. Check for the last line of gcode not ending in newline.
			if (gb.FileEnded())										// append a newline if necessary and deal with any pending file write
			{
				bool done;
				try
				{
					done = gb.CheckMetaCommand(reply);
				}
				catch (const GCodeException& e)
				{
					e.GetMessage(reply, &gb);
					HandleReply(gb, GCodeResult::error, reply.c_str());
					gb.Init();
					AbortPrint(gb);
					return true;
				}

				if (done)
				{
					HandleReply(gb, GCodeResult::ok, reply.c_str());
				}
				else
				{
					gb.DecodeCommand();
					if (gb.IsReady())
					{
						gb.SetFinished(ActOnCode(gb, reply));
					}
				}
				return true;
			}

			gb.Init();											// mark buffer as empty

			if (gb.LatestMachineState().GetPrevious() == nullptr)
			{
				// Finished printing SD card file.
				// We never get here if the file ends in M0 because CancelPrint gets called directly in that case.
				// Don't close the file until all moves have been completed, in case the print gets paused.
				// Also, this keeps the state as 'Printing' until the print really has finished.
				if (LockMovementAndWaitForStandstill(gb))		// wait until movement has finished and deferred command queue has caught up
				{
					if (&gb == fileGCode)						// if this is the primary file channel
					{
						StopPrint(StopPrintReason::normalCompletion);
					}
				}
			}
			else
			{
				// Finished a macro or finished processing config.g
				gb.GetFileInput()->Reset(fd);
				fd.Close();
				CheckFinishedRunningConfigFile(gb);
				Pop(gb);
				gb.Init();
				if (gb.GetState() == GCodeState::normal)
				{
					UnlockAll(gb);
					HandleReply(gb, GCodeResult::ok, "");
					CheckForDeferredPause(gb);
				}
			}
			return true;
		}
#endif
	}
	return false;
}

// Restore positions etc. when exiting simulation mode
void GCodes::EndSimulation(GCodeBuffer *null gb) noexcept
{
	// Ending a simulation, so restore the position
	MovementState& ms = (gb == nullptr) ? moveStates[0] : GetMovementState(*gb);	//TODO handle null gb properly
	RestorePosition(ms.simulationRestorePoint, gb);
	ms.SelectTool(ms.simulationRestorePoint.toolNumber, true);
	ToolOffsetTransform(ms);
	reprap.GetMove().SetNewPosition(ms.coords, true);
	axesVirtuallyHomed = axesHomed;
	reprap.MoveUpdated();
}

// Check for and execute triggers
void GCodes::CheckTriggers() noexcept
{
	for (unsigned int i = 0; i < MaxTriggers; ++i)
	{
		if (!triggersPending.IsBitSet(i) && triggers[i].Check())
		{
			triggersPending.SetBit(i);
		}
	}

	// If any triggers are pending, activate the one with the lowest number
	if (triggersPending.IsNonEmpty())
	{
		const unsigned int lowestTriggerPending = triggersPending.LowestSetBit();
		if (lowestTriggerPending == 0)
		{
			triggersPending.ClearBit(lowestTriggerPending);			// clear the trigger
			DoEmergencyStop();
		}
		else if (!IsTriggerBusy() && triggerGCode->GetState() == GCodeState::normal)	// if we are not already executing a trigger or config.g
		{
			if (lowestTriggerPending == 1)
			{
				if (!IsReallyPrinting())
				{
					triggersPending.ClearBit(lowestTriggerPending);	// ignore a pause trigger if we are already paused or not printing
				}
				else if (LockMovement(*triggerGCode))				// need to lock movement before executing the pause macro
				{
					triggersPending.ClearBit(lowestTriggerPending);	// clear the trigger
					DoPause(*triggerGCode, PrintPausedReason::trigger, GCodeState::pausing1);
					platform.SendAlert(GenericMessage, "Print paused by external trigger", "Printing paused", 1, 0.0, AxesBitmap());
				}
			}
			else
			{
				triggersPending.ClearBit(lowestTriggerPending);		// clear the trigger
				String<StringLength20> filename;
				filename.printf("trigger%u.g", lowestTriggerPending);
				DoFileMacro(*triggerGCode, filename.c_str(), true, AsyncSystemMacroCode);
			}
		}
	}
}

// Execute an emergency stop
void GCodes::DoEmergencyStop() noexcept
{
	reprap.EmergencyStop();
	Reset();
	platform.Message(GenericMessage, "Emergency Stop! Reset the controller to continue.\n");
}

// Pause the print
// Before calling this, check that we are doing a file print that isn't already paused and get the movement lock.
void GCodes::DoPause(GCodeBuffer& gb, PrintPausedReason reason, GCodeState newState) noexcept
{
	//TODO is pausing due to a command within the file then they should sync!
	for (size_t moveSystemNumber = 0; moveSystemNumber < ARRAY_SIZE(moveStates); ++moveSystemNumber)
	{
		MovementState& ms = moveStates[moveSystemNumber];
		ms.pausedInMacro = false;
		if (gb.IsFileChannel())
		{
			// Pausing a file print because of a command in the file itself
			ms.SavePosition(PauseRestorePointNumber, numVisibleAxes, gb.LatestMachineState().feedRate, gb.GetJobFilePosition());	//TODO not correct, need to use correct gb for each movement system!
		}
		else
		{
			// Pausing a file print via another input source or for some other reason
			ms.pauseRestorePoint.feedRate = fileGCode->LatestMachineState().feedRate;						// set up the default

			const bool movesSkipped = reprap.GetMove().PausePrint(moveSystemNumber, ms.pauseRestorePoint);	// tell Move we wish to pause this queue
			if (movesSkipped)
			{
				// The PausePrint call has filled in the restore point with machine coordinates
				ToolOffsetInverseTransform(ms, ms.pauseRestorePoint.moveCoords, ms.currentUserPosition);	// transform the returned coordinates to user coordinates
				ms.ClearMove();
			}
			else if (ms.segmentsLeft != 0)
			{
				// We were not able to skip any moves, however we can skip the move that is waiting
				ms.pauseRestorePoint.virtualExtruderPosition = ms.moveStartVirtualExtruderPosition;
				ms.pauseRestorePoint.filePos = ms.filePos;
				ms.pauseRestorePoint.feedRate = ms.feedRate;
				ms.pauseRestorePoint.proportionDone = ms.GetProportionDone();
				ms.pauseRestorePoint.initialUserC0 = ms.initialUserC0;
				ms.pauseRestorePoint.initialUserC1 = ms.initialUserC1;
				ToolOffsetInverseTransform(ms, ms.pauseRestorePoint.moveCoords, ms.currentUserPosition);	// transform the returned coordinates to user coordinates
				ms.ClearMove();
			}
			else
			{
				// We were not able to skip any moves, and there is no move waiting
				ms.pauseRestorePoint.feedRate = fileGCode->LatestMachineState().feedRate;
				ms.pauseRestorePoint.virtualExtruderPosition = ms.latestVirtualExtruderPosition;
				ms.pauseRestorePoint.proportionDone = 0.0;

				// TODO: when using RTOS there is a possible race condition in the following,
				// because we might try to pause when a waiting move has just been added but before the gcode buffer has been re-initialised ready for the next command
				ms.pauseRestorePoint.filePos = fileGCode->GetPrintingFilePosition(true);
				while (fileGCode->IsDoingFileMacro())														// must call this after GetFilePosition because this changes IsDoingFileMacro
				{
					ms.pausedInMacro = true;
					fileGCode->PopState();
				}
#if SUPPORT_LASER || SUPPORT_IOBITS
				ms.pauseRestorePoint.laserPwmOrIoBits = ms.laserPwmOrIoBits;
#endif
			}

			// Replace the paused machine coordinates by user coordinates, which we updated earlier if they were returned by Move::PausePrint
			for (size_t axis = 0; axis < numVisibleAxes; ++axis)
			{
				ms.pauseRestorePoint.moveCoords[axis] = ms.currentUserPosition[axis];
			}

#if HAS_SBC_INTERFACE
			if (reprap.UsingSbcInterface())
			{
				fileGCode->Init();															// clear the next move
				UnlockAll(*fileGCode);														// release any locks it had
			}
			else
#endif
			{
#if HAS_MASS_STORAGE
				// If we skipped any moves, reset the file pointer to the start of the first move we need to replay
				// The following could be delayed until we resume the print
				if (ms.pauseRestorePoint.filePos != noFilePosition)
				{
					FileData& fdata = fileGCode->LatestMachineState().fileState;
					if (fdata.IsLive())
					{
						fileGCode->RestartFrom(ms.pauseRestorePoint.filePos);					// TODO we ought to restore the line number too, but currently we don't save it
						UnlockAll(*fileGCode);												// release any locks it had
					}
				}
#endif
			}

			ms.codeQueue->PurgeEntries();

			if (reprap.Debug(moduleGcodes))
			{
				platform.MessageF(GenericMessage, "Paused print, file offset=%" PRIu32 "\n", ms.pauseRestorePoint.filePos);
			}
		}

#if SUPPORT_LASER
		if (machineType == MachineType::laser)
		{
			ms.laserPwmOrIoBits.laserPwm = 0;		// turn off the laser when we start moving
		}
#endif

		ms.pauseRestorePoint.toolNumber = ms.GetCurrentToolNumber();
		ms.pauseRestorePoint.fanSpeed = ms.virtualFanSpeed;

#if HAS_SBC_INTERFACE
		if (reprap.UsingSbcInterface())
		{
			// Prepare notification for the SBC
			reprap.GetSbcInterface().SetPauseReason(ms.pauseRestorePoint.filePos, reason);
		}
#endif

		if (ms.pauseRestorePoint.filePos == noFilePosition)
		{
			// Make sure we expose usable values (which noFilePosition is not)
			ms.pauseRestorePoint.filePos = 0;
		}
	}

#if HAS_MASS_STORAGE || HAS_SBC_INTERFACE
	if (!IsSimulating())
	{
		//TODO need to sync here!
		SaveResumeInfo(false);															// create the resume file so that we can resume after power down
	}
#endif

	gb.SetState(newState);
	pauseState = PauseState::pausing;

	reprap.StateUpdated();																// test DWC/DSF that we have changed a restore point
}

// Check if a pause is pending, action it if so
void GCodes::CheckForDeferredPause(GCodeBuffer& gb) noexcept
{
	if (gb.IsFileChannel() && !gb.IsDoingFileMacro() && deferredPauseCommandPending != nullptr)
	{
		gb.PutAndDecode(deferredPauseCommandPending);
		deferredPauseCommandPending = nullptr;
	}
}

// Return true if we are printing from SD card and not pausing, paused or resuming
// Called by the filament monitor code to see whether we need to activate the filament monitors, and from other places
// TODO make this independent of PrintMonitor
bool GCodes::IsReallyPrinting() const noexcept
{
#if SUPPORT_REMOTE_COMMANDS
	if (CanInterface::InExpansionMode())
	{
		return isRemotePrinting;
	}
#endif

	return reprap.GetPrintMonitor().IsPrinting() && pauseState == PauseState::notPaused;
}

bool GCodes::IsReallyPrintingOrResuming() const noexcept
{
	return reprap.GetPrintMonitor().IsPrinting() && (pauseState == PauseState::notPaused || pauseState == PauseState::resuming);
}

// Return true if the SD card print is waiting for a heater to reach temperature
bool GCodes::IsHeatingUp() const noexcept
{
	int num;
	return fileGCode->IsExecuting()
		&& fileGCode->GetCommandLetter() == 'M'
		&& ((num = fileGCode->GetCommandNumber()) == 109 || num == 116 || num == 190 || num == 191);
}

#if HAS_VOLTAGE_MONITOR || HAS_STALL_DETECT

// Do an emergency pause following loss of power or a motor stall returning true if successful, false if needs to be retried
bool GCodes::DoEmergencyPause() noexcept
{
	if (!autoPauseGCode->IsCompletelyIdle())
	{
		return false;							// we can't pause if the auto pause thread is busy already
	}

	// Save the resume info, stop movement immediately and run the low voltage pause script to lift the nozzle etc.
	GrabMovement(*autoPauseGCode);

	for (size_t moveSystemNumber = 0; moveSystemNumber < ARRAY_SIZE(moveStates); ++moveSystemNumber)
	{
		MovementState& ms = moveStates[moveSystemNumber];
		// When we use RTOS there is a possible race condition in the following, because we might try to pause when a waiting move has just been added
		// but before the gcode buffer has been re-initialised ready for the next command. So start a critical section.
		TaskCriticalSectionLocker lock;

		const bool movesSkipped = reprap.GetMove().LowPowerOrStallPause(moveSystemNumber, ms.pauseRestorePoint);
		if (movesSkipped)
		{
			// The PausePrint call has filled in the restore point with machine coordinates
			ToolOffsetInverseTransform(ms, ms.pauseRestorePoint.moveCoords, ms.currentUserPosition);	// transform the returned coordinates to user coordinates
			ms.ClearMove();
		}
		else if (ms.segmentsLeft != 0 && ms.filePos != noFilePosition)
		{
			// We were not able to skip any moves, however we can skip the remaining segments of this current move
			ToolOffsetInverseTransform(ms, ms.initialCoords, ms.currentUserPosition);
			ms.pauseRestorePoint.feedRate = ms.feedRate;
			ms.pauseRestorePoint.virtualExtruderPosition = ms.moveStartVirtualExtruderPosition;
			ms.pauseRestorePoint.filePos = ms.filePos;
			ms.pauseRestorePoint.proportionDone = ms.GetProportionDone();
			ms.pauseRestorePoint.initialUserC0 = ms.initialUserC0;
			ms.pauseRestorePoint.initialUserC1 = ms.initialUserC1;
#if SUPPORT_LASER || SUPPORT_IOBITS
			ms.pauseRestorePoint.laserPwmOrIoBits = ms.laserPwmOrIoBits;
#endif
			ms.ClearMove();
		}
		else
		{
			// We were not able to skip any moves, and if there is a move waiting then we can't skip that one either
			ms.pauseRestorePoint.feedRate = fileGCode->LatestMachineState().feedRate;
			ms.pauseRestorePoint.virtualExtruderPosition = ms.latestVirtualExtruderPosition;

			ms.pauseRestorePoint.filePos = fileGCode->GetPrintingFilePosition(true);	//TODO separate restore point per channel
			ms.pauseRestorePoint.proportionDone = 0.0;

#if SUPPORT_LASER || SUPPORT_IOBITS
			ms.pauseRestorePoint.laserPwmOrIoBits = ms.laserPwmOrIoBits;
#endif
		}


#if HAS_SBC_INTERFACE
		if (reprap.UsingSbcInterface())
		{
			PrintPausedReason reason = platform.IsPowerOk() ? PrintPausedReason::stall : PrintPausedReason::lowVoltage;
			reprap.GetSbcInterface().SetEmergencyPauseReason(ms.pauseRestorePoint.filePos, reason);
		}
#endif

		ms.codeQueue->PurgeEntries();

		// Replace the paused machine coordinates by user coordinates, which we updated earlier
		for (size_t axis = 0; axis < numVisibleAxes; ++axis)
		{
			ms.pauseRestorePoint.moveCoords[axis] = ms.currentUserPosition[axis];
		}

		if (ms.pauseRestorePoint.filePos == noFilePosition)
		{
			// Make sure we expose usable values (which noFilePosition is not)
			ms.pauseRestorePoint.filePos = 0;
		}
		ms.pauseRestorePoint.toolNumber = ms.GetCurrentToolNumber();
		ms.pauseRestorePoint.fanSpeed = ms.virtualFanSpeed;
	}

	pauseState = PauseState::paused;

	return true;
}

#endif

#if HAS_VOLTAGE_MONITOR

// Try to pause the current SD card print, returning true if successful, false if needs to be called again
bool GCodes::LowVoltagePause() noexcept
{
	if (IsSimulating())
	{
		return true;								// ignore the low voltage indication
	}

	reprap.GetHeat().SuspendHeaters(true);			// turn the heaters off to conserve power for the motors to execute the pause
	switch (pauseState)
	{
	case PauseState::resuming:
		// This is an unlucky situation, because the resume macro is probably being run, which will probably lower the head back on to the print.
		// It may well be that the power loss will prevent the resume macro being completed. If not, try again when the print has been resumed.
		return false;

	case PauseState::pausing:
		// We are in the process of pausing already, so the resume info has already been saved.
		// With luck the retraction and lifting of the head in the pause.g file has been done already.
		return true;

	case PauseState::paused:
		// Resume info has already been saved, and resuming will be prevented while the power is low
		return true;

	default:
		break;
	}

	if (reprap.GetPrintMonitor().IsPrinting())
	{
		if (!DoEmergencyPause())
		{
			return false;
		}

		// Run the auto-pause script
		if (powerFailScript != nullptr)
		{
			autoPauseGCode->PutAndDecode(powerFailScript);
		}
		autoPauseGCode->SetState(GCodeState::powerFailPausing1);
		isPowerFailPaused = true;

		// Don't do any more here, we want the auto pause thread to run as soon as possible
	}

	return true;
}

// Resume printing, normally only ever called after it has been paused because if low voltage.
// If the pause was short enough, resume automatically.
bool GCodes::LowVoltageResume() noexcept
{
	reprap.GetHeat().SuspendHeaters(false);			// turn the heaters on again
	if (pauseState != PauseState::notPaused && isPowerFailPaused)
	{
		isPowerFailPaused = false;					// pretend it's a normal pause
		// Run resurrect.g automatically
		//TODO qq;
		//platform.Message(LoggedGenericMessage, "Print auto-resumed\n");
	}
	return true;
}

#endif

#if HAS_MASS_STORAGE || HAS_SBC_INTERFACE

void GCodes::SaveResumeInfo(bool wasPowerFailure) noexcept
{
	const char* const printingFilename = reprap.GetPrintMonitor().GetPrintingFilename();
	if (printingFilename != nullptr)
	{
		FileStore * const f = platform.OpenSysFile(RESUME_AFTER_POWER_FAIL_G, OpenMode::write);
		if (f == nullptr)
		{
			platform.MessageF(ErrorMessage, "Failed to create file %s\n", RESUME_AFTER_POWER_FAIL_G);
		}
		else
		{
			const MovementState& ms = GetPrimaryMovementState();		//TODO save resume info for all movement states
			String<FormatStringLength> buf;
			RestorePoint& pauseRestorePoint = ms.pauseRestorePoint;		//TODO handle pausing when multiple motion system are active

			// Write the header comment
			buf.printf("; File \"%s\" resume print after %s", printingFilename, (wasPowerFailure) ? "power failure" : "print paused");
			tm timeInfo;
			if (platform.GetDateTime(timeInfo))
			{
				buf.catf(" at %04u-%02u-%02u %02u:%02u",
								timeInfo.tm_year + 1900, timeInfo.tm_mon + 1, timeInfo.tm_mday, timeInfo.tm_hour, timeInfo.tm_min);
			}
			buf.cat("\nG21\n");												// set units to mm because we will be writing positions in mm
			bool ok = f->Write(buf.c_str())
					&& reprap.GetHeat().WriteBedAndChamberTempSettings(f)	// turn on bed and chamber heaters
					&& reprap.GetMove().WriteResumeSettings(f);				// load grid, if we are using one
			if (ok)
			{
				// Write a G92 command to say where the head is. This is useful if we can't Z-home the printer with a print on the bed and the Z steps/mm is high.
				// The paused coordinates include any tool offsets and baby step offsets, so remove those.
				// We used to send T-1 here ensure that no tool is selected, in case config.g selects one and it has an offset.
				// We no longer do that because on some tool changers it is possible to home X and Y with a tool loaded.
				buf.copy("G92");
				for (size_t axis = 0; axis < numVisibleAxes; ++axis)
				{
					const float totalOffset = currentBabyStepOffsets[axis] - ms.GetCurrentToolOffset(axis);
					buf.catf(" %c%.3f", axisLetters[axis], (double)(pauseRestorePoint.moveCoords[axis] - totalOffset));
				}
				buf.cat("\nG60 S1\n");										// save the coordinates as restore point 1 too
				ok = f->Write(buf.c_str());
			}
			if (ok)
			{
				ok = WriteToolSettings(f, ms);								// set tool temperatures, tool mix ratios etc. and select the current tool without running tool change files
			}
			if (ok)
			{
				buf.printf("M98 P\"%s\"\n", RESUME_PROLOGUE_G);				// call the prologue
				ok = f->Write(buf.c_str());
			}
			if (ok)
			{
				buf.copy("M116\nM290");										// wait for temperatures and start writing baby stepping offsets
				for (size_t axis = 0; axis < numVisibleAxes; ++axis)
				{
					buf.catf(" %c%.3f", axisLetters[axis], (double)GetTotalBabyStepOffset(axis));
				}
				buf.cat(" R0\n");
				ok = f->Write(buf.c_str());									// write baby stepping offsets
			}

			// Now that we have homed, we can run the tool change files for the current tool
			if (ok)
			{
				const int toolNumber =  ms.GetCurrentToolNumber();
				if (toolNumber >= 0)
				{
					buf.printf("T-1 P0\nT%d P6\n", toolNumber);				// deselect the current tool without running tfree, and select it running tpre and tpost
					ok = f->Write(buf.c_str());								// write tool selection
				}
			}

#if SUPPORT_WORKPLACE_COORDINATES
			// Restore the coordinate offsets of all workplaces
			if (ok)
			{
				ok = WriteWorkplaceCoordinates(f);
			}

			if (ok)
			{
				// Switch to the correct workplace. 'currentCoordinateSystem' is 0-based.
				//TODO handle multiple motion systems!
				if (ms.currentCoordinateSystem <= 5)
				{
					buf.printf("G%u\n", 54 + ms.currentCoordinateSystem);
				}
				else
				{
					buf.printf("G59.%u\n", ms.currentCoordinateSystem - 5);
				}
				ok = f->Write(buf.c_str());
			}
#else
			if (ok)
			{
				buf.copy("M206");
				for (size_t axis = 0; axis < numVisibleAxes; ++axis)
				{
					buf.catf(" %c%.3f", axisLetters[axis], (double)-workplaceCoordinates[0][axis]);
				}
				buf.cat('\n');
				ok = f->Write(buf.c_str());
			}
#endif
			if (ok && fileGCode->OriginalMachineState().volumetricExtrusion)
			{
				buf.copy("M200 ");
				char c = 'D';
				for (size_t i = 0; i < numExtruders; ++i)
				{
					buf.catf("%c%.03f", c, (double)volumetricExtrusionFactors[i]);
					c = ':';
				}
				buf.cat('\n');
				ok = f->Write(buf.c_str());									// write volumetric extrusion factors
			}
			if (ok)
			{
				buf.printf("M106 S%.2f\n", (double)ms.virtualFanSpeed);
				ok = f->Write(buf.c_str())									// set the speed of the print fan after we have selected the tool
					&& reprap.GetFansManager().WriteFanSettings(f);			// set the speeds of all non-thermostatic fans after setting the default fan speed
			}
			if (ok)
			{
				buf.printf("M116\nG92 E%.5f\n%s\n", (double)ms.latestVirtualExtruderPosition, (fileGCode->OriginalMachineState().drivesRelative) ? "M83" : "M82");
				ok = f->Write(buf.c_str());									// write virtual extruder position and absolute/relative extrusion flag
			}
			if (ok)
			{
				ok = buildObjects.WriteObjectDirectory(f);					// write the state of printing objects
			}
			if (ok)
			{
				const unsigned int selectedPlane = fileGCode->OriginalMachineState().selectedPlane;
				buf.printf("G%u\nM23 \"%s\"\nM26 S%" PRIu32, selectedPlane + 17, printingFilename, pauseRestorePoint.filePos);
				if (pauseRestorePoint.proportionDone > 0.0)
				{
					buf.catf(" P%.3f %c%.3f %c%.3f",
							(double)pauseRestorePoint.proportionDone,
							(selectedPlane == 2) ? 'Y' : 'X', (double)pauseRestorePoint.initialUserC0,
							(selectedPlane == 0) ? 'Y' : 'Z', (double)pauseRestorePoint.initialUserC1);
				}
				buf.cat('\n');
				ok = f->Write(buf.c_str());									// write G17/18/19, filename and file position, and if necessary proportion done and initial XY position
			}
			if (ok)
			{
				// Build the commands to restore the head position. These assume that we are working in mm.
				// Start with a vertical move to 2mm above the final Z position
				buf.printf("G0 F6000 Z%.3f\n", (double)(pauseRestorePoint.moveCoords[Z_AXIS] + 2.0));

				// Now set all the other axes
				buf.cat("G0 F6000");
				for (size_t axis = 0; axis < numVisibleAxes; ++axis)
				{
					if (axis != Z_AXIS)
					{
						buf.catf(" %c%.3f", axisLetters[axis], (double)pauseRestorePoint.moveCoords[axis]);
					}
				}

				// Now move down to the correct Z height
				buf.catf("\nG0 F6000 Z%.3f\n", (double)pauseRestorePoint.moveCoords[Z_AXIS]);

				// Set the feed rate
				buf.catf("G1 F%.1f", (double)InverseConvertSpeedToMmPerMin(pauseRestorePoint.feedRate));
#if SUPPORT_LASER
				if (machineType == MachineType::laser)
				{
					buf.catf(" S%u", (unsigned int)pauseRestorePoint.laserPwmOrIoBits.laserPwm);
				}
				else
				{
#endif
#if SUPPORT_IOBITS
					buf.catf(" P%u", (unsigned int)pauseRestorePoint.laserPwmOrIoBits.ioBits);
#endif
#if SUPPORT_LASER
				}
#endif
				buf.cat("\n");
				ok = f->Write(buf.c_str());									// restore feed rate and output bits or laser power
			}
			if (ok)
			{
				buf.printf("%s\nM24\n", (fileGCode->OriginalMachineState().usingInches) ? "G20" : "G21");
				ok = f->Write(buf.c_str());									// restore inches/mm and resume printing
			}
			if (!f->Close())
			{
				ok = false;
			}
			if (ok)
			{
				platform.Message(LoggedGenericMessage, "Resume state saved\n");
			}
			else
			{
				platform.DeleteSysFile(RESUME_AFTER_POWER_FAIL_G);
				platform.MessageF(ErrorMessage, "Failed to write or close file %s\n", RESUME_AFTER_POWER_FAIL_G);
			}
		}
	}
}

#endif

void GCodes::Diagnostics(MessageType mtype) noexcept
{
	platform.Message(mtype, "=== GCodes ===\n");
	String<StringLength50> text;
	for (unsigned int i = 0; i < NumMovementSystems; ++i)
	{
		const GCodeBuffer * const movementOwner = resourceOwners[MoveResourceBase + i];
		if (i != 0)
		{
			text.cat(", ");
		}
		text.cat((movementOwner == nullptr) ? "null" : movementOwner->GetChannel().ToString());
	}
	platform.MessageF(mtype, "Movement locks held by %s\n", text.c_str());

	for (GCodeBuffer *gb : gcodeSources)
	{
		if (gb != nullptr)
		{
			gb->Diagnostics(mtype);
		}
	}

	for (size_t i = 0; i < ARRAY_SIZE(moveStates); ++i)
	{
		moveStates[i].Diagnostics(mtype, i);
	}
}

// Lock movement and wait for pending moves to finish.
// As a side-effect it loads moveBuffer with the last position and feedrate for you.
bool GCodes::LockMovementAndWaitForStandstill(GCodeBuffer& gb
#if SUPPORT_ASYNC_MOVES
												, bool sync
#endif
															) noexcept
{
	// Lock movement to stop another source adding moves to the queue
	if (!LockMovement(gb))
	{
		return false;
	}

	MovementState& ms = GetMovementState(gb);

	// Last one gone?
	if (ms.segmentsLeft != 0)
	{
		return false;
	}

	switch (gb.GetChannel().ToBaseType())
	{
	case GCodeChannel::Queue:
	case GCodeChannel::Queue2:
		break;

#if SUPPORT_ASYNC_MOVES
	case GCodeChannel::File:
		if (!reprap.GetMove().WaitingForAllMovesFinished(0))
		{
			return false;
		}
		if (!(queuedGCode->IsIdle() && moveStates[0].codeQueue->IsIdle()))
		{
			return false;
		}

		// Now that we know that pending commands for this queue are completed, we can try to sync with other GCode buffers
		if (sync && !gb.ExecutingAll() && gb.MustWaitForSyncWith(*file2GCode))
		{
			return false;
		}
		break;

	case GCodeChannel::File2:
		if (!reprap.GetMove().WaitingForAllMovesFinished(1))
		{
			return false;
		}
		if (!(queue2GCode->IsIdle() && moveStates[1].codeQueue->IsIdle()))
		{
			return false;
		}

		// Now that we know that pending commands for this queue are completed, we can try to sync with other GCode buffers
		if (sync && !gb.ExecutingAll() && gb.MustWaitForSyncWith(*fileGCode))
		{
			return false;
		}
		break;
#endif

	default:
		if (   !reprap.GetMove().WaitingForAllMovesFinished(0)
#if SUPPORT_ASYNC_MOVES
			|| !reprap.GetMove().WaitingForAllMovesFinished(1)
#endif
		   )
		{
			return false;
		}

		if (   !(queuedGCode->IsIdle() && moveStates[0].codeQueue->IsIdle())
#if SUPPORT_ASYNC_MOVES
			&& !(queue2GCode->IsIdle() && moveStates[1].codeQueue->IsIdle())
#endif
		   )
		{
			return false;
		}
	}

	gb.MotionStopped();									// must do this after we have finished waiting, so that we don't stop waiting when executing G4

	if (RTOSIface::GetCurrentTask() == Tasks::GetMainTask())
	{
		// Get the current positions. These may not be the same as the ones we remembered from last time if we just did a special move.
		UpdateCurrentUserPosition(gb);
	}
	else
	{
		// Cannot update the user position from external tasks. Do it later
		ms.updateUserPositionGb = &gb;
	}
	return true;
}

// Save (some of) the state of the machine for recovery in the future.
bool GCodes::Push(GCodeBuffer& gb, bool withinSameFile) noexcept
{
	const bool ok = gb.PushState(withinSameFile);
	if (!ok)
	{
		platform.Message(ErrorMessage, "Push(): stack overflow\n");
		AbortPrint(gb);
	}
	return ok;
}

// Recover a saved state
void GCodes::Pop(GCodeBuffer& gb) noexcept
{
	// FIXME If withinSameFile is false, we should pop all stack levels that have the same file (ID)
	// and output a warning message is the stack is popped more than once
	if (!gb.PopState())
	{
		platform.Message(ErrorMessage, "Pop(): stack underflow\n");
	}
	reprap.InputsUpdated();
}

// Set up the extrusion and feed rate of a move for the Move class
// 'moveBuffer.moveType' and 'moveBuffer.isCoordinated' must be set up before calling this
// 'isPrintingMove' is true if there is any axis movement
// Returns nullptr if this gcode is valid so far, or an error message if it should be discarded
const char * GCodes::LoadExtrusionAndFeedrateFromGCode(GCodeBuffer& gb, MovementState& ms, bool isPrintingMove) THROWS(GCodeException)
{
	// Deal with feed rate, also determine whether M220 and M221 speed and extrusion factors apply to this move
	if (ms.isCoordinated || machineType == MachineType::fff)
	{
		ms.applyM220M221 = (ms.moveType == 0 && isPrintingMove && !gb.IsDoingFileMacro());
		if (gb.Seen(feedrateLetter))
		{
			gb.LatestMachineState().feedRate = gb.GetSpeed();				// update requested speed, not allowing for speed factor
		}
		ms.feedRate = (ms.applyM220M221)
								? ms.speedFactor * gb.LatestMachineState().feedRate
								: gb.LatestMachineState().feedRate;
		ms.usingStandardFeedrate = true;
	}
	else
	{
		ms.applyM220M221 = false;
		ms.feedRate = ConvertSpeedFromMmPerMin(DefaultG0FeedRate);	// use maximum feed rate, the M203 parameters will limit it
		ms.usingStandardFeedrate = false;
	}

	// Zero every extruder drive as some drives may not be moved
	for (size_t drive = numTotalAxes; drive < MaxAxesPlusExtruders; drive++)
	{
		ms.coords[drive] = 0.0;
	}
	ms.hasPositiveExtrusion = false;
	ms.moveStartVirtualExtruderPosition = ms.latestVirtualExtruderPosition;			// save this before we update it
	ExtrudersBitmap extrudersMoving;

	// Check if we are extruding
	if (gb.Seen(extrudeLetter))												// DC 2018-08-07: at E3D's request, extrusion is now recognised even on uncoordinated moves
	{
		// Check that we have a tool to extrude with
		const Tool* const tool = ms.currentTool;
		if (tool == nullptr)
		{
			displayNoToolWarning = true;
			return nullptr;
		}

		const size_t eMoveCount = tool->DriveCount();
		if (eMoveCount != 0)
		{
			// Set the drive values for this tool
			float eMovement[MaxExtruders];
			size_t mc = eMoveCount;
			gb.GetFloatArray(eMovement, mc, false);

			if (mc == 1)
			{
				// There may be multiple extruders present but only one value has been specified, so use mixing
				const float moveArg = gb.ConvertDistance(eMovement[0]);
				float requestedExtrusionAmount;
				if (gb.LatestMachineState().drivesRelative)
				{
					requestedExtrusionAmount = moveArg;
				}
				else
				{
					requestedExtrusionAmount = moveArg - ms.latestVirtualExtruderPosition;
					ms.latestVirtualExtruderPosition = moveArg;
				}

				if (requestedExtrusionAmount > 0.0)
				{
					ms.hasPositiveExtrusion = true;
				}

				// rawExtruderTotal is used to calculate print progress, so it must be based on the requested extrusion from the slicer
				// before accounting for mixing, extrusion factor etc.
				// We used to have 'isPrintingMove &&' in the condition too, but this excluded wipe-while-retracting moves, so it gave wrong results for % print complete.
				// We still exclude extrusion during tool changing and other macros, because that is extrusion not known to the slicer.
				if (ms.moveType == 0 && !gb.IsDoingFileMacro())
				{
					rawExtruderTotal += requestedExtrusionAmount;
				}

				float totalMix = 0.0;
				for (size_t eDrive = 0; eDrive < eMoveCount; eDrive++)
				{
					const float thisMix = tool->GetMix()[eDrive];
					if (thisMix != 0.0)
					{
						totalMix += thisMix;
						const int extruder = tool->GetDrive(eDrive);
						float extrusionAmount = requestedExtrusionAmount * thisMix;
						if (gb.LatestMachineState().volumetricExtrusion)
						{
							extrusionAmount *= volumetricExtrusionFactors[extruder];
						}
						if (eDrive == 0 && ms.moveType == 0 && !gb.IsDoingFileMacro())
						{
							rawExtruderTotalByDrive[extruder] += extrusionAmount;
						}

						ms.coords[ExtruderToLogicalDrive(extruder)] = (ms.applyM220M221)
																		? extrusionAmount * extrusionFactors[extruder]
																		: extrusionAmount;
						extrudersMoving.SetBit(extruder);
					}
				}
				if (!isPrintingMove && ms.usingStandardFeedrate)
				{
					// For E3D: If the total mix ratio is greater than 1.0 then we should scale the feed rate accordingly, e.g. for dual serial extruder drives
					ms.feedRate *= totalMix;
				}
			}
			else
			{
				// Individual extrusion amounts have been provided. This is supported in relative extrusion mode only.
				// Note, if this is an extruder-only movement then the feed rate will apply to the total of all active extruders
				if (gb.LatestMachineState().drivesRelative)
				{
					for (size_t eDrive = 0; eDrive < mc; eDrive++)
					{
						const int extruder = tool->GetDrive(eDrive);
						float extrusionAmount = gb.ConvertDistance(eMovement[eDrive]);
						if (extrusionAmount != 0.0)
						{
							if (extrusionAmount > 0.0)
							{
								ms.hasPositiveExtrusion = true;
							}

							if (gb.LatestMachineState().volumetricExtrusion)
							{
								extrusionAmount *= volumetricExtrusionFactors[extruder];
							}

							if (eDrive < mc && ms.moveType == 0 && !gb.IsDoingFileMacro())
							{
								rawExtruderTotalByDrive[extruder] += extrusionAmount;
								rawExtruderTotal += extrusionAmount;
							}
							ms.coords[ExtruderToLogicalDrive(extruder)] = (ms.applyM220M221)
																			? extrusionAmount * extrusionFactors[extruder]
																			: extrusionAmount;
							extrudersMoving.SetBit(extruder);
						}
					}
				}
				else
				{
					return "Multiple E parameters in G1 commands are not supported in absolute extrusion mode";
				}
			}
		}
	}

	if (ms.moveType == 1 || ms.moveType == 4)
	{
		if (!platform.GetEndstops().EnableExtruderEndstops(extrudersMoving))
		{
			return "Failed to enable extruder endstops";
		}
	}

	return nullptr;
}

// Check that enough axes have been homed, returning true if insufficient axes homed
bool GCodes::CheckEnoughAxesHomed(AxesBitmap axesMoved) noexcept
{
	return (reprap.GetMove().GetKinematics().MustBeHomedAxes(axesMoved, noMovesBeforeHoming) & ~axesVirtuallyHomed).IsNonEmpty();
}

// Execute a straight move
// If not ready, return false
// If we can't execute the move, return true with 'err' set to the error message
// Else return true with 'err' left alone (it is set to nullptr on entry)
// We have already acquired the movement lock and waited for the previous move to be taken.
bool GCodes::DoStraightMove(GCodeBuffer& gb, bool isCoordinated, const char *& err) THROWS(GCodeException)
{
	MovementState& ms = GetMovementState(gb);
	if (ms.moveFractionToSkip > 0.0)
	{
		ms.initialUserC0 = ms.restartInitialUserC0;
		ms.initialUserC1 = ms.restartInitialUserC1;
	}
	else
	{
		const unsigned int selectedPlane = gb.LatestMachineState().selectedPlane;
		ms.initialUserC0 = ms.currentUserPosition[(selectedPlane == 2) ? Y_AXIS : X_AXIS];
		ms.initialUserC1 = ms.currentUserPosition[(selectedPlane == 0) ? Y_AXIS : Z_AXIS];
	}

	// Set up default move parameters
	ms.isCoordinated = isCoordinated;
	ms.checkEndstops = false;
	ms.reduceAcceleration = false;
	ms.moveType = 0;
	ms.usePressureAdvance = false;
	axesToSenseLength.Clear();

	// Check to see if the move is a 'homing' move that endstops are checked on.
	// We handle H1 parameters affecting extrusion elsewhere.
	if (gb.Seen('H') || (machineType != MachineType::laser && gb.Seen('S')))
	{
		const int ival = gb.GetIValue();
		if (ival >= 1 && ival <= 4)
		{
			if (!LockMovementAndWaitForStandstill(gb))
			{
				return false;
			}
			ms.moveType = ival;
			ms.currentTool = nullptr;
		}
		if (!gb.Seen('H'))
		{
			platform.Message(MessageType::WarningMessage, "Obsolete use of S parameter on G1 command. Use H parameter instead.\n");
		}
	}

	// Check for 'R' parameter to move relative to a restore point
	const RestorePoint * rp = nullptr;
	if (ms.moveType == 0 && gb.Seen('R'))
	{
		const uint32_t rParam = gb.GetUIValue();
		if (rParam < NumVisibleRestorePoints)
		{
			rp = &ms.restorePoints[rParam];
		}
		else
		{
			err = "G0/G1: bad restore point number";
			return true;
		}
	}

	// Check for laser power setting or IOBITS
#if SUPPORT_LASER || SUPPORT_IOBITS
	if (rp != nullptr)
	{
		ms.laserPwmOrIoBits = rp->laserPwmOrIoBits;
	}
# if SUPPORT_LASER
	else if (machineType == MachineType::laser)
	{
		if (gb.Seen('S'))
		{
			ms.laserPwmOrIoBits.laserPwm = ConvertLaserPwm(gb.GetFValue());
		}
		else if (ms.moveType != 0)
		{
			ms.laserPwmOrIoBits.laserPwm = 0;			// it's a homing move or similar, so turn the laser off
		}
		else if (laserPowerSticky)
		{
			// Leave the laser PWM alone because this is what LaserWeb expects. If it is an uncoordinated move then the motion system will turn the laser off.
			// This means that after a G0 move, the next G1 move will default to the same power as the previous G1 move, as LightBurn expects.
		}
		else
		{
			ms.laserPwmOrIoBits.laserPwm = 0;
		}
	}
# endif
# if SUPPORT_IOBITS
	else
	{
		// Update the iobits parameter
		if (gb.Seen('P'))
		{
			ms.laserPwmOrIoBits.ioBits = (IoBits_t)gb.GetIValue();
		}
		else
		{
			// Leave moveBuffer.ioBits alone so that we keep the previous value
		}
	}
# endif
#endif

	if (ms.moveType != 0)
	{
		// This may be a raw motor move, in which case we need the current raw motor positions in moveBuffer.coords.
		// If it isn't a raw motor move, it will still be applied without axis or bed transform applied,
		// so make sure the initial coordinates don't have those either to avoid unwanted Z movement.
		reprap.GetMove().GetCurrentUserPosition(ms.coords, ms.moveType, ms.currentTool);
	}

	// Set up the initial coordinates
	memcpyf(ms.initialCoords, ms.coords, numVisibleAxes);

	// Save the current position, we need it possibly later
	float initialUserPosition[MaxAxes];
	memcpyf(initialUserPosition, ms.currentUserPosition, numVisibleAxes);

	AxesBitmap axesMentioned;
	for (size_t axis = 0; axis < numVisibleAxes; axis++)
	{
		if (gb.Seen(axisLetters[axis]))
		{
			// If it is a special move on a delta, movement must be relative.
			if (ms.moveType != 0 && !gb.LatestMachineState().axesRelative && reprap.GetMove().GetKinematics().GetKinematicsType() == KinematicsType::linearDelta)
			{
				err = "G0/G1: attempt to move individual motors of a delta machine to absolute positions";
				return true;
			}

			axesMentioned.SetBit(axis);
			const float moveArg = gb.GetDistance();
			if (ms.moveType != 0)
			{
				// Special moves update the move buffer directly, bypassing the user coordinates
				if (gb.LatestMachineState().axesRelative)
				{
					ms.coords[axis] += moveArg * (1.0 - ms.moveFractionToSkip);
				}
				else
				{
					ms.coords[axis] = moveArg;
				}
			}
			else if (rp != nullptr)
			{
				ms.currentUserPosition[axis] = moveArg + rp->moveCoords[axis];
				// When a restore point is being used (G1 R parameter) then we used to set any coordinates that were not mentioned to the restore point values.
				// But that causes issues for tool change on IDEX machines because we end up restoring the U axis when we shouldn't.
				// So we no longer do that, and the user must mention any axes that he wants restored e.g. G1 R2 X0 Y0.
			}
			else if (gb.LatestMachineState().axesRelative)
			{
				ms.currentUserPosition[axis] += moveArg * (1.0 - ms.moveFractionToSkip);
			}
			else if (gb.LatestMachineState().g53Active)
			{
				ms.currentUserPosition[axis] = moveArg + ms.GetCurrentToolOffset(axis);	// g53 ignores tool offsets as well as workplace coordinates
			}
			else if (gb.LatestMachineState().runningSystemMacro)
			{
				ms.currentUserPosition[axis] = moveArg;								// don't apply workplace offsets to commands in system macros
			}
			else
			{
				ms.currentUserPosition[axis] = moveArg + GetWorkplaceOffset(gb, axis);
			}
		}
	}

	// Check enough axes have been homed
	switch (ms.moveType)
	{
	case 0:
		if (!doingManualBedProbe && CheckEnoughAxesHomed(axesMentioned))
		{
			err = "G0/G1: insufficient axes homed";
			return true;
		}
		break;

	case 3:
		axesToSenseLength = axesMentioned & AxesBitmap::MakeLowestNBits(numTotalAxes);
		// no break
	case 1:
	case 4:
		{
			bool reduceAcceleration;
			if (!platform.GetEndstops().EnableAxisEndstops(axesMentioned & AxesBitmap::MakeLowestNBits(numTotalAxes), ms.moveType == 1, reduceAcceleration))
			{
				err = "Failed to enable endstops";
				return true;
			}
			ms.reduceAcceleration = reduceAcceleration;
		}
		ms.checkEndstops = true;
		break;

	case 2:
	default:
		break;
	}

	err = LoadExtrusionAndFeedrateFromGCode(gb, ms, axesMentioned.IsNonEmpty());	// for type 1 moves, this must be called after calling EnableAxisEndstops, because EnableExtruderEndstop assumes that
	if (err != nullptr)
	{
		return true;
	}

	const bool isPrintingMove = ms.hasPositiveExtrusion && axesMentioned.IsNonEmpty();
	if (ms.IsFirstMoveSincePrintingResumed())							// if this is the first move after skipping an object
	{
		if (isPrintingMove)
		{
			if (TravelToStartPoint(gb))											// don't start a printing move from the wrong place
			{
				ms.DoneMoveSincePrintingResumed();
			}
			return false;
		}
		else if (axesMentioned.IsNonEmpty())									// don't count G1 Fxxx as a travel move
		{
			ms.DoneMoveSincePrintingResumed();
		}
	}

	if (isPrintingMove)
	{
		// Update the object coordinates limits. For efficiency, we only update the final coordinate.
		// Except in the case of a straight line that is only one extrusion width wide, this is sufficient.
		buildObjects.UpdateObjectCoordinates(ms.currentObjectNumber, ms.currentUserPosition, axesMentioned);
	}

	// Set up the move. We must assign segmentsLeft last, so that when Move runs as a separate task the move won't be picked up by the Move process before it is complete.
	// Note that if this is an extruder-only move, we don't do axis movements to allow for tool offset changes, we defer those until an axis moves.
	if (ms.moveType != 0)
	{
		// It's a raw motor move, so do it in a single segment and wait for it to complete
		ms.totalSegments = 1;
		gb.SetState(GCodeState::waitingForSpecialMoveToComplete);
	}
	else if (axesMentioned.IsEmpty())
	{
		ms.totalSegments = 1;
	}
	else
	{
#if SUPPORT_COORDINATE_ROTATION
		if (g68Angle != 0.0 && gb.DoingCoordinateRotation())
		{
			float coords[MaxAxes];
			memcpyf(coords, ms.currentUserPosition, MaxAxes);
			RotateCoordinates(g68Angle, coords);
			ToolOffsetTransform(ms, coords, ms.coords, axesMentioned);
		}
		else
#endif
		{
			ToolOffsetTransform(ms, axesMentioned);
		}
																				// apply tool offset, baby stepping, Z hop and axis scaling
		AxesBitmap effectiveAxesHomed = axesVirtuallyHomed;
		if (doingManualBedProbe)
		{
			effectiveAxesHomed.ClearBit(Z_AXIS);								// if doing a manual Z probe, don't limit the Z movement
		}

		const LimitPositionResult lp = reprap.GetMove().GetKinematics().LimitPosition(ms.coords, ms.initialCoords, numVisibleAxes, effectiveAxesHomed, ms.isCoordinated, limitAxes);
		switch (lp)
		{
		case LimitPositionResult::adjusted:
		case LimitPositionResult::adjustedAndIntermediateUnreachable:
			if (machineType != MachineType::fff)
			{
				err = "G0/G1: target position outside machine limits";		// it's a laser or CNC so this is a definite error
				return true;
			}
			ToolOffsetInverseTransform(ms);									// make sure the limits are reflected in the user position
			if (lp == LimitPositionResult::adjusted)
			{
				break;														// we can reach the intermediate positions, so nothing more to do
			}
			// no break

		case LimitPositionResult::intermediateUnreachable:
			if (   ms.isCoordinated
				&& (   (machineType == MachineType::fff && !ms.hasPositiveExtrusion)
#if SUPPORT_LASER || SUPPORT_IOBITS
					|| (machineType == MachineType::laser && ms.laserPwmOrIoBits.laserPwm == 0)
#endif
				   )
			   )
			{
				// It's a coordinated travel move on a 3D printer or laser cutter, so see whether an uncoordinated move will work
				const LimitPositionResult lp2 = reprap.GetMove().GetKinematics().LimitPosition(ms.coords, ms.initialCoords, numVisibleAxes, effectiveAxesHomed, false, limitAxes);
				if (lp2 == LimitPositionResult::ok)
				{
					ms.isCoordinated = false;								// change it to an uncoordinated move
					break;
				}
			}
			err = "G0/G1: target position not reachable from current position";		// we can't bring the move within limits, so this is a definite error
			return true;

		case LimitPositionResult::ok:
		default:
			break;
		}

		// If we are emulating Marlin for nanoDLP then we need to set a special end state
		if (gb.LatestMachineState().compatibility == Compatibility::NanoDLP && !DoingFileMacro())
		{
			gb.SetState(GCodeState::waitingForSpecialMoveToComplete);
		}

		// Flag whether we should use pressure advance, if there is any extrusion in this move.
		// We assume it is a normal printing move needing pressure advance if there is forward extrusion and XYU.. movement.
		// The movement code will only apply pressure advance if there is forward extrusion, so we only need to check for XYU.. movement here.
		{
			AxesBitmap axesMentionedExceptZ = axesMentioned;
			axesMentionedExceptZ.ClearBit(Z_AXIS);
			ms.usePressureAdvance = ms.hasPositiveExtrusion && axesMentionedExceptZ.IsNonEmpty();
		}

		// Apply segmentation if necessary. To speed up simulation on SCARA printers, we don't apply kinematics segmentation when simulating.
		// As soon as we set segmentsLeft nonzero, the Move process will assume that the move is ready to take, so this must be the last thing we do.
		const Kinematics& kin = reprap.GetMove().GetKinematics();
		const SegmentationType st = kin.GetSegmentationType();
		if (st.useSegmentation && simulationMode != SimulationMode::normal && (ms.hasPositiveExtrusion || ms.isCoordinated || st.useG0Segmentation))
		{
			// This kinematics approximates linear motion by means of segmentation
			float moveLengthSquared = fsquare(ms.currentUserPosition[X_AXIS] - initialUserPosition[X_AXIS]) + fsquare(ms.currentUserPosition[Y_AXIS] - initialUserPosition[Y_AXIS]);
			if (st.useZSegmentation)
			{
				moveLengthSquared += fsquare(ms.currentUserPosition[Z_AXIS] - initialUserPosition[Z_AXIS]);
			}
			const float moveLength = fastSqrtf(moveLengthSquared);
			const float moveTime = moveLength/(ms.feedRate * StepClockRate);		// this is a best-case time, often the move will take longer
			ms.totalSegments = (unsigned int)max<long>(1, lrintf(min<float>(moveLength * kin.GetReciprocalMinSegmentLength(), moveTime * kin.GetSegmentsPerSecond())));
		}
		else
		{
			ms.totalSegments = 1;
		}
		if (reprap.GetMove().IsUsingMesh() && (ms.isCoordinated || machineType == MachineType::fff))
		{
			const HeightMap& heightMap = reprap.GetMove().AccessHeightMap();
			const GridDefinition& grid = heightMap.GetGrid();
			const unsigned int minMeshSegments = max<unsigned int>(
					1,
					heightMap.GetMinimumSegments(
						ms.currentUserPosition[grid.GetAxisNumber(0)] - initialUserPosition[grid.GetAxisNumber(0)],
						ms.currentUserPosition[grid.GetAxisNumber(1)] - initialUserPosition[grid.GetAxisNumber(1)]
					)
			);
			if (minMeshSegments > ms.totalSegments)
			{
				ms.totalSegments = minMeshSegments;
			}
		}
	}

	ms.doingArcMove = false;
	FinaliseMove(gb, ms);
	UnlockAll(gb);			// allow pause
	err = nullptr;
	return true;
}

// Execute an arc move
// We already have the movement lock and the last move has gone
// Currently, we do not process new babystepping when executing an arc move
// Return true if finished, false if needs to be called again
// If an error occurs, return true with 'err' assigned
bool GCodes::DoArcMove(GCodeBuffer& gb, bool clockwise, const char *& err)
{
	// The plans are XY, ZX and YZ depending on the G17/G18/G19 setting. We must use ZX instead of XZ to get the correct arc direction.
	const unsigned int selectedPlane = gb.LatestMachineState().selectedPlane;
	const unsigned int axis0 = (unsigned int[]){ X_AXIS, Z_AXIS, Y_AXIS }[selectedPlane];
	const unsigned int axis1 = (axis0 + 1) % 3;

	MovementState& ms = GetMovementState(gb);
	if (ms.moveFractionToSkip > 0.0)
	{
		ms.initialUserC0 = ms.restartInitialUserC0;
		ms.initialUserC1 = ms.restartInitialUserC1;
	}
	else
	{
		ms.initialUserC0 = ms.currentUserPosition[axis0];
		ms.initialUserC1 = ms.currentUserPosition[axis1];
	}

	// Get the axis parameters
	float newAxisPos[2];
	if (gb.Seen(axisLetters[axis0]))
	{
		newAxisPos[0] = gb.GetDistance();
		if (gb.LatestMachineState().axesRelative)
		{
			newAxisPos[0] += ms.initialUserC0;
		}
		else if (gb.LatestMachineState().g53Active)
		{
			newAxisPos[0] += ms.GetCurrentToolOffset(axis0);
		}
		else if (!gb.LatestMachineState().runningSystemMacro)
		{
			newAxisPos[0] += GetWorkplaceOffset(gb, axis0);
		}
	}
	else
	{
		newAxisPos[0] = ms.initialUserC0;
	}

	if (gb.Seen(axisLetters[axis1]))
	{
		newAxisPos[1] = gb.GetDistance();
		if (gb.LatestMachineState().axesRelative)
		{
			newAxisPos[1] += ms.initialUserC1;
		}
		else if (gb.LatestMachineState().g53Active)
		{
			newAxisPos[1] += ms.GetCurrentToolOffset(axis1);
		}
		else if (!gb.LatestMachineState().runningSystemMacro)
		{
			newAxisPos[1] += GetWorkplaceOffset(gb, axis1);
		}
	}
	else
	{
		newAxisPos[1] = ms.initialUserC1;
	}

	float iParam, jParam;
	if (gb.Seen('R'))
	{
		// We've been given a radius, which takes precedence over I and J parameters
		const float rParam = gb.GetDistance();

		// Get the XY coordinates of the midpoints between the start and end points X and Y distances between start and end points
		const float deltaAxis0 = newAxisPos[0] - ms.initialUserC0;
		const float deltaAxis1 = newAxisPos[1] - ms.initialUserC1;

		const float dSquared = fsquare(deltaAxis0) + fsquare(deltaAxis1);	// square of the distance between start and end points

		// The distance between start and end points must not be zero
		if (dSquared == 0.0)
		{
			err = "G2/G3: distance between start and end points must not be zero when specifying a radius";
			return true;
		}

		// The perpendicular must have a real length (possibly zero)
		const float hSquared = fsquare(rParam) - dSquared/4;				// square of the length of the perpendicular from the mid point to the arc centre

		// When the arc is exactly 180deg, rounding error may make hSquared slightly negative instead of zero
		float hDivD;
		if (hSquared >= 0.0)
		{
			hDivD = fastSqrtf(hSquared/dSquared);
		}
		else
		{
			if (hSquared < -0.02 * fsquare(rParam))							// allow the radius to be up to 1% too short
			{
				err = "G2/G3: radius is too small to reach endpoint";
				return true;
			}
			hDivD = 0.0;													// this has the effect of increasing the radius slightly so that the maths works
		}

		// If hDivD is nonzero then there are two possible positions for the arc centre, giving a short arc (less than 180deg) or a long arc (more than 180deg).
		// According to https://www.cnccookbook.com/cnc-g-code-arc-circle-g02-g03/ we should choose the shorter arc if the radius is positive, the longer one if it is negative.
		// If the arc is clockwise then a positive value of h/d gives the smaller arc. If the arc is anticlockwise then it's the other way round.
		if ((clockwise && rParam < 0.0) || (!clockwise && rParam > 0.0))
		{
			hDivD = -hDivD;
		}
		iParam = deltaAxis0/2 + deltaAxis1 * hDivD;
		jParam = deltaAxis1/2 - deltaAxis0 * hDivD;
	}
	else
	{
		if (gb.Seen((char)('I' + axis0)))
		{
			iParam = gb.GetDistance();
		}
		else
		{
			iParam = 0.0;
		}

		if (gb.Seen((char)('I' + axis1)))
		{
			jParam = gb.GetDistance();
		}
		else
		{
			jParam = 0.0;
		}

		if (iParam == 0.0 && jParam == 0.0)			// at least one of IJK must be specified and nonzero
		{
			err = "G2/G3: no I J K or R parameter";
			return true;
		}
	}

	memcpyf(ms.initialCoords, ms.coords, numVisibleAxes);

	// Save the arc centre user coordinates for later
	float userArcCentre[2] = { ms.initialUserC0 + iParam, ms.initialUserC1 + jParam };

	// Set the new user position
	ms.currentUserPosition[axis0] = newAxisPos[0];
	ms.currentUserPosition[axis1] = newAxisPos[1];

	// CNC machines usually do a full circle if the initial and final XY coordinates are the same.
	// Usually this is because X and Y were not given, but repeating the coordinates is permitted.
	const bool wholeCircle = (ms.initialUserC0 == ms.currentUserPosition[axis0] && ms.initialUserC1 == ms.currentUserPosition[axis1]);

	// Get any additional axes
	AxesBitmap axesMentioned;
	axesMentioned.SetBit(axis0);
	axesMentioned.SetBit(axis1);
	for (size_t axis = 0; axis < numVisibleAxes; axis++)
	{
		if (axis != axis0 && axis != axis1 && gb.Seen(axisLetters[axis]))
		{
			const float moveArg = gb.GetDistance();
			if (gb.LatestMachineState().axesRelative)
			{
				ms.currentUserPosition[axis] += moveArg * (1.0 - ms.moveFractionToSkip);
			}
			else if (gb.LatestMachineState().g53Active)
			{
				ms.currentUserPosition[axis] = moveArg + ms.GetCurrentToolOffset(axis);	// g53 ignores tool offsets as well as workplace coordinates
			}
			else if (gb.LatestMachineState().runningSystemMacro)
			{
				ms.currentUserPosition[axis] = moveArg;									// don't apply workplace offsets to commands in system macros
			}
			else
			{
				ms.currentUserPosition[axis] = moveArg + GetWorkplaceOffset(gb, axis);
			}
			axesMentioned.SetBit(axis);
		}
	}

	// Check enough axes have been homed
	if (CheckEnoughAxesHomed(axesMentioned))
	{
		err = "G2/G3: insufficient axes homed";
		return true;
	}

	// Compute the initial and final angles. Do this before we possible rotate the coordinates of the arc centre.
	float finalTheta = atan2(ms.currentUserPosition[axis1] - userArcCentre[1], ms.currentUserPosition[axis0] - userArcCentre[0]);
	ms.arcRadius = fastSqrtf(iParam * iParam + jParam * jParam);
	ms.arcCurrentAngle = atan2(-jParam, -iParam);

	// Transform to machine coordinates and check that it is within limits
#if SUPPORT_COORDINATE_ROTATION
	// Apply coordinate rotation to the final and the centre coordinates
	if (g68Angle != 0.0 && gb.DoingCoordinateRotation())
	{
		float coords[MaxAxes];
		memcpyf(coords, ms.currentUserPosition, MaxAxes);
		RotateCoordinates(g68Angle, coords);
		ToolOffsetTransform(ms, coords, ms.coords, axesMentioned);								// set the final position
		RotateCoordinates(g68Angle, userArcCentre);
		finalTheta -= g68Angle * DegreesToRadians;
		ms.arcCurrentAngle -= g68Angle * DegreesToRadians;
	}
	else
#endif
	{
		ToolOffsetTransform(ms, axesMentioned);		// set the final position
	}

	if (reprap.GetMove().GetKinematics().LimitPosition(ms.coords, nullptr, numVisibleAxes, axesVirtuallyHomed, true, limitAxes) != LimitPositionResult::ok)
	{
		err = "G2/G3: outside machine limits";				// abandon the move
		return true;
	}

	// Set up default move parameters
	ms.checkEndstops = false;
	ms.reduceAcceleration = false;
	ms.moveType = 0;
	ms.isCoordinated = true;

	// Set up the arc centre coordinates and record which axes behave like an X axis.
	// The I and J parameters are always relative to present position.
	// For X and Y we need to set up the arc centre for each axis that X or Y is mapped to.
	const AxesBitmap axis0Mapping = ms.GetCurrentAxisMapping(axis0);
	const AxesBitmap axis1Mapping = ms.GetCurrentAxisMapping(axis1);
	for (size_t axis = 0; axis < numVisibleAxes; ++axis)
	{
		if (axis0Mapping.IsBitSet(axis))
		{
			ms.arcCentre[axis] = (userArcCentre[0] * axisScaleFactors[axis]) + currentBabyStepOffsets[axis] - Tool::GetOffset(ms.currentTool, axis);
		}
		else if (axis1Mapping.IsBitSet(axis))
		{
			ms.arcCentre[axis] = (userArcCentre[1] * axisScaleFactors[axis]) + currentBabyStepOffsets[axis] - Tool::GetOffset(ms.currentTool, axis);
		}
	}

	err = LoadExtrusionAndFeedrateFromGCode(gb, ms, true);
	if (err != nullptr)
	{
		return true;
	}

	if (ms.IsFirstMoveSincePrintingResumed())
	{
		if (ms.hasPositiveExtrusion)							// check whether this is the first move after skipping an object and is extruding
		{
			if (TravelToStartPoint(gb))							// don't start a printing move from the wrong point
			{
				ms.DoneMoveSincePrintingResumed();
			}
			return false;
		}
		else
		{
			ms.DoneMoveSincePrintingResumed();
		}
	}

	if (ms.hasPositiveExtrusion)
	{
		//TODO ideally we should calculate the min and max X and Y coordinates of the entire arc here and call UpdateObjectCoordinates twice.
		// But it is currently very rare to use G2/G3 with extrusion, so for now we don't bother.
		buildObjects.UpdateObjectCoordinates(ms.currentObjectNumber, ms.currentUserPosition, AxesBitmap::MakeLowestNBits(2));
	}

#if SUPPORT_LASER
	if (machineType == MachineType::laser)
	{
		if (gb.Seen('S'))
		{
			ms.laserPwmOrIoBits.laserPwm = ConvertLaserPwm(gb.GetFValue());
		}
		else if (laserPowerSticky)
		{
			// leave the laser PWM alone because this is what LaserWeb expects
		}
		else
		{
			ms.laserPwmOrIoBits.laserPwm = 0;
		}
	}
# if SUPPORT_IOBITS
	else
# endif
#endif
#if SUPPORT_IOBITS
	{
		// Update the iobits parameter
		if (gb.Seen('P'))
		{
			ms.laserPwmOrIoBits.ioBits = (IoBits_t)gb.GetIValue();
		}
		else
		{
			// Leave moveBuffer.ioBits alone so that we keep the previous value
		}
	}
#endif

	ms.usePressureAdvance = ms.hasPositiveExtrusion;

	// Calculate the total angle moved, which depends on which way round we are going
	float totalArc;
	if (wholeCircle)
	{
		totalArc = TwoPi;
	}
	else
	{
		totalArc = (clockwise) ? ms.arcCurrentAngle - finalTheta : finalTheta - ms.arcCurrentAngle;
		if (totalArc < 0.0)
		{
			totalArc += TwoPi;
		}
	}

	// Compute how many segments to use
	// For the arc to deviate up to MaxArcDeviation from the ideal, the segment length should be sqrtf(8 * arcRadius * MaxArcDeviation + fsquare(MaxArcDeviation))
	// We leave out the square term because it is very small
	// In CNC applications even very small deviations can be visible, so we use a smaller segment length at low speeds
	const float arcSegmentLength = constrain<float>
									(	min<float>(fastSqrtf(8 * ms.arcRadius * MaxArcDeviation), ms.feedRate * StepClockRate * (1.0/MinArcSegmentsPerSec)),
										MinArcSegmentLength,
										MaxArcSegmentLength
									);
	ms.totalSegments = max<unsigned int>((unsigned int)((ms.arcRadius * totalArc)/arcSegmentLength + 0.8), 1u);
	ms.arcAngleIncrement = totalArc/ms.totalSegments;
	if (clockwise)
	{
		ms.arcAngleIncrement = -ms.arcAngleIncrement;
	}
	ms.angleIncrementSine = sinf(ms.arcAngleIncrement);
	ms.angleIncrementCosine = cosf(ms.arcAngleIncrement);
	ms.segmentsTillNextFullCalc = 0;

	ms.arcAxis0 = axis0;
	ms.arcAxis1 = axis1;
	ms.doingArcMove = true;
	ms.xyPlane = (selectedPlane == 0);
	FinaliseMove(gb, ms);
	UnlockAll(gb);			// allow pause
//	debugPrintf("Radius %.2f, initial angle %.1f, increment %.1f, segments %u\n",
//				arcRadius, arcCurrentAngle * RadiansToDegrees, arcAngleIncrement * RadiansToDegrees, segmentsLeft);
	return true;
}

// Adjust the move parameters to account for segmentation and/or part of the move having been done already
void GCodes::FinaliseMove(GCodeBuffer& gb, MovementState& ms) noexcept
{
	ms.canPauseAfter = !ms.checkEndstops && !ms.doingArcMove;		// pausing during an arc move isn't safe because the arc centre get recomputed incorrectly when we resume
	ms.filePos = gb.GetJobFilePosition();
	gb.MotionCommanded();

	if (ms.IsCurrentObjectCancelled())
	{
#if SUPPORT_LASER
		if (machineType == MachineType::laser)
		{
			platform.SetLaserPwm(0);
		}
#endif
	}
	else
	{
		if (ms.totalSegments > 1)
		{
			ms.segMoveState = SegmentedMoveState::active;
			gb.SetState(GCodeState::waitingForSegmentedMoveToGo);

			for (size_t extruder = 0; extruder < numExtruders; ++extruder)
			{
				ms.coords[ExtruderToLogicalDrive(extruder)] /= ms.totalSegments;	// change the extrusion to extrusion per segment
			}

			if (ms.moveFractionToSkip != 0.0)
			{
				const float fseg = floor(ms.totalSegments * ms.moveFractionToSkip);		// round down to the start of a move
				ms.segmentsLeftToStartAt = ms.totalSegments - (unsigned int)fseg;
				ms.firstSegmentFractionToSkip = (ms.moveFractionToSkip * ms.totalSegments) - fseg;
				NewMoveAvailable(ms);
				return;
			}
		}
		else
		{
			ms.segMoveState = SegmentedMoveState::inactive;
		}

		ms.segmentsLeftToStartAt = ms.totalSegments;
		ms.firstSegmentFractionToSkip = ms.moveFractionToSkip;

		NewMoveAvailable(ms);
	}
}

// Set up a move to travel to the resume point. Return true if successful, false if needs to be called again.
// By the time this is called, the user position has been overwritten with the final position of the pending move, so we can't use it.
// But the expected position was saved by buildObjects when the state changed from printing a cancelled object to printing a live object.
bool GCodes::TravelToStartPoint(GCodeBuffer& gb) noexcept
{
	if (!LockMovementAndWaitForStandstill(gb))				// update the user position from the machine position
	{
		return false;
	}

	MovementState& ms = GetMovementState(gb);
	ms.SetDefaults(numTotalAxes);
	SetMoveBufferDefaults(ms);
	ToolOffsetTransform(ms);
	const RestorePoint& rp = ms.restorePoints[ResumeObjectRestorePointNumber];
	ToolOffsetTransform(ms, rp.moveCoords, ms.coords);
	ms.feedRate = rp.feedRate;
	NewSingleSegmentMoveAvailable(ms);
	return true;
}

// The Move class calls this function to find what to do next. It takes its own copy of the move because it adjusts the coordinates.
// Returns true if a new move was copied to 'm'.
bool GCodes::ReadMove(unsigned int queueNumber, RawMove& m) noexcept
{
	MovementState& ms = moveStates[queueNumber];
	if (ms.segmentsLeft == 0)
	{
		return false;
	}

	while (true)		// loop while we skip move segments
	{
		m = ms;

		if (ms.segmentsLeft == 1)
		{
			// If there is just 1 segment left, it doesn't matter if it is an arc move or not, just move to the end position
			if (ms.segmentsLeftToStartAt == 1 && ms.firstSegmentFractionToSkip != 0.0)	// if this is the segment we are starting at and we need to skip some of it
			{
				// Reduce the extrusion by the amount to be skipped
				for (size_t extruder = 0; extruder < numExtruders; ++extruder)
				{
					m.coords[ExtruderToLogicalDrive(extruder)] *= (1.0 - ms.firstSegmentFractionToSkip);
				}
			}
			m.proportionDone = 1.0;
			if (ms.doingArcMove)
			{
				m.canPauseAfter = true;					// we can pause after the final segment of an arc move
			}
			ms.ClearMove();
		}
		else
		{
			// This move needs to be divided into 2 or more segments
			// Do the axes
			AxesBitmap axisMap0, axisMap1;
			if (ms.doingArcMove)
			{
				ms.arcCurrentAngle += ms.arcAngleIncrement;
				if (ms.segmentsTillNextFullCalc == 0)
				{
					// Do the full calculation
					ms.segmentsTillNextFullCalc = SegmentsPerFulArcCalculation;
					ms.currentAngleCosine = cosf(ms.arcCurrentAngle);
					ms.currentAngleSine = sinf(ms.arcCurrentAngle);
				}
				else
				{
					// Speed up the computation by doing two multiplications and an addition or subtraction instead of a sine or cosine
					--ms.segmentsTillNextFullCalc;
					const float newCosine = ms.currentAngleCosine * ms.angleIncrementCosine - ms.currentAngleSine   * ms.angleIncrementSine;
					const float newSine   = ms.currentAngleSine   * ms.angleIncrementCosine + ms.currentAngleCosine * ms.angleIncrementSine;
					ms.currentAngleCosine = newCosine;
					ms.currentAngleSine = newSine;
				}
				axisMap0 = Tool::GetAxisMapping(ms.currentTool, ms.arcAxis0);
				axisMap1 = Tool::GetAxisMapping(ms.currentTool, ms.arcAxis1);
				ms.cosXyAngle = (ms.xyPlane) ? ms.angleIncrementCosine : 1.0;
			}

			for (size_t drive = 0; drive < numVisibleAxes; ++drive)
			{
				if (ms.doingArcMove && axisMap1.IsBitSet(drive))
				{
					// Axis1 or a substitute in the selected plane
					ms.initialCoords[drive] = ms.arcCentre[drive] + ms.arcRadius * axisScaleFactors[drive] * ms.currentAngleSine;
				}
				else if (ms.doingArcMove && axisMap0.IsBitSet(drive))
				{
					// Axis0 or a substitute in the selected plane
					ms.initialCoords[drive] = ms.arcCentre[drive] + ms.arcRadius * axisScaleFactors[drive] * ms.currentAngleCosine;
				}
				else
				{
					// This axis is not moving in an arc
					const float movementToDo = (ms.coords[drive] - ms.initialCoords[drive])/ms.segmentsLeft;
					ms.initialCoords[drive] += movementToDo;
				}
				m.coords[drive] = ms.initialCoords[drive];
			}

			if (ms.segmentsLeftToStartAt < ms.segmentsLeft)
			{
				// We are resuming a print part way through a move and we printed this segment already
				--ms.segmentsLeft;
				continue;
			}

			// Limit the end position at each segment. This is needed for arc moves on any printer, and for [segmented] straight moves on SCARA printers.
			if (reprap.GetMove().GetKinematics().LimitPosition(m.coords, nullptr, numVisibleAxes, axesVirtuallyHomed, true, limitAxes) != LimitPositionResult::ok)
			{
				ms.segMoveState = SegmentedMoveState::aborted;
				ms.doingArcMove = false;
				ms.segmentsLeft = 0;
				return false;
			}

			if (ms.segmentsLeftToStartAt == ms.segmentsLeft && ms.firstSegmentFractionToSkip != 0.0)	// if this is the segment we are starting at and we need to skip some of it
			{
				// Reduce the extrusion by the amount to be skipped
				for (size_t extruder = 0; extruder < numExtruders; ++extruder)
				{
					m.coords[ExtruderToLogicalDrive(extruder)] *= (1.0 - ms.firstSegmentFractionToSkip);
				}
			}
			--ms.segmentsLeft;

			m.proportionDone = ms.GetProportionDone();
		}

		return true;
	}
}

// Flag that a new move is available for consumption by the Move subsystem
// Code that sets up a new move should ensure that segmentsLeft is zero, then set up all the move parameters,
// then call this function to update SegmentsLeft safely in a multi-threaded environment
void GCodes::NewSingleSegmentMoveAvailable(MovementState& ms) noexcept
{
	ms.totalSegments = 1;
	__DMB();									// make sure that all the move details have been written first
	ms.segmentsLeft = 1;				// set the number of segments to indicate that a move is available to be taken
	reprap.GetMove().MoveAvailable();			// notify the Move task that we have a move
}

// Flag that a new move is available for consumption by the Move subsystem
// This version is for when totalSegments has already be set up.
void GCodes::NewMoveAvailable(MovementState& ms) noexcept
{
	const unsigned int sl = ms.totalSegments;
	__DMB();									// make sure that the move details have been written first
	ms.segmentsLeft = sl;						// set the number of segments to indicate that a move is available to be taken
	reprap.GetMove().MoveAvailable();			// notify the Move task that we have a move
}

// Cancel any macro or print in progress
void GCodes::AbortPrint(GCodeBuffer& gb) noexcept
{
	(void)gb.AbortFile(true);					// stop executing any files or macros that this GCodeBuffer is running
	if (gb.IsFileChannel())						// if the current command came from a file being printed
	{
		StopPrint(StopPrintReason::abort);
	}
}

// Cancel everything
void GCodes::EmergencyStop() noexcept
{
	for (GCodeBuffer *gbp : gcodeSources)
	{
		if (gbp != nullptr)
		{
			AbortPrint(*gbp);
		}
	}
#if SUPPORT_LASER
	for (MovementState& ms : moveStates)
	{
		ms.laserPwmOrIoBits.laserPwm = 0;
	}
#endif
}

// Simplified version of DoFileMacro, see below
bool GCodes::DoFileMacro(GCodeBuffer& gb, const char* fileName, bool reportMissing, int codeRunning) noexcept
{
	VariableSet vars;
	if (codeRunning >= 0)
	{
		gb.AddParameters(vars, codeRunning);
	}
	return DoFileMacro(gb, fileName, reportMissing, codeRunning, vars);
}

// Run a file macro. Prior to calling this, 'state' must be set to the state we want to enter when the macro has been completed.
// Return true if the file was found or it wasn't and we were asked to report that fact.
// 'codeRunning' is the G or M command we are running, or 0 for a tool change file. In particular:
// 501 = running M501
// 502 = running M502
// 98 = running a macro explicitly via M98
// otherwise it is either the G- or M-code being executed, or ToolChangeMacroCode for a tool change file, or SystemMacroCode for another system file
bool GCodes::DoFileMacro(GCodeBuffer& gb, const char* fileName, bool reportMissing, int codeRunning, VariableSet& initialVariables) noexcept
{
	if (   codeRunning != AsyncSystemMacroCode
		&& gb.IsFileChannel()
		&& gb.LatestMachineState().GetPrevious() == nullptr)
	{
		// This macro was invoked directly from the print file by M98, G28, G29, G32 etc. so record the file location of that command so that we can restart it
		gb.SavePrintingFilePosition();
	}

#if HAS_SBC_INTERFACE
	if (reprap.UsingSbcInterface())
	{
		if (!gb.RequestMacroFile(fileName, gb.IsBinary() && codeRunning != AsyncSystemMacroCode))
		{
			if (reportMissing)
			{
				MessageType mt = (gb.IsBinary() && codeRunning != SystemHelperMacroCode)
									? (MessageType)(gb.GetResponseMessageType() | WarningMessageFlag | PushFlag)
										: WarningMessage;
				platform.MessageF(mt, "Macro file %s not found\n", fileName);
				return true;
			}

			return false;
		}

		if (!Push(gb, false))
		{
			gb.AbortFile(false, true);
			return true;
		}
		gb.GetVariables().AssignFrom(initialVariables);
		gb.StartNewFile();
		if (gb.IsMacroEmpty())
		{
			gb.SetFileFinished();
		}
	}
	else
#endif
	{
#if HAS_MASS_STORAGE || HAS_EMBEDDED_FILES
		FileStore * const f = platform.OpenSysFile(fileName, OpenMode::read);
		if (f == nullptr)
		{
			if (reportMissing)
			{
				platform.MessageF(WarningMessage, "Macro file %s not found\n", fileName);
				return true;
			}
			return false;
		}

		if (!Push(gb, false))
		{
			f->Close();
			return true;
		}
		gb.GetVariables().AssignFrom(initialVariables);
		gb.LatestMachineState().fileState.Set(f);
		gb.StartNewFile();
		gb.GetFileInput()->Reset(gb.LatestMachineState().fileState);
#else
		if (reportMissing)
		{
			platform.MessageF(WarningMessage, "Macro file %s not found\n", fileName);
		}
		return reportMissing;
#endif
	}

#if HAS_SBC_INTERFACE || HAS_MASS_STORAGE || HAS_EMBEDDED_FILES
	gb.LatestMachineState().doingFileMacro = true;

	// The following three flags need to be inherited in the case that a system macro calls another macro, e.g.homeall.g calls homez.g. The Push call copied them over already.
	switch (codeRunning)
	{
	case 501:
		gb.LatestMachineState().runningM501 = true;
		gb.LatestMachineState().runningSystemMacro = true;			// running a system macro e.g. homing, so don't use workplace coordinates
		break;

	case 502:
		gb.LatestMachineState().runningM502 = true;
		gb.LatestMachineState().runningSystemMacro = true;			// running a system macro e.g. homing, so don't use workplace coordinates
		break;

	case SystemHelperMacroCode:
	case AsyncSystemMacroCode:
	case ToolChangeMacroCode:
	case 29:
	case 32:
		gb.LatestMachineState().runningSystemMacro = true;			// running a system macro e.g. homing, so don't use workplace coordinates
		break;

	default:
		break;
	}

	gb.SetState(GCodeState::normal);
	gb.Init();

# if HAS_SBC_INTERFACE
	if (!reprap.UsingSbcInterface() && codeRunning != AsyncSystemMacroCode)
# endif
	{
		// Don't notify DSF when files are requested asynchronously, it creates excessive traffic
		reprap.InputsUpdated();
	}
	return true;
#endif
}

// Return true if the macro being executed by fileGCode was restarted
bool GCodes::GetMacroRestarted() const noexcept
{
	const GCodeMachineState& ms = fileGCode->LatestMachineState();
	return ms.doingFileMacro && ms.GetPrevious() != nullptr && ms.GetPrevious()->firstCommandAfterRestart;
}

void GCodes::FileMacroCyclesReturn(GCodeBuffer& gb) noexcept
{
	if (gb.IsDoingFileMacro())
	{
#if HAS_SBC_INTERFACE
		if (reprap.UsingSbcInterface())
		{
			gb.AbortFile(false);
		}
		else
#endif
		{
#if HAS_MASS_STORAGE || HAS_EMBEDDED_FILES
			FileData &file = gb.LatestMachineState().fileState;
			gb.GetFileInput()->Reset(file);
			file.Close();

			gb.PopState();
#endif
		}

		gb.Init();
	}
}

// Home one or more of the axes
// 'reply' is only written if there is an error.
GCodeResult GCodes::DoHome(GCodeBuffer& gb, const StringRef& reply) THROWS(GCodeException)
{
	if (!LockMovementAndWaitForStandstill(gb))
	{
		return GCodeResult::notFinished;
	}

#if SUPPORT_ROLAND
	// Deal with a Roland configuration
	if (reprap.GetRoland()->Active())
	{
		bool rolHome = reprap.GetRoland()->ProcessHome();
		if (rolHome)
		{
			for(size_t axis = 0; axis < AXES; axis++)
			{
				axisIsHomed[axis] = true;
			}
		}
		return rolHome;
	}
#endif

	// We have the movement lock so we have exclusive access to the homing flags
	if (toBeHomed.IsNonEmpty())
	{
		reply.copy("G28 may not be used within a homing file");
		return GCodeResult::error;
	}

	// Find out which axes we have been asked to home
	for (size_t axis = 0; axis < numTotalAxes; ++axis)
	{
		if (gb.Seen(axisLetters[axis]))
		{
			toBeHomed.SetBit(axis);
			SetAxisNotHomed(axis);
		}
	}

	if (toBeHomed.IsEmpty())
	{
		SetAllAxesNotHomed();		// homing everything
		toBeHomed = AxesBitmap::MakeLowestNBits(numVisibleAxes);
	}

	gb.SetState(GCodeState::homing1);
	return GCodeResult::ok;
}

// This is called to execute a G30.
// It sets wherever we are as the probe point P (probePointIndex) then probes the bed, or gets all its parameters from the arguments.
// If X or Y are specified, use those; otherwise use the machine's coordinates.  If no Z is specified use the machine's coordinates.
// If it is specified and is greater than SILLY_Z_VALUE (i.e. greater than -9999.0) then that value is used.
// If it's less than SILLY_Z_VALUE the bed is probed and that value is used.
// We already own the movement lock before this is called.
GCodeResult GCodes::ExecuteG30(GCodeBuffer& gb, const StringRef& reply)
{
	g30SValue = (gb.Seen('S')) ? gb.GetIValue() : -4;		// S-4 or lower is equivalent to having no S parameter
	const MovementState& ms = GetMovementState(gb);
	if (g30SValue == -2 && ms.currentTool == nullptr)
	{
		reply.copy("G30 S-2 commanded with no tool selected");
		return GCodeResult::error;
	}

	g30HValue = (gb.Seen('H')) ? gb.GetFValue() : 0.0;
	g30ProbePointIndex = -1;
	bool seenP = false;
	gb.TryGetIValue('P', g30ProbePointIndex, seenP);
	if (seenP)
	{
		if (g30ProbePointIndex < 0 || g30ProbePointIndex >= (int)MaxProbePoints)
		{
			reply.copy("Z probe point index out of range");
			return GCodeResult::error;
		}
		else
		{
			// Set the specified probe point index to the specified coordinates
			const float x = (gb.Seen(axisLetters[X_AXIS])) ? gb.GetFValue() : ms.currentUserPosition[X_AXIS];
			const float y = (gb.Seen(axisLetters[Y_AXIS])) ? gb.GetFValue() : ms.currentUserPosition[Y_AXIS];
			const float z = (gb.Seen(axisLetters[Z_AXIS])) ? gb.GetFValue() : ms.currentUserPosition[Z_AXIS];
			reprap.GetMove().SetXYBedProbePoint((size_t)g30ProbePointIndex, x, y);

			if (z > SILLY_Z_VALUE)
			{
				// Just set the height error to the specified Z coordinate
				reprap.GetMove().SetZBedProbePoint((size_t)g30ProbePointIndex, z, false, false);
				if (g30SValue >= -1)
				{
					return GetGCodeResultFromError(reprap.GetMove().FinishedBedProbing(g30SValue, reply));
				}
			}
			else
			{
				// Do a Z probe at the specified point.
				const auto zp = SetZProbeNumber(gb, 'K');		// may throw, so do this before changing the state
				gb.SetState(GCodeState::probingAtPoint0);
				if (zp->GetProbeType() != ZProbeType::blTouch)
				{
					DeployZProbe(gb);
				}
			}
		}
	}
	else
	{
		// G30 without P parameter. This probes the current location starting from the current position.
		// If S=-1 it just reports the stopped height, else it resets the Z origin.
		const auto zp = SetZProbeNumber(gb, 'K');				// may throw, so do this before changing the state
		InitialiseTaps(zp->HasTwoProbingSpeeds());
		gb.SetState(GCodeState::probingAtPoint2a);
		if (zp->GetProbeType() != ZProbeType::blTouch)
		{
			DeployZProbe(gb);
		}
	}
	return GCodeResult::ok;
}

// Set up currentZProbeNumber and return the probe
ReadLockedPointer<ZProbe> GCodes::SetZProbeNumber(GCodeBuffer& gb, char probeLetter) THROWS(GCodeException)
{
	const uint32_t probeNumber = (gb.Seen(probeLetter)) ? gb.GetLimitedUIValue(probeLetter, MaxZProbes) : 0;
	auto zp = reprap.GetPlatform().GetEndstops().GetZProbe(probeNumber);
	if (zp.IsNull())
	{
		throw GCodeException(gb.GetLineNumber(), -1, "Z probe %" PRIu32 " not found", probeNumber);
	}
	currentZProbeNumber = (uint8_t)probeNumber;
	return zp;
}

// Decide which device to display a message box on
MessageType GCodes::GetMessageBoxDevice(GCodeBuffer& gb) const
{
	MessageType mt = gb.GetResponseMessageType();
	if (mt == GenericMessage)
	{
		// Command source was the file being printed, or a trigger. Send the message to PanelDue if there is one, else to the web server.
		mt = (lastAuxStatusReportType >= 0) ? AuxMessage : HttpMessage;
	}
	return mt;
}

void GCodes::DoManualProbe(GCodeBuffer& gb, const char *message, const char *title, const AxesBitmap axes)
{
	if (Push(gb, true))													// stack the machine state including the file position and set the state to GCodeState::normal
	{
		gb.WaitForAcknowledgement();									// flag that we are waiting for acknowledgement
		const MessageType mt = GetMessageBoxDevice(gb);
		platform.SendAlert(mt, message, title, 2, 0.0, axes);
	}
}

// Do a manual bed probe. On entry the state variable is the state we want to return to when the user has finished adjusting the height.
void GCodes::DoManualBedProbe(GCodeBuffer& gb)
{
	DoManualProbe(gb, "Adjust height until the nozzle just touches the bed, then press OK", "Manual bed probing", AxesBitmap::MakeFromBits(Z_AXIS));
}

// Start probing the grid, returning true if we didn't because of an error.
// Prior to calling this the movement system must be locked.
GCodeResult GCodes::ProbeGrid(GCodeBuffer& gb, const StringRef& reply)
{
	if (!defaultGrid.IsValid())
	{
		reply.copy("No valid grid defined for bed probing");
		return GCodeResult::error;
	}

	if (!AllAxesAreHomed())
	{
		reply.copy("Must home printer before bed probing");
		return GCodeResult::error;
	}

	const auto zp = SetZProbeNumber(gb, 'K');			// may throw, so do this before changing the state

	reprap.GetMove().AccessHeightMap().SetGrid(defaultGrid);
	ClearBedMapping();
	gridAxis0index = gridAxis1index = 0;

	gb.SetState(GCodeState::gridProbing1);
	if (zp->GetProbeType() != ZProbeType::blTouch)
	{
		DeployZProbe(gb);
	}
	return GCodeResult::ok;
}

#if HAS_MASS_STORAGE || HAS_SBC_INTERFACE

GCodeResult GCodes::LoadHeightMap(GCodeBuffer& gb, const StringRef& reply)
{
	ClearBedMapping();

	String<MaxFilenameLength> heightMapFileName;
	bool seen = false;
	gb.TryGetQuotedString('P', heightMapFileName.GetRef(), seen);
	if (!seen)
	{
		heightMapFileName.copy(DefaultHeightMapFile);
	}

	String<MaxFilenameLength> fullName;
	platform.MakeSysFileName(fullName.GetRef(), heightMapFileName.c_str());
	FileStore * const f = MassStorage::OpenFile(fullName.c_str(), OpenMode::read, 0);
	if (f == nullptr)
	{
		reply.printf("Height map file %s not found", fullName.c_str());
		return GCodeResult::error;
	}
	reply.printf("Failed to load height map from file %s: ", fullName.c_str());	// set up error message to append to

	const bool err = reprap.GetMove().LoadHeightMapFromFile(f, fullName.c_str(), reply);
	f->Close();

	ActivateHeightmap(!err);
	if (err)
	{
		return GCodeResult::error;
	}

	reply.Clear();						// get rid of the error message
	if (!zDatumSetByProbing && platform.GetZProbeOrDefault(0)->GetProbeType() != ZProbeType::none)	//TODO store Z probe number in height map
	{
		reply.copy("the height map was loaded when the current Z=0 datum was not determined by probing. This may result in a height offset.");
		return GCodeResult::warning;
	}

	return GCodeResult::ok;
}

// Save the height map and append the success or error message to 'reply', returning true if an error occurred
bool GCodes::TrySaveHeightMap(const char *filename, const StringRef& reply) const noexcept
{
	String<MaxFilenameLength> fullName;
	platform.MakeSysFileName(fullName.GetRef(), filename);
	FileStore * const f = MassStorage::OpenFile(fullName.c_str(), OpenMode::write, 0);
	bool err;
	if (f == nullptr)
	{
		reply.catf("Failed to create height map file %s", fullName.c_str());
		err = true;
	}
	else
	{
		err = reprap.GetMove().SaveHeightMapToFile(f, fullName.c_str());
		f->Close();
		if (err)
		{
			MassStorage::Delete(fullName.c_str(), false);
			reply.catf("Failed to save height map to file %s", fullName.c_str());
		}
		else
		{
			reply.catf("Height map saved to file %s", fullName.c_str());
		}
	}
	return err;
}

// Save the height map to the file specified by P parameter
GCodeResult GCodes::SaveHeightMap(GCodeBuffer& gb, const StringRef& reply) const
{
	// No need to check if we're using the SBC interface here, because TrySaveHeightMap does that already
	if (gb.Seen('P'))
	{
		String<MaxFilenameLength> heightMapFileName;
		gb.GetQuotedString(heightMapFileName.GetRef());
		return GetGCodeResultFromError(TrySaveHeightMap(heightMapFileName.c_str(), reply));
	}
	return GetGCodeResultFromError(TrySaveHeightMap(DefaultHeightMapFile, reply));
}

#endif

// Stop using bed compensation
void GCodes::ClearBedMapping()
{
	reprap.GetMove().SetIdentityTransform();
	for (MovementState& ms : moveStates)
	{
		reprap.GetMove().GetCurrentUserPosition(ms.coords, 0, ms.currentTool);
		ToolOffsetInverseTransform(ms);		// update user coordinates to remove any height map offset there was at the current position
	}
}

// Return the current coordinates as a printable string. Used only to implement M114.
// Coordinates are updated at the end of each movement, so this won't tell you where you are mid-movement.
void GCodes::HandleM114(GCodeBuffer& gb, const StringRef& s) const noexcept
{
	const MovementState& ms = GetConstMovementState(gb);

	// Start with the axis coordinates
	s.Clear();
	for (size_t axis = 0; axis < numVisibleAxes; ++axis)
	{
		// Don't put a space after the colon in the response, it confuses Pronterface
		s.catf("%c:%.3f ", axisLetters[axis], (double)HideNan(GetUserCoordinate(ms, axis)));
	}

	// Now the virtual extruder position, for Octoprint
	s.catf("E:%.3f ", (double)ms.latestVirtualExtruderPosition);

	// Now the extruder coordinates
	for (size_t i = 0; i < numExtruders; i++)
	{
		s.catf("E%u:%.1f ", i, (double)reprap.GetMove().LiveCoordinate(ExtruderToLogicalDrive(i), ms.currentTool));
	}

	// Print the axis stepper motor positions as Marlin does, as an aid to debugging.
	// Don't bother with the extruder endpoints, they are zero after any non-extruding move.
	s.cat("Count");
	for (size_t i = 0; i < numVisibleAxes; ++i)
	{
		s.catf(" %" PRIi32, reprap.GetMove().GetEndPoint(i));
	}

	// Add the machine coordinates because they may be different from the user coordinates under some conditions
	s.cat(" Machine");
	float machineCoordinates[MaxAxes];
	ToolOffsetTransform(moveStates[0], ms.currentUserPosition, machineCoordinates);
	for (size_t axis = 0; axis < numVisibleAxes; ++axis)
	{
		s.catf(" %.3f", (double)HideNan(machineCoordinates[axis]));
	}

	// Add the bed compensation
	const float machineZ = machineCoordinates[Z_AXIS];
	reprap.GetMove().AxisAndBedTransform(machineCoordinates, ms.currentTool, true);
	s.catf(" Bed comp %.3f", (double)(machineCoordinates[Z_AXIS] - machineZ));
}

#if HAS_MASS_STORAGE || HAS_EMBEDDED_FILES
// Set up a file to print, but don't print it yet.
// If successful return true, else write an error message to reply and return false
bool GCodes::QueueFileToPrint(const char* fileName, const StringRef& reply) noexcept
{
	FileStore * const f = platform.OpenFile(Platform::GetGCodeDir(), fileName, OpenMode::read);
	if (f != nullptr)
	{
		fileToPrint.Set(f);
		return true;
	}

	reply.printf("GCode file \"%s\" not found\n", fileName);
	return false;
}
#endif

// Start printing the file already selected. We must hold the movement lock and wait for all moves to finish before calling this, because of the call to ResetMoveCounters.
void GCodes::StartPrinting(bool fromStart) noexcept
{
#if (HAS_MASS_STORAGE || HAS_SBC_INTERFACE || HAS_EMBEDDED_FILES) && SUPPORT_ASYNC_MOVES
	FileData copyFileToPrint;
# if HAS_SBC_INTERFACE
	if (!reprap.UsingSbcInterface())
# endif
	{
		copyFileToPrint.Set(MassStorage::DuplicateOpenHandle(fileToPrint.GetUnderlyingFile()));
		if (!copyFileToPrint.IsLive())
		{
			return;
		}
	}
#endif

	buildObjects.Init();
	for (MovementState& ms : moveStates)
	{
		ms.InitObjectCancellation();
	}

	reprap.GetMove().ResetMoveCounters();

	if (fromStart)															// if not resurrecting a print
	{
		for (MovementState& ms : moveStates)
		{
			ms.fileOffsetToPrint = 0;
			ms.restartMoveFractionDone = 0.0;
			ms.latestVirtualExtruderPosition = ms.moveStartVirtualExtruderPosition = 0.0;
		}

		fileGCode->LatestMachineState().volumetricExtrusion = false;		// default to non-volumetric extrusion
		fileGCode->LatestMachineState().selectedPlane = 0;					// default G2 and G3 moves to XY plane
#if SUPPORT_ASYNC_MOVES
		fileGCode->ExecuteOnlyQueue(0);										// only execute commands for movement system 0
		file2GCode->LatestMachineState().volumetricExtrusion = false;		// default to non-volumetric extrusion
		file2GCode->LatestMachineState().selectedPlane = 0;					// default G2 and G3 moves to XY plane
		file2GCode->ExecuteOnlyQueue(1);										// only execute commands for movement system 1
#endif
	}

#if HAS_MASS_STORAGE
# if HAS_SBC_INTERFACE
	if (!reprap.UsingSbcInterface())
# endif
	{
		fileToPrint.Seek(moveStates[0].fileOffsetToPrint);
# if SUPPORT_ASYNC_MOVES
		copyFileToPrint.Seek(moveStates[1].fileOffsetToPrint);
# endif
	}
#endif

	for (size_t extruder = 0; extruder < MaxExtruders; extruder++)
	{
		rawExtruderTotalByDrive[extruder] = 0.0;
	}
	rawExtruderTotal = 0.0;
	reprap.GetMove().ResetExtruderPositions();

#if HAS_SBC_INTERFACE
	if (!reprap.UsingSbcInterface())
#endif
	{
#if HAS_MASS_STORAGE || HAS_EMBEDDED_FILES
		fileGCode->OriginalMachineState().fileState.MoveFrom(fileToPrint);
		fileGCode->GetFileInput()->Reset(fileGCode->OriginalMachineState().fileState);
# if SUPPORT_ASYNC_MOVES
		file2GCode->OriginalMachineState().fileState.MoveFrom(copyFileToPrint);
		file2GCode->GetFileInput()->Reset(file2GCode->OriginalMachineState().fileState);
# endif
#endif
	}

	fileGCode->StartNewFile();
#if SUPPORT_ASYNC_MOVES
	file2GCode->StartNewFile();
#endif

	reprap.GetPrintMonitor().StartedPrint();
	platform.MessageF(LogWarn,
						(IsSimulating()) ? "Started simulating printing file %s\n" : "Started printing file %s\n",
							reprap.GetPrintMonitor().GetPrintingFilename());
	if (fromStart)
	{
		DoFileMacro(*fileGCode, START_G, false, AsyncSystemMacroCode);		// get fileGCode to execute the start macro so that any M82/M83 codes will be executed in the correct context
#if SUPPORT_ASYNC_MOVES
		DoFileMacro(*file2GCode, START_G, false, AsyncSystemMacroCode);		// get file2GCode to execute the start macro so that any M82/M83 codes will be executed in the correct context
#endif
	}
	else
	{
		fileGCode->LatestMachineState().firstCommandAfterRestart = true;
#if SUPPORT_ASYNC_MOVES
		file2GCode->LatestMachineState().firstCommandAfterRestart = true;
#endif
	}
}

// Function to handle dwell delays. Returns true for dwell finished, false otherwise.
GCodeResult GCodes::DoDwell(GCodeBuffer& gb) THROWS(GCodeException)
{
	// Wait for all the queued moves to stop. Only do this if motion has been commanded from this GCode stream since we last waited for motion to stop.
	// This is so that G4 can be used in a trigger or daemon macro file without pausing motion, when the macro doesn't itself command any motion.
	if (gb.WasMotionCommanded())
	{
		if (!LockMovementAndWaitForStandstillNoSync(gb))
		{
			return GCodeResult::notFinished;
		}
	}

	UnlockAll(gb);																	// don't hang on to the movement lock while we delay

	const int32_t dwell = (gb.Seen('S')) ? (int32_t)(gb.GetFValue() * 1000.0)		// S values are in seconds
							: (gb.Seen('P')) ? gb.GetIValue()						// P value are in milliseconds
								: 0;
	if (dwell <= 0)
	{
		return GCodeResult::ok;
	}

#if SUPPORT_ROLAND
	// Deal with a Roland configuration
	if (reprap.GetRoland()->Active())
	{
		return reprap.GetRoland()->ProcessDwell(dwell);
	}
#endif

	if (   IsSimulating()															// if we are simulating then simulate the G4...
		&& &gb != daemonGCode														// ...unless it comes from the daemon...
		&& &gb != triggerGCode														// ...or a trigger...
		&& (gb.IsFileChannel() || !exitSimulationWhenFileComplete)					// ...or we are simulating a file and this command doesn't come from the file
	   )
	{
		simulationTime += (float)dwell * 0.001;
		return GCodeResult::ok;
	}

	return (gb.DoDwellTime((uint32_t)dwell)) ? GCodeResult::ok : GCodeResult::notFinished;
}

// Get the tool specified by the P parameter, or the current tool if no P parameter
ReadLockedPointer<Tool> GCodes::GetSpecifiedOrCurrentTool(GCodeBuffer& gb) THROWS(GCodeException)
{
	int tNumber;
	if (gb.Seen('P'))
	{
		tNumber = (int)gb.GetUIValue();
	}
	else
	{
		tNumber = GetMovementState(gb).GetCurrentToolNumber();
		if (tNumber < 0)
		{
			throw GCodeException(gb.GetLineNumber(), -1, "No tool number given and no current tool");
		}
	}

	ReadLockedPointer<Tool> tool = Tool::GetLockedTool(tNumber);
	if (tool.IsNull())
	{
		throw GCodeException(gb.GetLineNumber(), -1, "Invalid tool number");
	}
	return tool;
}

// Set offset, working and standby temperatures for a tool. i.e. handle a G10 or M568.
GCodeResult GCodes::SetOrReportOffsets(GCodeBuffer &gb, const StringRef& reply, int code) THROWS(GCodeException)
{
	ReadLockedPointer<Tool> const tool = GetSpecifiedOrCurrentTool(gb);
	bool settingOffset = false;
	if (code == 10)			// Only G10 can set tool offsets
	{
		for (size_t axis = 0; axis < numVisibleAxes; ++axis)
		{
			if (gb.Seen(axisLetters[axis]))
			{
				if (!LockMovement(gb))
				{
					return GCodeResult::notFinished;
				}
				settingOffset = true;
				tool->SetOffset(axis, gb.GetFValue(), gb.LatestMachineState().runningM501);
			}
		}

		if (settingOffset)
		{
			ToolOffsetInverseTransform(GetMovementState(gb));	// update user coordinates to reflect the new tool offset, in case we have this tool selected
		}
	}

	// Deal with setting temperatures
	bool settingTemps = false;
	size_t hCount = tool->HeaterCount();
	if (hCount > 0)
	{
		if (gb.Seen('R'))
		{
			settingTemps = true;
			if (!IsSimulating())
			{
				float standby[MaxHeaters];
				gb.GetFloatArray(standby, hCount, true);
				for (size_t h = 0; h < hCount; ++h)
				{
					tool->SetToolHeaterStandbyTemperature(h, standby[h]);
				}
			}
		}
		if (gb.Seen('S'))
		{
			settingTemps = true;
			if (!IsSimulating())
			{
				float activeTemps[MaxHeaters];
				gb.GetFloatArray(activeTemps, hCount, true);
				for (size_t h = 0; h < hCount; ++h)
				{
					tool->SetToolHeaterActiveTemperature(h, activeTemps[h]);		// may throw
				}
			}
		}
	}

	bool settingOther = false;
	if (code == 568)					// Only M568 can set spindle RPM and change tool heater states
	{
		// Deal with spindle RPM
		if (tool->GetSpindleNumber() > -1)
		{
			if (gb.Seen('F'))
			{
				settingOther = true;
				if (!IsSimulating())
				{
					tool->SetSpindleRpm(gb.GetUIValue(), GetMovementState(gb).currentTool == tool.Ptr());
				}
			}
		}

		// Deal with tool heater states
		uint32_t newHeaterState;
		if (gb.TryGetLimitedUIValue('A', newHeaterState, settingOther, 3))
		{
			switch (newHeaterState)
			{
			case 0:			// turn heaters off
				tool->HeatersToOff();
				break;

			case 1:			// turn heaters to standby, except any that are used by a different active tool
				tool->HeatersToActiveOrStandby(false);
				break;

			case 2:			// set heaters to their active temperatures, except any that are used by a different active tool
				tool->HeatersToActiveOrStandby(true);
				break;
			}
		}
	}

	if (!settingOffset && !settingTemps && !settingOther)
	{
		// Print offsets and temperatures
		reply.printf("Tool %d", tool->Number());
		char c;

		// Print the tool offsets if we are executing G10
		if (code == 10)
		{
			reply.cat(": offsets");
			for (size_t axis = 0; axis < numVisibleAxes; ++axis)
			{
				reply.catf(" %c%.3f", axisLetters[axis], (double)tool->GetOffset(axis));
			}
			c = ',';
		}
		else
		{
			c = ':';
		}

		// Print the heater active/standby temperatures whichever code we are executing
		if (hCount != 0)
		{
			reply.catf("%c active/standby temperature(s)", c);
			c = ',';
			for (size_t heater = 0; heater < hCount; heater++)
			{
				reply.catf(" %.1f/%.1f", (double)tool->GetToolHeaterActiveTemperature(heater), (double)tool->GetToolHeaterStandbyTemperature(heater));
			}
		}

		// Print the spindle number if we are executing M568
		if (code == 568 && tool->GetSpindleNumber() > -1)
		{
			reply.catf("%c spindle %d@%" PRIu32 "rpm", c, tool->GetSpindleNumber(), tool->GetSpindleRpm());
		}
	}
	else
	{
#if 0 // Do not warn about deprecation for now
		if (code == 10 && settingTemps)
		{
			reply.lcat("This use of G10 is deprecated. Please use M568 to set tool temperatures.");
			return GCodeResult::warning;
		}
#endif
		String<StringLengthLoggedCommand> scratch;
		gb.AppendFullCommand(scratch.GetRef());
		platform.Message(MessageType::LogInfo, scratch.c_str());
	}

	return GCodeResult::ok;
}

// Create a new tool definition
GCodeResult GCodes::ManageTool(GCodeBuffer& gb, const StringRef& reply)
{
	// Check tool number
	const unsigned int toolNumber = gb.GetLimitedUIValue('P', MaxTools);

	bool seen = false;

	// Check tool name
	String<ToolNameLength> name;
	if (gb.Seen('S'))
	{
		gb.GetQuotedString(name.GetRef());
		seen = true;
	}

	// Check drives
	int32_t drives[MaxExtrudersPerTool];
	size_t dCount = MaxExtrudersPerTool;	// Sets the limit and returns the count
	if (gb.Seen('D'))
	{
		gb.GetIntArray(drives, dCount, false);
		seen = true;
	}
	else
	{
		dCount = 0;
	}

	// Check heaters
	int32_t heaters[MaxHeatersPerTool];
	size_t hCount = MaxHeatersPerTool;
	if (gb.Seen('H'))
	{
		gb.GetIntArray(heaters, hCount, false);
		seen = true;
	}
	else
	{
		hCount = 0;
	}

	// Check X axis mapping
	AxesBitmap xMap;
	if (gb.Seen('X'))
	{
		uint32_t xMapping[MaxAxes];
		size_t xCount = numVisibleAxes;
		gb.GetUnsignedArray(xMapping, xCount, false);
		xMap = AxesBitmap::MakeFromArray(xMapping, xCount) & AxesBitmap::MakeLowestNBits(numVisibleAxes);
		seen = true;
	}
	else
	{
		xMap = DefaultXAxisMapping;					// by default map X axis straight through
	}

	// Check Y axis mapping
	AxesBitmap yMap;
	if (gb.Seen('Y'))
	{
		uint32_t yMapping[MaxAxes];
		size_t yCount = numVisibleAxes;
		gb.GetUnsignedArray(yMapping, yCount, false);
		yMap = AxesBitmap::MakeFromArray(yMapping, yCount) & AxesBitmap::MakeLowestNBits(numVisibleAxes);
		seen = true;
	}
	else
	{
		yMap = DefaultYAxisMapping;					// by default map X axis straight through
	}

	if (xMap.Intersects(yMap))
	{
		reply.copy("Cannot map both X and Y to the same axis");
		return GCodeResult::error;
	}

	// Check for fan mapping
	FansBitmap fanMap;
	if (gb.Seen('F'))
	{
		int32_t fanMapping[MaxFans];				// use a signed array so that F-1 will result in no fans at all
		size_t fanCount = MaxFans;
		gb.GetIntArray(fanMapping, fanCount, false);
		fanMap = FansBitmap::MakeFromArray(fanMapping, fanCount) & FansBitmap::MakeLowestNBits(MaxFans);
		seen = true;
	}
	else
	{
		fanMap.SetBit(0);							// by default map fan 0 to fan 0
	}

	// Check for a spindle to attach
	int8_t spindleNumber = -1;
	size_t sCount = 0;
	if (gb.Seen('R'))
	{
		seen = true;
		spindleNumber = gb.GetLimitedIValue('R', -1, MaxSpindles);
		++sCount;
	}

	if (seen)
	{
		if (!LockMovementAndWaitForStandstill(gb))
		{
			return GCodeResult::notFinished;
		}

		// Check if filament support is being enforced
		const int filamentDrive = (gb.Seen('L')) ? gb.GetIValue()
									: ((dCount == 1) ? drives[0]
										: -1);

		// Add or delete tool, so start by deleting the old one with this number, if any
		for (MovementState& ms : moveStates)
		{
			if (ms.GetCurrentToolNumber() == (int)toolNumber)
			{
				ms.SelectTool(-1, false);
			}
		}
		Tool::DeleteTool(toolNumber);

		// M563 P# D-1 H-1 [R-1] removes an existing tool
		if (dCount == 1 && hCount == 1 && drives[0] == -1 && heaters[0] == -1 && (sCount == 0 || (sCount == 1 && spindleNumber == -1)))
		{
			// nothing more to do
		}
		else
		{
			Tool* const tool = Tool::Create(toolNumber, name.c_str(), drives, dCount, heaters, hCount, xMap, yMap, fanMap, filamentDrive, sCount, spindleNumber, reply);
			if (tool == nullptr)
			{
				return GCodeResult::error;
			}
			Tool::AddTool(tool);
		}
	}
	else
	{
		ReadLockedPointer<Tool> const tool = Tool::GetLockedTool(toolNumber);
		if (tool.IsNotNull())
		{
			tool->PrintTool(reply);
		}
		else
		{
			reply.copy("Error: Attempt to print details of non-existent tool.\n");
			return GCodeResult::error;
		}
	}
	return GCodeResult::ok;
}

// Does what it says.
void GCodes::DisableDrives() noexcept
{
	platform.DisableAllDrivers();
	SetAllAxesNotHomed();
}

bool GCodes::ChangeMicrostepping(size_t axisOrExtruder, unsigned int microsteps, bool interp, const StringRef& reply) const noexcept
{
	bool dummy;
	const unsigned int oldSteps = platform.GetMicrostepping(axisOrExtruder, dummy);
	const bool success = platform.SetMicrostepping(axisOrExtruder, microsteps, interp, reply);
	if (success)
	{
		// We changed the microstepping, so adjust the steps/mm to compensate
		platform.SetDriveStepsPerUnit(axisOrExtruder, platform.DriveStepsPerUnit(axisOrExtruder), oldSteps);
	}
	return success;
}

// Set the speeds of fans mapped for the current tool to lastDefaultFanSpeed.
// gbp is nullptr when called from the Display subsystem.
void GCodes::SetMappedFanSpeed(const GCodeBuffer *null gbp, float f) noexcept
{
	MovementState& ms = (gbp == nullptr) ? moveStates[0] : GetMovementState(*gbp);
	ms.virtualFanSpeed = f;
	if (ms.currentTool == nullptr)
	{
		reprap.GetFansManager().SetFanValue(0, f);
	}
	else
	{
		ms.currentTool->SetFansPwm(f);
	}
}

// Handle sending a reply back to the appropriate interface(s) and update lastResult
// Note that 'reply' may be empty. If it isn't, then we need to append newline when sending it.
void GCodes::HandleReply(GCodeBuffer& gb, GCodeResult rslt, const char* reply) noexcept
{
	gb.SetLastResult(rslt);
	HandleReplyPreserveResult(gb, rslt, reply);
}

// Handle sending a reply back to the appropriate interface(s) but dpm't update lastResult
// Note that 'reply' may be empty. If it isn't, then we need to append newline when sending it.
void GCodes::HandleReplyPreserveResult(GCodeBuffer& gb, GCodeResult rslt, const char *reply) noexcept
{
#if HAS_SBC_INTERFACE
	// Deal with replies to the SBC
	if (gb.LatestMachineState().lastCodeFromSbc)
	{
		MessageType type = gb.GetResponseMessageType();
		if (rslt == GCodeResult::notFinished || gb.HasJustStartedMacro() ||
			(gb.LatestMachineState().waitingForAcknowledgement && gb.IsMessagePromptPending()))
		{
			if (reply[0] == 0)
			{
				// Don't send empty push messages
				return;
			}
			type = (MessageType)(type | PushFlag);
		}

		if (rslt == GCodeResult::warning)
		{
			type = AddWarning(type);
		}
		else if (rslt == GCodeResult::error)
		{
			type = AddError(type);
		}

		platform.Message(type, reply);
		return;
	}
#endif

	// Don't report empty responses if a file or macro is being processed, or if the GCode was queued, or to PanelDue
	if (   reply[0] == 0
		&& (   gb.IsFileChannel() || &gb == queuedGCode || &gb == triggerGCode || &gb == autoPauseGCode || &gb == daemonGCode
#if SUPPORT_ASYNC_MOVES
			|| &gb == queue2GCode
#endif
#if HAS_AUX_DEVICES
			|| (&gb == auxGCode && !platform.IsAuxRaw(0))
# ifdef SERIAL_AUX2_DEVICE
			|| (&gb == aux2GCode && !platform.IsAuxRaw(1))
# endif
#endif
			|| gb.IsDoingFileMacro()
		   )
	   )
	{
		return;
	}

	const MessageType initialMt = gb.GetResponseMessageType();
	const MessageType mt = (rslt == GCodeResult::error) ? AddError(initialMt)
							: (rslt == GCodeResult::warning) ? AddWarning(initialMt)
								: initialMt;

	switch (gb.LatestMachineState().compatibility.RawValue())
	{
	case Compatibility::Default:
	case Compatibility::RepRapFirmware:
		// DWC expects a reply from every code, so we must even send empty responses
		if (reply[0] != 0 || gb.IsLastCommand() || &gb == httpGCode)
		{
			platform.MessageF(mt, "%s\n", reply);
		}
		break;

	case Compatibility::NanoDLP:				// nanoDLP is like Marlin except that G0 and G1 commands return "Z_move_comp<LF>" before "ok<LF>"
	case Compatibility::Marlin:
		if (gb.IsLastCommand() && !gb.IsDoingFileMacro())
		{
			// Put "ok" at the end
			const char* const response = (gb.GetCommandLetter() == 'M' && gb.GetCommandNumber() == 998) ? "rs " : "ok";
			// We don't need to handle M20 here because we always allocate an output buffer for that one
			if (gb.GetCommandLetter() == 'M' && (gb.GetCommandNumber() == 105 || gb.GetCommandNumber() == 998))
			{
				platform.MessageF(mt, "%s %s\n", response, reply);
			}
			else if (gb.GetCommandLetter() == 'M' && gb.GetCommandNumber() == 28)
			{
				platform.MessageF(mt, "%s\n%s\n", response, reply);
			}
			else if (reply[0] != 0)
			{
				platform.MessageF(mt, "%s\n%s\n", reply, response);
			}
			else
			{
				platform.MessageF(mt, "%s\n", response);
			}
		}
		else if (reply[0] != 0)
		{
			platform.MessageF(mt, "%s\n", reply);
		}
		break;

	case Compatibility::Teacup:
	case Compatibility::Sprinter:
	case Compatibility::Repetier:
	default:
		platform.MessageF(mt, "Emulation of %s is not supported\n", gb.LatestMachineState().compatibility.ToString());
		break;
	}
}

// Handle a successful response when the response is in an OutputBuffer
void GCodes::HandleReply(GCodeBuffer& gb, OutputBuffer *reply) noexcept
{
	gb.SetLastResult(GCodeResult::ok);

	// Although unlikely, it's possible that we get a nullptr reply. Don't proceed if this is the case
	if (reply == nullptr)
	{
		return;
	}

#if HAS_SBC_INTERFACE
	// Deal with replies to the SBC
	if (gb.IsBinary())
	{
		platform.Message(gb.GetResponseMessageType(), reply);
		return;
	}
#endif

#if HAS_AUX_DEVICES
	// Second UART device, e.g. dc42's PanelDue. Do NOT use emulation for this one!
	if (&gb == auxGCode && !platform.IsAuxRaw(0))
	{
		platform.AppendAuxReply(0, reply, (*reply)[0] == '{');
		return;
	}
#endif

	const MessageType type = gb.GetResponseMessageType();
	const char* const response = (gb.GetCommandLetter() == 'M' && gb.GetCommandNumber() == 998) ? "rs " : "ok";

	switch (gb.LatestMachineState().compatibility.RawValue())
	{
	case Compatibility::Default:
	case Compatibility::RepRapFirmware:
		platform.Message(type, reply);
		return;

	case Compatibility::Marlin:
	case Compatibility::NanoDLP:
		if (gb.GetCommandLetter() == 'M')
		{
			// The response to some M-codes is handled differently in Marlin mode
			if (   gb.GetCommandNumber() == 20											// M20 in Marlin mode adds text around the file list
				&& ((*reply)[0] != '{' || (*reply)[1] != '"')							// ...but don't if it looks like a JSON response
			   )
			{
				platform.Message(type, "Begin file list\n");
				platform.Message(type, reply);
				platform.MessageF(type, "End file list\n%s\n", response);
				return;
			}

			if (gb.GetCommandNumber() == 28)
			{
				platform.MessageF(type, "%s\n", response);
				platform.Message(type, reply);
				return;
			}

			if (gb.GetCommandNumber() == 105 || gb.GetCommandNumber() == 998)
			{
				platform.MessageF(type, "%s ", response);
				platform.Message(type, reply);
				return;
			}
		}

		if (reply->Length() != 0)
		{
			platform.Message(type, reply);
			if (!gb.IsDoingFileMacro())
			{
				platform.MessageF(type, "\n%s\n", response);
			}
		}
		else
		{
			OutputBuffer::ReleaseAll(reply);
			platform.MessageF(type, "%s\n", response);
		}
		return;

	case Compatibility::Teacup:
	case Compatibility::Sprinter:
	case Compatibility::Repetier:
	default:
		platform.MessageF(type, "Emulation of %s is not supported\n", gb.LatestMachineState().compatibility.ToString());
		break;
	}

	// If we get here then we didn't handle the message, so release the buffer(s)
	OutputBuffer::ReleaseAll(reply);
}

// Set all a tool's heaters active and standby temperatures, for M104/M109
void GCodes::SetToolHeaters(Tool *tool, float temperature) THROWS(GCodeException)
{
	if (tool == nullptr)
	{
		throw GCodeException(-1, -1, "setting temperature: no tool selected\n");
	}

	for (size_t h = 0; h < tool->HeaterCount(); h++)
	{
		tool->SetToolHeaterActiveTemperature(h, temperature);
		tool->SetToolHeaterStandbyTemperature(h, temperature);
	}
}

// Retract or un-retract filament, returning true if movement has been queued, false if this needs to be called again
GCodeResult GCodes::RetractFilament(GCodeBuffer& gb, bool retract)
{
	MovementState& ms = GetMovementState(gb);
	if (!ms.IsCurrentObjectCancelled())
	{
		Tool* const currentTool = ms.currentTool;
		if (  currentTool != nullptr
			&& retract != currentTool->IsRetracted()
			&& (currentTool->GetRetractLength() != 0.0 || currentTool->GetRetractHop() != 0.0 || (!retract && currentTool->GetRetractExtra() != 0.0))
		   )
		{
			if (!LockMovement(gb))
			{
				return GCodeResult::notFinished;
			}

			if (ms.segmentsLeft != 0)
			{
				return GCodeResult::notFinished;
			}

			// New code does the retraction and the Z hop as separate moves
			// Get ready to generate a move
			SetMoveBufferDefaults(ms);
			reprap.GetMove().GetCurrentUserPosition(ms.coords, 0, ms.currentTool);
			ms.filePos = gb.GetJobFilePosition();

			if (retract)
			{
				// Set up the retract move
				if (currentTool != nullptr && currentTool->DriveCount() != 0)
				{
					for (size_t i = 0; i < currentTool->DriveCount(); ++i)
					{
						ms.coords[ExtruderToLogicalDrive(currentTool->GetDrive(i))] = -currentTool->GetRetractLength();
					}
					ms.feedRate = currentTool->GetRetractSpeed() * currentTool->DriveCount();
					ms.canPauseAfter = false;			// don't pause after a retraction because that could cause too much retraction
					NewSingleSegmentMoveAvailable(ms);
				}
				if (currentTool->GetRetractHop() > 0.0)
				{
					gb.SetState(GCodeState::doingFirmwareRetraction);
				}
			}
			else if (ms.currentZHop > 0.0)
			{
				// Set up the reverse Z hop move
				ms.feedRate = platform.MaxFeedrate(Z_AXIS);
				ms.coords[Z_AXIS] -= ms.currentZHop;
				ms.currentZHop = 0.0;
				ms.canPauseAfter = false;			// don't pause in the middle of a command
				NewSingleSegmentMoveAvailable(ms);
				gb.SetState(GCodeState::doingFirmwareUnRetraction);
			}
			else
			{
				// No retract hop, so just un-retract
				if (currentTool != nullptr && currentTool->DriveCount() != 0)
				{
					for (size_t i = 0; i < ms.currentTool->DriveCount(); ++i)
					{
						ms.coords[ExtruderToLogicalDrive(currentTool->GetDrive(i))] = currentTool->GetRetractLength() + currentTool->GetRetractExtra();
					}
					ms.feedRate = currentTool->GetUnRetractSpeed() * currentTool->DriveCount();
					ms.canPauseAfter = true;
					NewSingleSegmentMoveAvailable(ms);
				}
			}
			currentTool->SetRetracted(retract);
		}
	}
	return GCodeResult::ok;
}

// Load the specified filament into a tool
GCodeResult GCodes::LoadFilament(GCodeBuffer& gb, const StringRef& reply) THROWS(GCodeException)
{
	Tool * const tool = GetMovementState(gb).currentTool;
	if (tool == nullptr)
	{
		reply.copy("No tool selected");
		return GCodeResult::error;
	}

	if (tool->GetFilament() == nullptr)
	{
		reply.copy("Loading filament into the selected tool is not supported");
		return GCodeResult::error;
	}

	if (gb.Seen('S'))
	{
		String<FilamentNameLength> filamentName;
		gb.GetQuotedString(filamentName.GetRef());

		if (filamentName.Contains(',') >= 0)
		{
			reply.copy("Filament names must not contain commas");
			return GCodeResult::error;
		}

		if (filamentName.EqualsIgnoreCase(tool->GetFilament()->GetName()))
		{
			// Filament already loaded - nothing to do
			return GCodeResult::ok;
		}

		if (tool->GetFilament()->IsLoaded())
		{
			reply.copy("Unload the current filament before you attempt to load another one");
			return GCodeResult::error;
		}

		SafeStrncpy(filamentToLoad, filamentName.c_str(), ARRAY_SIZE(filamentToLoad));
		gb.SetState(GCodeState::loadingFilament);

		String<StringLength256> scratchString;
		scratchString.printf("%s%s/%s", FILAMENTS_DIRECTORY, filamentName.c_str(), LOAD_FILAMENT_G);
		DoFileMacro(gb, scratchString.c_str(), true, SystemHelperMacroCode);
	}
	else if (tool->GetFilament()->IsLoaded())
	{
		reply.printf("Loaded filament in the selected tool: %s", tool->GetFilament()->GetName());
	}
	else
	{
		reply.printf("No filament loaded in the selected tool");
	}
	return GCodeResult::ok;
}

// Unload the current filament from a tool
GCodeResult GCodes::UnloadFilament(GCodeBuffer& gb, const StringRef& reply) THROWS(GCodeException)
{
	Tool * const tool = GetMovementState(gb).currentTool;
	if (tool == nullptr)
	{
		reply.copy("No tool selected");
		return GCodeResult::error;
	}

	if (tool->GetFilament() == nullptr)
	{
		reply.copy("Unloading filament from this tool is not supported");
		return GCodeResult::error;
	}

	if (tool->GetFilament()->IsLoaded())			// if no filament is loaded, nothing to do
	{
		gb.SetState(GCodeState::unloadingFilament);
		String<StringLength256> scratchString;
		scratchString.printf("%s%s/%s", FILAMENTS_DIRECTORY, tool->GetFilament()->GetName(), UNLOAD_FILAMENT_G);
		DoFileMacro(gb, scratchString.c_str(), true, SystemHelperMacroCode);
	}
	return GCodeResult::ok;
}

float GCodes::GetRawExtruderTotalByDrive(size_t extruder) const noexcept
{
	return (extruder < numExtruders) ? rawExtruderTotalByDrive[extruder] : 0.0;
}

// Cancel the current SD card print.
// This is called from Pid.cpp when there is a heater fault, and from elsewhere in this module.
// When called to stop a print normally, this is called by fileGCode but not by file2GCode.
void GCodes::StopPrint(StopPrintReason reason) noexcept
{
	deferredPauseCommandPending = nullptr;
	pauseState = PauseState::notPaused;

#if HAS_SBC_INTERFACE || HAS_MASS_STORAGE || HAS_EMBEDDED_FILES
	fileGCode->ClosePrintFile();
# if SUPPORT_ASYNC_MOVES
	file2GCode->ClosePrintFile();
# endif
#endif

	// Don't call ResetMoveCounters here because we can't be sure that the movement queue is empty
	UnlockAll(*fileGCode);
#if SUPPORT_ASYNC_MOVES
	UnlockAll(*file2GCode);
#endif

	for (MovementState& ms : moveStates)
	{
		ms.segmentsLeft = 0;
		ms.codeQueue->Clear();
#if SUPPORT_LASER
		ms.laserPwmOrIoBits.laserPwm = 0;
#endif
		// Deal with the Z hop from a G10 that has not been undone by G11
		if (ms.currentTool != nullptr && ms.currentTool->IsRetracted())
		{
			ms.currentUserPosition[Z_AXIS] += ms.currentZHop;
			ms.currentZHop = 0.0;
			ms.currentTool->SetRetracted(false);
		}
	}

	const char *printingFilename = reprap.GetPrintMonitor().GetPrintingFilename();
	if (printingFilename == nullptr)
	{
		printingFilename = "(unknown)";
	}

	if (exitSimulationWhenFileComplete)
	{
		const float simSeconds = reprap.GetMove().GetSimulationTime() + simulationTime;
#if HAS_MASS_STORAGE
		if (updateFileWhenSimulationComplete && reason == StopPrintReason::normalCompletion)
		{
			MassStorage::RecordSimulationTime(printingFilename, lrintf(simSeconds));
		}
#endif

		exitSimulationWhenFileComplete = false;
		updateFileWhenSimulationComplete = false;
		simulationMode = SimulationMode::off;				// do this after we append the simulation info to the file so that DWC doesn't try to reload the file info too soon
		reprap.GetMove().Simulate(simulationMode);
		EndSimulation(nullptr);

		const uint32_t simMinutes = lrintf(simSeconds/60.0);
		if (reason == StopPrintReason::normalCompletion)
		{
			lastDuration = simSeconds;
			platform.MessageF(LoggedGenericMessage, "File %s will print in %" PRIu32 "h %" PRIu32 "m plus heating time\n",
									printingFilename, simMinutes/60u, simMinutes % 60u);
		}
		else
		{
			lastDuration = 0;
			platform.MessageF(LoggedGenericMessage, "Cancelled simulating file %s after %" PRIu32 "h %" PRIu32 "m simulated time\n",
									printingFilename, simMinutes/60u, simMinutes % 60u);
		}
	}
	else if (reprap.GetPrintMonitor().IsPrinting())
	{
		if (reason == StopPrintReason::abort)
		{
			reprap.GetHeat().SwitchOffAll(true);	// turn all heaters off
			switch (machineType)
			{
			case MachineType::cnc:
				for (size_t i = 0; i < MaxSpindles; i++)
				{
					platform.AccessSpindle(i).SetState(SpindleState::stopped);
				}
				break;

#if SUPPORT_LASER
			case MachineType::laser:
				platform.SetLaserPwm(0);
				break;
#endif

			default:
				break;
			}
		}

		// Pronterface expects a "Done printing" message
		if (usbGCode->LatestMachineState().compatibility == Compatibility::Marlin)
		{
			platform.Message(UsbMessage, "Done printing file\n");
		}
#if SUPPORT_TELNET
		if (telnetGCode->LatestMachineState().compatibility == Compatibility::Marlin)
		{
			platform.Message(TelnetMessage, "Done printing file\n");
		}
#endif
		const uint32_t printSeconds = lrintf(reprap.GetPrintMonitor().GetPrintDuration());
		const uint32_t printMinutes = printSeconds/60;
		lastDuration = (reason == StopPrintReason::normalCompletion) ? printSeconds : 0;
		platform.MessageF(LoggedGenericMessage, "%s printing file %s, print time was %" PRIu32 "h %" PRIu32 "m\n",
			(reason == StopPrintReason::normalCompletion) ? "Finished" : "Cancelled",
			printingFilename, printMinutes/60u, printMinutes % 60u);
#if HAS_MASS_STORAGE || HAS_SBC_INTERFACE
		if (reason == StopPrintReason::normalCompletion)
		{
			platform.DeleteSysFile(RESUME_AFTER_POWER_FAIL_G);
			if (fileGCode->GetState() == GCodeState::normal)		// this should always be the case
			{
				fileGCode->SetState(GCodeState::stopping);			// set fileGCode (which should be the one calling this) to run stop.g
			}
		}
#endif
	}

	reprap.GetPrintMonitor().StoppedPrint();			// must do this after printing the simulation details not before, because it clears the filename and pause time
	buildObjects.Init();
	fileGCode->LatestMachineState().variables.Clear();	// delete any local variables that the file created
}

// Return true if all the heaters for the specified tool are at their set temperatures
bool GCodes::ToolHeatersAtSetTemperatures(const Tool *tool, bool waitWhenCooling, float tolerance) const noexcept
{
	if (tool != nullptr)
	{
		for (size_t i = 0; i < tool->HeaterCount(); ++i)
		{
			if (!reprap.GetHeat().HeaterAtSetTemperature(tool->GetHeater(i), waitWhenCooling, tolerance))
			{
				return false;
			}
		}
	}
	return true;
}

// Get the current position from the Move class
void GCodes::UpdateCurrentUserPosition(const GCodeBuffer& gb) noexcept
{
	MovementState& ms = GetMovementState(gb);
	reprap.GetMove().GetCurrentUserPosition(ms.coords, 0, ms.currentTool);
	ToolOffsetInverseTransform(ms);
#if SUPPORT_COORDINATE_ROTATION
	if (g68Angle != 0.0 && gb.DoingCoordinateRotation())
	{
		RotateCoordinates(-g68Angle, ms.currentUserPosition);
	}
#endif
}

// Save position etc. to a restore point.
// Note that restore point coordinates are not affected by workplace coordinate offsets. This allows them to be used in resume.g.
void GCodes::SavePosition(const GCodeBuffer& gb, unsigned int restorePointNumber) noexcept
{
	MovementState& ms = GetMovementState(gb);
	ms.SavePosition(restorePointNumber, numVisibleAxes, gb.LatestMachineState().feedRate, gb.GetJobFilePosition());
}

// Restore user position from a restore point. Also restore the laser power, but not the spindle speed (the user must do that explicitly).
void GCodes::RestorePosition(const RestorePoint& rp, GCodeBuffer *gb) noexcept
{
	MovementState& ms = (gb == nullptr) ? moveStates[0] : GetMovementState(*gb);	//TODO handle null gb properly!
	for (size_t axis = 0; axis < numVisibleAxes; ++axis)
	{
		ms.currentUserPosition[axis] = rp.moveCoords[axis];
	}

	if (gb != nullptr)
	{
		gb->LatestMachineState().feedRate = rp.feedRate;
	}

	ms.initialUserC0 = rp.initialUserC0;
	ms.initialUserC1 = rp.initialUserC1;

#if SUPPORT_LASER || SUPPORT_IOBITS
	ms.laserPwmOrIoBits = rp.laserPwmOrIoBits;
#endif
}

// Convert user coordinates to head reference point coordinates, optionally allowing for X axis mapping
// If the X axis is mapped to some other axes not including X, then the X coordinate of coordsOut will be left unchanged.
// So make sure it is suitably initialised before calling this.
void GCodes::ToolOffsetTransform(const MovementState& ms, const float coordsIn[MaxAxes], float coordsOut[MaxAxes], AxesBitmap explicitAxes) const noexcept
{
	if (ms.currentTool == nullptr)
	{
		for (size_t axis = 0; axis < numVisibleAxes; ++axis)
		{
			coordsOut[axis] = (coordsIn[axis] * axisScaleFactors[axis]) + currentBabyStepOffsets[axis];
		}
	}
	else
	{
		const AxesBitmap xAxes = ms.currentTool->GetXAxisMap();
		const AxesBitmap yAxes = ms.currentTool->GetYAxisMap();
		for (size_t axis = 0; axis < numVisibleAxes; ++axis)
		{
			if (   (axis != X_AXIS || xAxes.IsBitSet(X_AXIS))
				&& (axis != Y_AXIS || yAxes.IsBitSet(Y_AXIS))
			   )
			{
				const float totalOffset = currentBabyStepOffsets[axis] - ms.currentTool->GetOffset(axis);
				const size_t inputAxis = (explicitAxes.IsBitSet(axis)) ? axis
										: (xAxes.IsBitSet(axis)) ? X_AXIS
											: (yAxes.IsBitSet(axis)) ? Y_AXIS
												: axis;
				coordsOut[axis] = (coordsIn[inputAxis] * axisScaleFactors[axis]) + totalOffset;
			}
		}
	}
	coordsOut[Z_AXIS] += ms.currentZHop;
}

// Convert user coordinates to head reference point coordinates
void GCodes::ToolOffsetTransform(MovementState& ms, AxesBitmap explicitAxes) const noexcept
{
	ToolOffsetTransform(ms, ms.currentUserPosition, ms.coords, explicitAxes);
}

// Convert head reference point coordinates to user coordinates
// Caution: coordsIn and coordsOut may address the same array!
void GCodes::ToolOffsetInverseTransform(const MovementState& ms, const float coordsIn[MaxAxes], float coordsOut[MaxAxes]) const noexcept
{
	if (ms.currentTool == nullptr)
	{
		for (size_t axis = 0; axis < numVisibleAxes; ++axis)
		{
			coordsOut[axis] = (coordsIn[axis] - currentBabyStepOffsets[axis])/axisScaleFactors[axis];
		}
	}
	else
	{
		const AxesBitmap xAxes = ms.GetCurrentXAxes();
		const AxesBitmap yAxes = ms.GetCurrentYAxes();
		float xCoord = 0.0, yCoord = 0.0;
		size_t numXAxes = 0, numYAxes = 0;
		for (size_t axis = 0; axis < numVisibleAxes; ++axis)
		{
			const float totalOffset = currentBabyStepOffsets[axis] - ms.currentTool->GetOffset(axis);
			const float coord = (coordsIn[axis] - totalOffset)/axisScaleFactors[axis];
			coordsOut[axis] = coord;
			if (xAxes.IsBitSet(axis))
			{
				xCoord += coord;
				++numXAxes;
			}
			if (yAxes.IsBitSet(axis))
			{
				yCoord += coord;
				++numYAxes;
			}
		}
		if (numXAxes != 0)
		{
			coordsOut[X_AXIS] = xCoord/numXAxes;
		}
		if (numYAxes != 0)
		{
			coordsOut[Y_AXIS] = yCoord/numYAxes;
		}
	}
	coordsOut[Z_AXIS] -= ms.currentZHop/axisScaleFactors[Z_AXIS];
}

// Convert head reference point coordinates to user coordinates, allowing for XY axis mapping
void GCodes::ToolOffsetInverseTransform(MovementState& ms) const noexcept
{
	ToolOffsetInverseTransform(ms, ms.coords, ms.currentUserPosition);
}

// Get the current user coordinate and remove the coordinate rotation and workplace offset
float GCodes::GetUserCoordinate(const MovementState& ms, size_t axis) const noexcept
{
	return (axis < numTotalAxes) ? ms.currentUserPosition[axis] - GetWorkplaceOffset(axis, ms.currentCoordinateSystem) : 0.0;
}

#if HAS_MASS_STORAGE || HAS_EMBEDDED_FILES

// M38 (SHA1 hash of a file) implementation:
bool GCodes::StartHash(const char* filename) noexcept
{
	// Get a FileStore object
	fileBeingHashed = platform.OpenFile(FS_PREFIX, filename, OpenMode::read);
	if (fileBeingHashed == nullptr)
	{
		return false;
	}

	// Start hashing
	SHA1Reset(&hash);
	return true;
}

GCodeResult GCodes::AdvanceHash(const StringRef &reply) noexcept
{
	// Read and process some more data from the file
	uint32_t buf32[(FILE_BUFFER_SIZE + 3) / 4];
	char *buffer = reinterpret_cast<char *>(buf32);

	int bytesRead = fileBeingHashed->Read(buffer, FILE_BUFFER_SIZE);
	if (bytesRead != -1)
	{
		SHA1Input(&hash, reinterpret_cast<const uint8_t *>(buffer), bytesRead);

		if (bytesRead != FILE_BUFFER_SIZE)
		{
			// Calculate and report the final result
			SHA1Result(&hash);
			for (size_t i = 0; i < 5; i++)
			{
				reply.catf("%08" PRIx32, hash.Message_Digest[i]);
			}

			// Clean up again
			fileBeingHashed->Close();
			fileBeingHashed = nullptr;
			return GCodeResult::ok;
		}
		return GCodeResult::notFinished;
	}

	// Something went wrong, we cannot read any more from the file
	fileBeingHashed->Close();
	fileBeingHashed = nullptr;
	return GCodeResult::ok;
}

#endif

bool GCodes::AllAxesAreHomed() const noexcept
{
	const AxesBitmap allAxes = AxesBitmap::MakeLowestNBits(numVisibleAxes);
	return (axesVirtuallyHomed & allAxes) == allAxes;
}

// Tell us that the axis is now homed
void GCodes::SetAxisIsHomed(unsigned int axis) noexcept
{
	if (!IsSimulating())
	{
		axesHomed.SetBit(axis);
		axesVirtuallyHomed = axesHomed;
		reprap.MoveUpdated();
	}
}

// Tell us that the axis is not homed
void GCodes::SetAxisNotHomed(unsigned int axis) noexcept
{
	if (!IsSimulating())
	{
		axesHomed.ClearBit(axis);
		axesVirtuallyHomed = axesHomed;
		if (axis == Z_AXIS)
		{
			zDatumSetByProbing = false;
		}
		reprap.MoveUpdated();
	}
}

// Flag all axes as not homed
void GCodes::SetAllAxesNotHomed() noexcept
{
	if (!IsSimulating())
	{
		axesHomed.Clear();
		axesVirtuallyHomed = axesHomed;
		zDatumSetByProbing = false;
		reprap.MoveUpdated();
	}
}

#if HAS_MASS_STORAGE || HAS_SBC_INTERFACE

// Write the config-override file returning true if an error occurred
GCodeResult GCodes::WriteConfigOverrideFile(GCodeBuffer& gb, const StringRef& reply) const noexcept
{
	const char* const fileName = CONFIG_OVERRIDE_G;
	FileStore * const f = platform.OpenSysFile(fileName, OpenMode::write);
	if (f == nullptr)
	{
		reply.printf("Failed to create file %s", fileName);
		return GCodeResult::error;
	}

	bool ok = WriteConfigOverrideHeader(f);
	if (ok)
	{
		ok = reprap.GetMove().GetKinematics().WriteCalibrationParameters(f);
	}
	if (ok)
	{
		ok = reprap.GetHeat().WriteModelParameters(f);
	}

	// M500 can have a Pnn:nn parameter to enable extra data being saved
	// P10 will enable saving of tool offsets even if they have not been determined via M585
	bool p10 = false;

	// P31 will include G31 Z probe value
	bool p31 = false;
	if (gb.Seen('P'))
	{
		uint32_t pVals[2];
		size_t pCount = 2;
		gb.GetUnsignedArray(pVals, pCount, false);
		for (size_t i = 0; i < pCount; i++)
		{
			switch (pVals[i])
			{
			case 10:
				p10 = true;
				break;

			case 31:
				p31 = true;
				break;
			}
		}
	}
	if (ok)
	{
		ok = platform.WritePlatformParameters(f, p31);
	}

	if (ok)
	{
		ok = WriteToolParameters(f, p10);
	}

#if SUPPORT_WORKPLACE_COORDINATES
	if (ok)
	{
		ok = WriteWorkplaceCoordinates(f);
	}
#endif

	if (!f->Close())
	{
		ok = false;
	}

	if (!ok)
	{
		reply.printf("Failed to write file %s", fileName);
		platform.DeleteSysFile(fileName);
		return GCodeResult::error;
	}

	if (!m501SeenInConfigFile)
	{
		reply.copy("No M501 command was executed in config.g");
		return GCodeResult::warning;
	}

	return GCodeResult::ok;
}

// Write the config-override header returning true if success
// This is implemented as a separate function to avoid allocating a buffer on the stack and then calling functions that also allocate buffers on the stack
bool GCodes::WriteConfigOverrideHeader(FileStore *f) const noexcept
{
	String<MaxFilenameLength> buf;
	buf.copy("; config-override.g file generated in response to M500");
	tm timeInfo;
	if (platform.GetDateTime(timeInfo))
	{
		buf.catf(" at %04u-%02u-%02u %02u:%02u",
						timeInfo.tm_year + 1900, timeInfo.tm_mon + 1, timeInfo.tm_mday, timeInfo.tm_hour, timeInfo.tm_min);
	}
	buf.cat('\n');
	bool ok = f->Write(buf.c_str());
	if (ok)
	{
		ok = f->Write("; This is a system-generated file - do not edit\n");
	}
	return ok;
}

#endif

// Store a M105-format temperature report in 'reply'. This doesn't put a newline character at the end.
void GCodes::GenerateTemperatureReport(const StringRef& reply) const noexcept
{
	{
		ReadLocker lock(Tool::toolListLock);

		// The following is believed to be compatible with Marlin and Octoprint, based on thread https://github.com/foosel/OctoPrint/issues/2590#issuecomment-385023980
		ReportToolTemperatures(reply, GetPrimaryMovementState().currentTool, false);

		for (const Tool *tool = Tool::GetToolList(); tool != nullptr; tool = tool->Next())
		{
			ReportToolTemperatures(reply, tool, true);
		}
	}

	Heat& heat = reprap.GetHeat();
	for (size_t hn = 0; hn < MaxBedHeaters && heat.GetBedHeater(hn) >= 0; ++hn)
	{
		if (hn == 0)
		{
			if (reply.strlen() != 0)
			{
				reply.cat(' ');
			}
			reply.cat("B:");
		}
		else
		{
			reply.catf(" B%u:", hn);
		}
		const int8_t heater = heat.GetBedHeater(hn);
		reply.catf("%.1f /%.1f", (double)heat.GetHeaterTemperature(heater), (double)heat.GetTargetTemperature(heater));
	}

	for (size_t hn = 0; hn < MaxChamberHeaters && heat.GetChamberHeater(hn) >= 0; ++hn)
	{
		if (hn == 0)
		{
			if (reply.strlen() != 0)
			{
				reply.cat(' ');
			}
			reply.cat("C:");
		}
		else
		{
			reply.catf(" C%u:", hn);
		}
		const int8_t heater = heat.GetChamberHeater(hn);
		reply.catf("%.1f /%.1f", (double)heat.GetHeaterTemperature(heater), (double)heat.GetTargetTemperature(heater));
	}
}

// Check whether we need to report temperatures or status.
// 'reply' is a convenient buffer that is free for us to use.
void GCodes::CheckReportDue(GCodeBuffer& gb, const StringRef& reply) const noexcept
{
	if (&gb == usbGCode)
	{
		if (gb.LatestMachineState().compatibility == Compatibility::Marlin && gb.IsReportDue())
		{
			// In Marlin emulation mode we should return a standard temperature report every second
			GenerateTemperatureReport(reply);
			if (reply.strlen() > 0)
			{
				reply.cat('\n');
				platform.Message(UsbMessage, reply.c_str());
				reply.Clear();
			}
		}
	}
	else if (&gb == auxGCode)
	{
		if (lastAuxStatusReportType >= 0 && platform.IsAuxEnabled(0) && gb.IsReportDue())
		{
			// Send a standard status response for PanelDue
			OutputBuffer * const statusBuf =
									(lastAuxStatusReportType == ObjectModelAuxStatusReportType)		// PanelDueFirmware v3.2 or later, using M409 to retrieve object model
										? reprap.GetModelResponse(&gb, "", "d99fi")
										: GenerateJsonStatusResponse(lastAuxStatusReportType, -1, ResponseSource::AUX);		// older PanelDueFirmware using M408
			if (statusBuf != nullptr)
			{
				platform.AppendAuxReply(0, statusBuf, true);
				if (reprap.Debug(moduleGcodes))
				{
					debugPrintf("%s: Sent unsolicited status report\n", gb.GetChannel().ToString());
				}
			}
		}
	}
}

// Generate a M408 response
// Return the output buffer containing the response, or nullptr if we failed
OutputBuffer *GCodes::GenerateJsonStatusResponse(int type, int seq, ResponseSource source) const noexcept
{
	OutputBuffer *statusResponse = nullptr;
	switch (type)
	{
		case 0:
		case 1:
			statusResponse = reprap.GetLegacyStatusResponse(type + 2, seq);
			break;

		default:				// need a default clause to prevent the command hanging by always returning a null buffer
			type = 2;
			// no break
		case 2:
		case 3:
		case 4:
			statusResponse = reprap.GetStatusResponse(type - 1, source);
			break;

		case 5:
			statusResponse = reprap.GetConfigResponse();
			break;
	}
	if (statusResponse != nullptr)
	{
		statusResponse->cat('\n');
		if (statusResponse->HadOverflow())
		{
			OutputBuffer::ReleaseAll(statusResponse);
		}
	}
	return statusResponse;
}

// Initiate a tool change. Caller has already checked that the correct tool isn't loaded.
void GCodes::StartToolChange(GCodeBuffer& gb, int toolNum, uint8_t param) noexcept
{
	MovementState& ms = GetMovementState(gb);
	ms.newToolNumber = toolNum;
	ms.toolChangeParam = (IsSimulating()) ? 0 : param;
	gb.SetState(GCodeState::toolChange0);
}

// Set up some default values in the move buffer for special moves, e.g. for Z probing and firmware retraction
void GCodes:: SetMoveBufferDefaults(MovementState& ms) noexcept
{
	ms.SetDefaults(numTotalAxes);
}

// Resource locking/unlocking

// Lock the resource, returning true if success.
// Locking the same resource more than once only locks it once, there is no lock count held.
bool GCodes::LockResource(const GCodeBuffer& gb, Resource r) noexcept
{
	TaskCriticalSectionLocker lock;

	if (resourceOwners[r] == &gb)
	{
		return true;
	}
	if (resourceOwners[r] == nullptr)
	{
		resourceOwners[r] = &gb;
		gb.LatestMachineState().lockedResources.SetBit(r);
		return true;
	}
	return false;
}

// Grab the movement lock even if another GCode source has it
void GCodes::GrabResource(const GCodeBuffer& gb, Resource r) noexcept
{
	TaskCriticalSectionLocker lock;

	if (resourceOwners[r] != &gb)
	{
		// Note, we now leave the resource bit set in the original owning GCodeBuffer machine state
		resourceOwners[r] = &gb;
		gb.LatestMachineState().lockedResources.SetBit(r);
	}
}

// Lock the unshareable parts of the file system
bool GCodes::LockFileSystem(const GCodeBuffer &gb) noexcept
{
	return LockResource(gb, FileSystemResource);
}

// The movement lock is special because we have one for each motion system
// Lock movement
bool GCodes::LockMovement(const GCodeBuffer& gb) noexcept
{
#if SUPPORT_ASYNC_MOVES
	return LockResource(gb, MoveResourceBase + gb.GetQueueNumberToLock());
#else
	return LockResource(gb, MoveResourceBase);
#endif
}

// Grab the movement lock even if another channel owns it
void GCodes::GrabMovement(const GCodeBuffer& gb) noexcept
{
#if SUPPORT_ASYNC_MOVES
	GrabResource(gb, MoveResourceBase + gb.GetQueueNumberToLock());
#else
	GrabResource(gb, MoveResourceBase);
#endif
}

// Release the movement lock
void GCodes::UnlockMovement(const GCodeBuffer& gb) noexcept
{
#if SUPPORT_ASYNC_MOVES
	for (Resource r = MoveResourceBase; r < MoveResourceBase + NumMovementSystems; ++r)
	{
		UnlockResource(gb, r);
	}
#else
	UnlockResource(gb, MoveResourceBase);
#endif
}

// Unlock the resource if we own it
void GCodes::UnlockResource(const GCodeBuffer& gb, Resource r) noexcept
{
	TaskCriticalSectionLocker lock;

	if (resourceOwners[r] == &gb)
	{
		// Note, we leave the bit set in previous stack levels! This is needed e.g. to allow M291 blocking messages to be used in homing files.
		gb.LatestMachineState().lockedResources.ClearBit(r);
		resourceOwners[r] = nullptr;
	}
}

// Release all locks, except those that were owned when the current macro was started
void GCodes::UnlockAll(const GCodeBuffer& gb) noexcept
{
	TaskCriticalSectionLocker lock;

	const GCodeMachineState * const mc = gb.LatestMachineState().GetPrevious();
	const GCodeMachineState::ResourceBitmap resourcesToKeep = (mc == nullptr) ? GCodeMachineState::ResourceBitmap() : mc->lockedResources;
	for (size_t i = 0; i < NumResources; ++i)
	{
		if (resourceOwners[i] == &gb && !resourcesToKeep.IsBitSet(i))
		{
			if (i >= MoveResourceBase && i < MoveResourceBase + NumResources)
			{
				// In case homing was aborted because of an exception, we need to clear toBeHomed when releasing the movement lock
				toBeHomed.Clear();
			}
			resourceOwners[i] = nullptr;
			gb.LatestMachineState().lockedResources.ClearBit(i);
		}
	}
}

// Append a list of axes to a string
void GCodes::AppendAxes(const StringRef& reply, AxesBitmap axes) const noexcept
{
	axes.Iterate([&reply, this](unsigned int axis, unsigned int) noexcept { reply.cat(this->axisLetters[axis]); });
}

// Get the name of the current machine mode
const char* GCodes::GetMachineModeString() const noexcept
{
	switch (machineType)
	{
	case MachineType::fff:
		return "FFF";
	case MachineType::cnc:
		return "CNC";
	case MachineType::laser:
		return "Laser";
	default:
		return "Unknown";
	}
}

// Return a current extrusion factor as a fraction
float GCodes::GetExtrusionFactor(size_t extruder) noexcept
{
	return (extruder < numExtruders) ? extrusionFactors[extruder] : 0.0;
}

size_t GCodes::GetAxisNumberForLetter(const char axisLetter) const noexcept
{
	for (size_t i = 0; i < numTotalAxes; ++i)
	{
		if (axisLetters[i] == axisLetter)
		{
			return i;
		}
	}
	return MaxAxes;
}

Pwm_t GCodes::ConvertLaserPwm(float reqVal) const noexcept
{
	return (uint16_t)constrain<long>(lrintf((reqVal * 65535)/laserMaxPower), 0, 65535);
}

void GCodes::ActivateHeightmap(bool activate) noexcept
{
	reprap.GetMove().UseMesh(activate);
	if (activate)
	{
		// Update the current position to allow for any bed compensation at the current XY coordinates
		for (MovementState& ms : moveStates)
		{
			reprap.GetMove().GetCurrentUserPosition(ms.coords, 0, ms.currentTool);
			ToolOffsetInverseTransform(ms);							// update user coordinates to reflect any height map offset at the current position
		}
	}
}

// Check that we are allowed to perform network-related commands
// Return true if we are; else return false and set 'reply' and 'result' appropriately
// On entry, 'reply' is empty and 'result' is GCodeResult::ok
bool GCodes::CheckNetworkCommandAllowed(GCodeBuffer& gb, const StringRef& reply, GCodeResult& result) noexcept
{
	if (gb.LatestMachineState().runningM502)			// when running M502 we don't execute network-related commands
	{
		return false;									// just ignore the command but report success
	}

#if HAS_SBC_INTERFACE
	if (reprap.UsingSbcInterface())
	{
		// Networking is disabled when using the SBC interface, to save RAM
		reply.copy("Network-related commands are not supported when using an attached Single Board Computer");
		result = GCodeResult::error;
		return false;
	}
#endif

	return true;
}

#if SUPPORT_ASYNC_MOVES

// Get a reference to the movement state associated with the specified GCode buffer
MovementState& GCodes::GetMovementState(const GCodeBuffer& gb) noexcept
{
	return moveStates[gb.GetActiveQueueNumber()];
}

// Get a reference to the movement state associated with the specified GCode buffer
const MovementState& GCodes::GetConstMovementState(const GCodeBuffer& gb) const noexcept
{
	return (gb.GetChannel() == GCodeChannel::File2 || gb.GetChannel() == GCodeChannel::Queue2) ? moveStates[1] : moveStates[0];
}

#endif

#if HAS_MASS_STORAGE

// Start timing SD card file writing
GCodeResult GCodes::StartSDTiming(GCodeBuffer& gb, const StringRef& reply) noexcept
{
	const float bytesReq = (gb.Seen('S')) ? gb.GetFValue() : 10.0;
	const bool useCrc = (gb.Seen('C') && gb.GetUIValue() != 0);
	timingBytesRequested = (uint32_t)(bytesReq * (float)(1024 * 1024));
	FileStore * const f = platform.OpenFile(Platform::GetGCodeDir(), TimingFileName, (useCrc) ? OpenMode::writeWithCrc : OpenMode::write, timingBytesRequested);
	if (f == nullptr)
	{
		reply.copy("Failed to create file");
		return GCodeResult::error;
	}
	sdTimingFile = f;

	platform.Message(gb.GetResponseMessageType(), "Testing SD card write speed...\n");
	timingBytesWritten = 0;
	timingStartMillis = millis();
	gb.SetState(GCodeState::timingSDwrite);
	return GCodeResult::ok;
}

#endif

#if SUPPORT_DIRECT_LCD

// Set the speed factor. Value passed is a fraction.
void GCodes::SetPrimarySpeedFactor(float factor) noexcept
{
	moveStates[0].speedFactor = constrain<float>(factor, 0.1, 5.0);
}

// Set an extrusion factor
void GCodes::SetExtrusionFactor(size_t extruder, float factor) noexcept
{
	if (extruder < numExtruders)
	{
		extrusionFactors[extruder] = constrain<float>(factor, 0.0, 2.0);
	}
}

// Process a GCode command from the 12864 LCD returning true if the command was accepted
bool GCodes::ProcessCommandFromLcd(const char *cmd) noexcept
{
	if (lcdGCode->IsCompletelyIdle())
	{
		lcdGCode->PutAndDecode(cmd);
		return true;
	}
	return false;
}

int GCodes::GetHeaterNumber(unsigned int itemNumber) const noexcept
{
	if (itemNumber < 80)
	{
		ReadLockedPointer<Tool> const tool = (itemNumber == 79) ? GetPrimaryMovementState().GetLockedCurrentTool() : Tool::GetLockedTool(itemNumber);
		return (tool.IsNotNull() && tool->HeaterCount() != 0) ? tool->GetHeater(0) : -1;
	}
	if (itemNumber < 90)
	{
		return (itemNumber < 80 + MaxBedHeaters) ? reprap.GetHeat().GetBedHeater(itemNumber - 80) : -1;
	}
	return (itemNumber < 90 + MaxChamberHeaters) ? reprap.GetHeat().GetChamberHeater(itemNumber - 90) : -1;
}

float GCodes::GetItemCurrentTemperature(unsigned int itemNumber) const noexcept
{
	return reprap.GetHeat().GetHeaterTemperature(GetHeaterNumber(itemNumber));
}

float GCodes::GetItemActiveTemperature(unsigned int itemNumber) const noexcept
{
	if (itemNumber < 80)
	{
		ReadLockedPointer<Tool> const tool = (itemNumber == 79) ? GetPrimaryMovementState().GetLockedCurrentTool() : Tool::GetLockedTool(itemNumber);
		return (tool.IsNotNull()) ? tool->GetToolHeaterActiveTemperature(0) : 0.0;
	}

	return reprap.GetHeat().GetActiveTemperature(GetHeaterNumber(itemNumber));
}

float GCodes::GetItemStandbyTemperature(unsigned int itemNumber) const noexcept
{
	if (itemNumber < 80)
	{
		ReadLockedPointer<Tool> const tool = (itemNumber == 79) ? GetPrimaryMovementState().GetLockedCurrentTool() : Tool::GetLockedTool(itemNumber);
		return (tool.IsNotNull()) ? tool->GetToolHeaterStandbyTemperature(0) : 0.0;
	}

	return reprap.GetHeat().GetStandbyTemperature(GetHeaterNumber(itemNumber));
}

void GCodes::SetItemActiveTemperature(unsigned int itemNumber, float temp) noexcept
{
	if (itemNumber < 80)
	{
		ReadLockedPointer<Tool> const tool = (itemNumber == 79) ? GetPrimaryMovementState().GetLockedCurrentTool() : Tool::GetLockedTool(itemNumber);
		if (tool.IsNotNull())
		{
			tool->SetToolHeaterActiveTemperature(0, temp);
			if (tool->Number() == GetPrimaryMovementState().GetCurrentToolNumber() && temp > NEARLY_ABS_ZERO)
			{
				tool->HeatersToActiveOrStandby(true);				// if it's the current tool then make sure it is active
			}
		}
	}
	else
	{
		const int heaterNumber = GetHeaterNumber(itemNumber);
		reprap.GetHeat().SetActiveTemperature(heaterNumber, temp);
		if (temp > NEARLY_ABS_ZERO)
		{
			String<1> dummy;
			reprap.GetHeat().SetActiveOrStandby(heaterNumber, nullptr, true, dummy.GetRef());
		}
	}
}

void GCodes::SetItemStandbyTemperature(unsigned int itemNumber, float temp) noexcept
{
	if (itemNumber < 80)
	{
		ReadLockedPointer<Tool> const tool = (itemNumber == 79) ? GetPrimaryMovementState().GetLockedCurrentTool() : Tool::GetLockedTool(itemNumber);
		if (tool.IsNotNull())
		{
			tool->SetToolHeaterStandbyTemperature(0, temp);
		}
	}
	else
	{
		reprap.GetHeat().SetStandbyTemperature(GetHeaterNumber(itemNumber), temp);
	}
}

// Evalue a visibility expression string
bool GCodes::EvaluateConditionForDisplay(const char *_ecv_array str) const noexcept
{
	try
	{
		ExpressionParser parser(*lcdGCode, str, str + strlen(str));
		return parser.ParseBoolean();
	}
	catch (GCodeException&)
	{
		return false;
	}
}

// Evaluate a value string returning true if an error occurred
bool GCodes::EvaluateValueForDisplay(const char *_ecv_array str, ExpressionValue& expr) const noexcept
{
	try
	{
		ExpressionParser parser(*lcdGCode, str, str + strlen(str));
		expr = parser.Parse();
		return true;
	}
	catch (GCodeException&)
	{
		expr.Set(nullptr);
		return false;
	}
}

#endif

// End<|MERGE_RESOLUTION|>--- conflicted
+++ resolved
@@ -139,14 +139,7 @@
 
 	triggerGCode = new GCodeBuffer(GCodeChannel::Trigger, nullptr, fileInput, GenericMessage);
 
-<<<<<<< HEAD
-#if SUPPORT_12864_LCD || HAS_SBC_INTERFACE
-=======
-	codeQueue = new GCodeQueue();
-	queuedGCode = new GCodeBuffer(GCodeChannel::Queue, codeQueue, fileInput, GenericMessage);
-
 #if SUPPORT_DIRECT_LCD || HAS_SBC_INTERFACE
->>>>>>> 8ee47e8b
 	lcdGCode = new GCodeBuffer(GCodeChannel::LCD, nullptr, fileInput, LcdMessage);
 #else
 	lcdGCode = nullptr;
