/****************************************************************************************************

 RepRapFirmware - G Codes

 This class interprets G Codes from one or more sources, and calls the functions in Move, Heat etc
 that drive the machine to do what the G Codes command.

 Most of the functions in here are designed not to wait, and they return a boolean.  When you want them to do
 something, you call them.  If they return false, the machine can't do what you want yet.  So you go away
 and do something else.  Then you try again.  If they return true, the thing you wanted done has been done.

 -----------------------------------------------------------------------------------------------------

 Version 0.1

 13 February 2013

 Adrian Bowyer
 RepRap Professional Ltd
 http://reprappro.com

 Licence: GPL

 ****************************************************************************************************/

#include "GCodes.h"

#include "GCodeBuffer.h"
#include "GCodeQueue.h"
#include "Heating/Heat.h"
#include "Heating/HeaterProtection.h"
#include "Platform.h"
#include "Movement/Move.h"
#include "Scanner.h"
#include "PrintMonitor.h"
#include "RepRap.h"
#include "Tools/Tool.h"
#include "Endstops/ZProbe.h"

#if HAS_WIFI_NETWORKING
# include "FirmwareUpdater.h"
#endif

#if SUPPORT_DOTSTAR_LED
# include "Fans/DotStarLed.h"
#endif

#if SUPPORT_OBJECT_MODEL

// Object model table and functions
// Note: if using GCC version 7.3.1 20180622 and lambda functions are used in this table, you must compile this file with option -std=gnu++17.
// Otherwise the table will be allocated in RAM instead of flash, which wastes too much RAM.

// Macro to build a standard lambda function that includes the necessary type conversions
#define OBJECT_MODEL_FUNC(_ret) OBJECT_MODEL_FUNC_BODY(GCodes, _ret)

const ObjectModelTableEntry GCodes::objectModelTable[] =
{
	// These entries must be in alphabetical order
	{ "speedFactor", OBJECT_MODEL_FUNC(&(self->speedFactor)), TYPE_OF(float), ObjectModelTableEntry::none }
};

DEFINE_GET_OBJECT_MODEL_TABLE(GCodes)

#endif

#ifdef SERIAL_AUX_DEVICE
// Support for emergency stpo form PanelDue
bool GCodes::emergencyStopCommanded = false;

void GCodes::CommandEmergencyStop(UARTClass *p)
{
	emergencyStopCommanded = true;
}
#endif

GCodes::GCodes(Platform& p) :
	platform(p), machineType(MachineType::fff), active(false),
#if HAS_VOLTAGE_MONITOR
	powerFailScript(nullptr),
#endif
	isFlashing(false), fileBeingHashed(nullptr), lastWarningMillis(0), sdTimingFile(nullptr)
{
	fileInput = new FileGCodeInput();
	fileGCode = new GCodeBuffer("file", GenericMessage, true);
	serialInput = new StreamGCodeInput(SERIAL_MAIN_DEVICE);
	serialGCode = new GCodeBuffer("serial", UsbMessage, true);
#if HAS_NETWORKING
	httpInput = new NetworkGCodeInput;
	httpGCode = new GCodeBuffer("http", HttpMessage, false);
	telnetInput = new NetworkGCodeInput;
	telnetGCode = new GCodeBuffer("telnet", TelnetMessage, true);
#else
	httpGCode = telnetGCode = nullptr;
#endif
#ifdef SERIAL_AUX_DEVICE
	auxInput = new StreamGCodeInput(SERIAL_AUX_DEVICE);
	auxGCode = new GCodeBuffer("aux", LcdMessage, false);
#else
	auxGCode = nullptr;
#endif
	daemonGCode = new GCodeBuffer("daemon", GenericMessage, false);
#if SUPPORT_12864_LCD
	lcdGCode = new GCodeBuffer("lcd", GenericMessage, false);
#else
	lcdGCode = nullptr;
#endif
	queuedGCode = new GCodeBuffer("queue", GenericMessage, false);
	autoPauseGCode = new GCodeBuffer("autopause", GenericMessage, false);
	codeQueue = new GCodeQueue();
}

void GCodes::Exit()
{
	active = false;
}

void GCodes::Init()
{
	numVisibleAxes = numTotalAxes = XYZ_AXES;			// must set this up before calling Reset()
	memset(axisLetters, 0, sizeof(axisLetters));
	axisLetters[0] = 'X';
	axisLetters[1] = 'Y';
	axisLetters[2] = 'Z';

	numExtruders = NumDefaultExtruders;

	Reset();

	virtualExtruderPosition = rawExtruderTotal = 0.0;
	for (float& f : rawExtruderTotalByDrive)
	{
		f = 0.0;
	}

	runningConfigFile = false;
	m501SeenInConfigFile = false;
	doingToolChange = false;
	active = true;
	limitAxes = noMovesBeforeHoming = true;
	SetAllAxesNotHomed();

	for (float& f : pausedFanSpeeds)
	{
		f = 0.0;
	}
	lastDefaultFanSpeed = pausedDefaultFanSpeed = 0.0;

	retractLength = DefaultRetractLength;
	retractExtra = 0.0;
	retractHop = 0.0;
	retractSpeed = unRetractSpeed = DefaultRetractSpeed * SecondsToMinutes;
	isRetracted = false;
	lastAuxStatusReportType = -1;						// no status reports requested yet

	laserMaxPower = DefaultMaxLaserPower;
	laserPowerSticky = false;

	heaterFaultState = HeaterFaultState::noFault;
	heaterFaultTime = 0;
	heaterFaultTimeout = DefaultHeaterFaultTimeout;

#if SUPPORT_SCANNER
	reprap.GetScanner().SetGCodeBuffer(serialGCode);
#endif

#if SUPPORT_DOTSTAR_LED
	DotStarLed::Init();
#endif

#ifdef SERIAL_AUX_DEVICE
	SERIAL_AUX_DEVICE.SetInterruptCallback(GCodes::CommandEmergencyStop);
#endif
}

// This is called from Init and when doing an emergency stop
void GCodes::Reset()
{
	// Here we could reset the input sources as well, but this would mess up M122\nM999
	// because both codes are sent at once from the web interface. Hence we don't do this here.
	for (GCodeBuffer *gb : gcodeSources)
	{
		if (gb != nullptr)
		{
			gb->Reset();
		}
	}

	if (auxGCode != nullptr)
	{
		auxGCode->SetCommsProperties(1);				// by default, we require a checksum on the aux port
	}

	nextGcodeSource = 0;

	fileToPrint.Close();
	speedFactor = 100.0;

	for (size_t i = 0; i < MaxExtruders; ++i)
	{
		extrusionFactors[i] = volumetricExtrusionFactors[i] = 1.0;
	}

	for (size_t i = 0; i < MaxAxes; ++i)
	{
		axisScaleFactors[i] = 1.0;
#if SUPPORT_WORKPLACE_COORDINATES
		for (size_t j = 0; j < NumCoordinateSystems; ++j)
		{
			workplaceCoordinates[j][i] = 0.0;
		}
#else
		axisOffsets[i] = 0.0;
#endif
	}

#if SUPPORT_WORKPLACE_COORDINATES
	currentCoordinateSystem = 0;
#endif

	for (float& f : moveBuffer.coords)
	{
		f = 0.0;										// clear out all axis and extruder coordinates
	}

	ClearMove();

	for (float& f : currentBabyStepOffsets)
	{
		f = 0.0;										// clear babystepping before calling ToolOffsetInverseTransform
	}

	currentZHop = 0.0;									// clear this before calling ToolOffsetInverseTransform
	lastPrintingMoveHeight = -1.0;
	moveBuffer.xAxes = DefaultXAxisMapping;
	moveBuffer.yAxes = DefaultYAxisMapping;
	moveBuffer.virtualExtruderPosition = 0.0;

#if SUPPORT_LASER || SUPPORT_IOBITS
	moveBuffer.laserPwmOrIoBits.Clear();
#endif

	reprap.GetMove().GetKinematics().GetAssumedInitialPosition(numVisibleAxes, moveBuffer.coords);
	ToolOffsetInverseTransform(moveBuffer.coords, currentUserPosition);

	for (RestorePoint& rp : numberedRestorePoints)
	{
		rp.Init();
	}

	for (Trigger& tr : triggers)
	{
		tr.Init();
	}
	triggersPending = 0;

	simulationMode = 0;
	exitSimulationWhenFileComplete = updateFileWhenSimulationComplete = false;
	simulationTime = 0.0;
	isPaused = false;
#if HAS_VOLTAGE_MONITOR
	isPowerFailPaused = false;
#endif
	doingToolChange = false;
	doingManualBedProbe = false;
	pausePending = filamentChangePausePending = false;
	probeIsDeployed = false;
	moveBuffer.filePos = noFilePosition;
#ifndef NO_TRIGGERS
	lastEndstopStates = platform.GetEndstops().GetAllEndstopStates();
#endif
	firmwareUpdateModuleMap = 0;
	lastFilamentError = FilamentSensorStatus::ok;

	codeQueue->Clear();
	cancelWait = isWaiting = displayNoToolWarning = false;

	for (const GCodeBuffer*& gbp : resourceOwners)
	{
		gbp = nullptr;
	}
}

bool GCodes::DoingFileMacro() const
{
	for (const GCodeBuffer *gbp : gcodeSources)
	{
		if (gbp != nullptr && gbp->IsDoingFileMacro())
		{
			return true;
		}
	}
	return false;
}

float GCodes::FractionOfFilePrinted() const
{
	const FileData& fileBeingPrinted = fileGCode->OriginalMachineState().fileState;
	if (!fileBeingPrinted.IsLive())
	{
		return -1.0;
	}

	const FilePosition len = fileBeingPrinted.Length();
	if (len == 0)
	{
		return 0.0;
	}

    const FilePosition bytesCached = fileGCode->IsDoingFileMacro() ? 0: fileInput->BytesCached();
	return (float)(fileBeingPrinted.GetPosition() - bytesCached) / (float)len;
}

// Return the current position of the file being printed in bytes
FilePosition GCodes::GetFilePosition() const
{
	const FileData& fileBeingPrinted = fileGCode->OriginalMachineState().fileState;
	if (!fileBeingPrinted.IsLive())
	{
		return 0;
	}

    const FilePosition bytesCached = fileGCode->IsDoingFileMacro() ? 0: fileInput->BytesCached();
    return fileBeingPrinted.GetPosition() - bytesCached;
}

// Start running the config file
// We use triggerCGode as the source to prevent any triggers being executed until we have finished
bool GCodes::RunConfigFile(const char* fileName)
{
	runningConfigFile = DoFileMacro(*daemonGCode, fileName, false);
	return runningConfigFile;
}

// Return true if the daemon is busy running config.g or a trigger file
bool GCodes::IsDaemonBusy() const
{
	return daemonGCode->MachineState().fileState.IsLive();
}

// Copy the feed rate etc. from the daemon to the input channels
void GCodes::CopyConfigFinalValues(GCodeBuffer& gb)
{
	for (GCodeBuffer *gb2 : gcodeSources)
	{
		if (gb2 != nullptr)
		{
			gb2->MachineState().CopyStateFrom(gb.MachineState());
		}
	}
}

// Set up to do the first of a possibly multi-tap probe
void GCodes::InitialiseTaps()
{
	tapsDone = 0;
	g30zHeightErrorSum = 0.0;
	g30zHeightErrorLowestDiff = 1000.0;
}

void GCodes::Spin()
{
	if (!active)
	{
		return;
	}

#ifdef SERIAL_AUX_DEVICE
	if (emergencyStopCommanded)
	{
		DoEmergencyStop();
		while (SERIAL_AUX_DEVICE.read() >= 0) { }
		emergencyStopCommanded = false;
		return;
	}
#endif

	CheckTriggers();
	CheckHeaterFault();
	CheckFilament();

	// Get the GCodeBuffer that we want to process a command from. Give priority to auto-pause.
	GCodeBuffer *gbp = autoPauseGCode;
	if (gbp->IsCompletelyIdle() && !(gbp->MachineState().fileState.IsLive()))
	{
		do
		{
			gbp = gcodeSources[nextGcodeSource];
			++nextGcodeSource;										// move on to the next gcode source ready for next time
			if (nextGcodeSource == ARRAY_SIZE(gcodeSources) - 1)	// the last one is autoPauseGCode, so don't do it again
			{
				nextGcodeSource = 0;
			}
		} while (gbp == nullptr);									// we must have at least one GCode source, so this can't loop indefinitely
	}
	GCodeBuffer& gb = *gbp;

	// Set up a buffer for the reply
	String<GCodeReplyLength> reply;

	if (gb.GetState() == GCodeState::normal)
	{
		if (gb.MachineState().messageAcknowledged)
		{
			const bool wasCancelled = gb.MachineState().messageCancelled;
			gb.PopState();											// this could fail if the current macro has already been aborted

			if (wasCancelled)
			{
				if (gb.MachineState().previous == nullptr)
				{
					StopPrint(StopPrintReason::userCancelled);
				}
				else
				{
					FileMacroCyclesReturn(gb);
				}
			}
		}
		else
		{
			StartNextGCode(gb, reply.GetRef());
		}
	}
	else
	{
		RunStateMachine(gb, reply.GetRef());			// Execute the state machine
	}

	// Check if we need to display a warning
	const uint32_t now = millis();
	if (now - lastWarningMillis >= MinimumWarningInterval)
	{
		if (displayNoToolWarning)
		{
			platform.Message(ErrorMessage, "Attempting to extrude with no tool selected.\n");
			displayNoToolWarning = false;
			lastWarningMillis = now;
		}
	}
}

// Execute a step of the state machine
void GCodes::RunStateMachine(GCodeBuffer& gb, const StringRef& reply)
{
	// Perform the next operation of the state machine for this gcode source
	bool error = false;

	switch (gb.GetState())
	{
	case GCodeState::waitingForSpecialMoveToComplete:
		if (LockMovementAndWaitForStandstill(gb))		// movement should already be locked, but we need to wait for standstill and fetch the current position
		{
			// Check whether we made any G1 S3 moves and need to set the axis limits
			for (size_t axis = 0; axis < numTotalAxes; ++axis)
			{
				if (IsBitSet<AxesBitmap>(axesToSenseLength, axis))
				{
					const EndStopPosition stopType = platform.GetEndstops().GetEndStopPosition(axis);
					if (stopType == EndStopPosition::highEndStop)
					{
						platform.SetAxisMaximum(axis, moveBuffer.coords[axis], true);
					}
					else if (stopType == EndStopPosition::lowEndStop)
					{
						platform.SetAxisMinimum(axis, moveBuffer.coords[axis], true);
					}
				}
			}

			if (platform.Emulating() == Compatibility::nanoDLP && &gb == serialGCode && !DoingFileMacro())
			{
				reply.copy("Z_move_comp");
			}
			gb.SetState(GCodeState::normal);
		}
		break;

	case GCodeState::waitingForSegmentedMoveToGo:
		// Wait for all segments of the arc move to go into the movement queue and check whether an error occurred
		switch (segMoveState)
		{
		case SegmentedMoveState::inactive:					// move completed without error
			gb.SetState(GCodeState::normal);
			break;

		case SegmentedMoveState::aborted:					// move terminated abnormally
			if (!LockMovementAndWaitForStandstill(gb))		// update the the user position from the machine position at which we stop
			{
				break;
			}
			reply.copy("G1/G2/G3: intermediate position outside machine limits");
			error = true;
			gb.SetState(GCodeState::normal);
			if (machineType != MachineType::fff)
			{
				AbortPrint(gb);
			}
			break;

		case SegmentedMoveState::active:					// move still ongoing
			break;
		}
		break;

	case GCodeState::probingToolOffset:
		if (LockMovementAndWaitForStandstill(gb))
		{
			Tool * const currentTool = reprap.GetCurrentTool();
			if (currentTool != nullptr)
			{
				for (size_t axis = 0; axis < numTotalAxes; ++axis)
				{
					if (gb.Seen(axisLetters[axis]))
					{
						// We get here when the tool probe has been activated. In this case we know how far we
						// went (i.e. the difference between our start and end positions) and if we need to
						// incorporate any correction factors. That's why we only need to set the final tool
						// offset to this value in order to finish the tool probing.
						const float coord = toolChangeRestorePoint.moveCoords[axis] - currentUserPosition[axis] + gb.GetFValue();
						currentTool->SetOffset(axis, coord, true);
						break;
					}
				}
			}
			gb.SetState(GCodeState::normal);
		}
		break;

	case GCodeState::findCenterOfCavityMin:
		if (LockMovementAndWaitForStandstill(gb))
		{
			// We're trying to find the center of the cavity and we've moved all the way back until the corresponding
			// endstop has been triggered. This means we can save the minimum position
			SavePosition(findCenterOfCavityRestorePoint, gb);

			// Move away from the endstop
			const float rVal = gb.Seen('R') ? gb.GetFValue() : 5.0;
			for (size_t axis = 0; axis < numVisibleAxes; ++axis)
			{
				if (gb.Seen(axisLetters[axis]))
				{
<<<<<<< HEAD
					moveBuffer.SetDefaults(numVisibleAxes);
=======
>>>>>>> 7b172879
					for (size_t axs = 0; axs < numVisibleAxes; ++axs)
					{
						moveBuffer.coords[axs] = currentUserPosition[axs];
					}
					// Add R to the current position
					moveBuffer.coords[axis] += rVal;

<<<<<<< HEAD
					moveBuffer.feedRate = findCenterOfCavityRestorePoint.feedRate;
					moveBuffer.canPauseAfter = false;
=======
					SetMoveBufferDefaults();
					moveBuffer.feedRate = findCenterOfCavityRestorePoint.feedRate;
					moveBuffer.canPauseAfter = false;
					moveBuffer.hasExtrusion = false;
>>>>>>> 7b172879

					NewMoveAvailable(1);

					break;
				}
			}
			gb.SetState(GCodeState::findCenterOfCavityR);
		}
		break;

	case GCodeState::findCenterOfCavityR:
		if (LockMovementAndWaitForStandstill(gb))
		{
			// Kick off another probing move to the axis maximum
			FindCenterOfCavity(gb, reply, false);
		}
		break;

	case GCodeState::findCenterOfCavityMax:
		if (LockMovementAndWaitForStandstill(gb))
		{
			// We get here when both the minimum and maximum values have been probed
			for (size_t axis = 0; axis < numVisibleAxes; ++axis)
			{
				if (gb.Seen(axisLetters[axis]))
				{
<<<<<<< HEAD
					moveBuffer.SetDefaults(numVisibleAxes);
=======
>>>>>>> 7b172879
					for (size_t axs = 0; axs < numVisibleAxes; ++axs)
					{
						moveBuffer.coords[axs] = findCenterOfCavityRestorePoint.moveCoords[axs];
					}
					moveBuffer.coords[axis] += (currentUserPosition[axis] - findCenterOfCavityRestorePoint.moveCoords[axis]) / 2;

<<<<<<< HEAD
					moveBuffer.feedRate = findCenterOfCavityRestorePoint.feedRate;

					NewMoveAvailable(1);
					gb.SetState(GCodeState::waitingForSpecialMoveToComplete);
=======
					SetMoveBufferDefaults();
					moveBuffer.feedRate = findCenterOfCavityRestorePoint.feedRate;
					moveBuffer.hasExtrusion = false;

					gb.SetState(GCodeState::waitingForSpecialMoveToComplete);
					NewMoveAvailable(1);
>>>>>>> 7b172879

					break;
				}
			}
		}
		break;

	case GCodeState::homing1:
		if (toBeHomed == 0)
		{
			gb.SetState(GCodeState::normal);
		}
		else
		{
			String<RepRapPasswordLength> nextHomingFileName;
			AxesBitmap mustHomeFirst = reprap.GetMove().GetKinematics().GetHomingFileName(toBeHomed, axesHomed, numVisibleAxes, nextHomingFileName.GetRef());
			if (mustHomeFirst != 0)
			{
				// Error, can't home this axes
				reply.copy("Must home these axes:");
				AppendAxes(reply, mustHomeFirst);
				reply.cat(" before homing these:");
				AppendAxes(reply, toBeHomed);
				error = true;
				toBeHomed = 0;
				gb.SetState(GCodeState::normal);
			}
			else
			{
				gb.SetState(GCodeState::homing2);
				if (!DoFileMacro(gb, nextHomingFileName.c_str(), false))
				{
					reply.printf("Homing file %s not found", nextHomingFileName.c_str());
					error = true;
					gb.SetState(GCodeState::normal);
				}
			}
		}
		break;

	case GCodeState::homing2:
		if (LockMovementAndWaitForStandstill(gb))		// movement should already be locked, but we need to wait for the previous homing move to complete
		{
			// Test whether the previous homing move homed any axes
			if ((toBeHomed & axesHomed) == 0)
			{
				reply.copy("Homing failed");
				error = true;
				gb.SetState(GCodeState::normal);
			}
			else
			{
				toBeHomed &= ~axesHomed;
				gb.SetState((toBeHomed == 0) ? GCodeState::normal : GCodeState::homing1);
			}
		}
		break;

	case GCodeState::toolChange0: 		// Run tfree for the old tool (if any)
	case GCodeState::m109ToolChange0:	// Run tfree for the old tool (if any)
		doingToolChange = true;
		SaveFanSpeeds();
		SavePosition(toolChangeRestorePoint, gb);
		gb.AdvanceState();
		if ((gb.MachineState().toolChangeParam & TFreeBit) != 0)
		{
			const Tool * const oldTool = reprap.GetCurrentTool();
			if (oldTool != nullptr && AllAxesAreHomed())
			{
				String<ShortScratchStringLength> scratchString;
				scratchString.printf("tfree%d.g", oldTool->Number());
				DoFileMacro(gb, scratchString.c_str(), false);
			}
		}
		break;

	case GCodeState::toolChange1:		// Release the old tool (if any), then run tpre for the new tool
	case GCodeState::m109ToolChange1:	// Release the old tool (if any), then run tpre for the new tool
		if (LockMovementAndWaitForStandstill(gb))		// wait for tfree.g to finish executing
		{
			const Tool * const oldTool = reprap.GetCurrentTool();
			if (oldTool != nullptr)
			{
				reprap.StandbyTool(oldTool->Number(), simulationMode != 0);
			}
			gb.AdvanceState();
			if (reprap.GetTool(gb.MachineState().newToolNumber) != nullptr && AllAxesAreHomed() && (gb.MachineState().toolChangeParam & TPreBit) != 0)
			{
				String<ShortScratchStringLength> scratchString;
				scratchString.printf("tpre%d.g", gb.MachineState().newToolNumber);
				DoFileMacro(gb, scratchString.c_str(), false);
			}
		}
		break;

	case GCodeState::toolChange2:		// Select the new tool (even if it doesn't exist - that just deselects all tools) and run tpost
	case GCodeState::m109ToolChange2:	// Select the new tool (even if it doesn't exist - that just deselects all tools) and run tpost
		if (LockMovementAndWaitForStandstill(gb))		// wait for tpre.g to finish executing
		{
			reprap.SelectTool(gb.MachineState().newToolNumber, simulationMode != 0);
			UpdateCurrentUserPosition();					// get the actual position of the new tool

			gb.AdvanceState();
			if (AllAxesAreHomed())
			{
				if (reprap.GetCurrentTool() != nullptr && (gb.MachineState().toolChangeParam & TPostBit) != 0)
				{
					String<ShortScratchStringLength> scratchString;
					scratchString.printf("tpost%d.g", gb.MachineState().newToolNumber);
					DoFileMacro(gb, scratchString.c_str(), false);
				}
			}
		}
		break;

	case GCodeState::toolChangeComplete:
	case GCodeState::m109ToolChangeComplete:
		if (LockMovementAndWaitForStandstill(gb))		// wait for tpost.g to finish executing
		{
			// Restore the original Z axis user position, so that different tool Z offsets work even if the first move after the tool change doesn't have a Z coordinate
			// Only do this if we are running as an FDM printer, because it's not appropriate for CNC machines.
			if (machineType == MachineType::fff)
			{
				currentUserPosition[Z_AXIS] = toolChangeRestorePoint.moveCoords[Z_AXIS];
			}
			gb.MachineState().feedRate = toolChangeRestorePoint.feedRate;
			// We don't restore the default fan speed in case the user wants to use a different one for the new tool
			doingToolChange = false;

			if (gb.GetState() == GCodeState::toolChangeComplete)
			{
				gb.SetState(GCodeState::normal);
			}
			else
			{
				UnlockAll(gb);							// allow movement again
				gb.AdvanceState();
			}
		}
		break;

	case GCodeState::m109WaitForTemperature:
		if (cancelWait || simulationMode != 0 || ToolHeatersAtSetTemperatures(reprap.GetCurrentTool(), gb.MachineState().waitWhileCooling, TEMPERATURE_CLOSE_ENOUGH))
		{
			cancelWait = isWaiting = false;
			gb.SetState(GCodeState::normal);
		}
		else
		{
			CheckReportDue(gb, reply);
			isWaiting = true;
		}
		break;

	case GCodeState::pausing1:
		if (LockMovementAndWaitForStandstill(gb))
		{
			gb.AdvanceState();
			if (AllAxesAreHomed())
			{
				DoFileMacro(gb, PAUSE_G, true);
			}
		}
		break;

	case GCodeState::filamentChangePause1:
		if (LockMovementAndWaitForStandstill(gb))
		{
			gb.AdvanceState();
			if (AllAxesAreHomed())
			{
				if (!DoFileMacro(gb, FILAMENT_CHANGE_G, false))
				{
					DoFileMacro(gb, PAUSE_G, true);
				}
			}
		}
		break;

	case GCodeState::pausing2:
	case GCodeState::filamentChangePause2:
		if (LockMovementAndWaitForStandstill(gb))
		{
			reply.printf((gb.GetState() == GCodeState::filamentChangePause2) ? "Printing paused for filament change at" : "Printing paused at");
			for (size_t axis = 0; axis < numVisibleAxes; ++axis)
			{
				reply.catf(" %c%.1f", axisLetters[axis], (double)pauseRestorePoint.moveCoords[axis]);
			}
			platform.MessageF(LogMessage, "%s\n", reply.c_str());
			gb.SetState(GCodeState::normal);
		}
		break;

	case GCodeState::resuming1:
	case GCodeState::resuming2:
		// Here when we have just finished running the resume macro file.
		// Move the head back to the paused location
		if (LockMovementAndWaitForStandstill(gb))
		{
			float currentZ = moveBuffer.coords[Z_AXIS];
			for (size_t axis = 0; axis < numVisibleAxes; ++axis)
			{
				currentUserPosition[axis] = pauseRestorePoint.moveCoords[axis];
			}
			ToolOffsetTransform(currentUserPosition, moveBuffer.coords);
			SetMoveBufferDefaults();
			moveBuffer.feedRate = DefaultFeedRate * SecondsToMinutes;	// ask for a good feed rate, we may have paused during a slow move
			if (gb.GetState() == GCodeState::resuming1 && currentZ > pauseRestorePoint.moveCoords[Z_AXIS])
			{
				// First move the head to the correct XY point, then move it down in a separate move
				moveBuffer.coords[Z_AXIS] = currentZ;
				gb.SetState(GCodeState::resuming2);
			}
			else
			{
				// Just move to the saved position in one go
				gb.SetState(GCodeState::resuming3);
			}
			NewMoveAvailable(1);
		}
		break;

	case GCodeState::resuming3:
		if (LockMovementAndWaitForStandstill(gb))
		{
			for (size_t i = 0; i < NumTotalFans; ++i)
			{
				platform.SetFanValue(i, pausedFanSpeeds[i]);
			}
			virtualExtruderPosition = pauseRestorePoint.virtualExtruderPosition;	// reset the extruder position in case we are receiving absolute extruder moves
			moveBuffer.virtualExtruderPosition = pauseRestorePoint.virtualExtruderPosition;
			fileGCode->MachineState().feedRate = pauseRestorePoint.feedRate;
			moveFractionToSkip = pauseRestorePoint.proportionDone;
			isPaused = false;
			reply.copy("Printing resumed");
			platform.Message(LogMessage, "Printing resumed\n");
			gb.SetState(GCodeState::normal);
		}
		break;

	case GCodeState::flashing1:
#if HAS_WIFI_NETWORKING
		if (&gb == auxGCode)								// if M997 S1 is sent from USB, don't keep sending temperature reports
		{
			CheckReportDue(gb, reply);						// this is so that the ATE gets status reports and can tell when flashing is complete
		}

		// Update additional modules before the main firmware
		if (FirmwareUpdater::IsReady())
		{
			bool updating = false;
			for (unsigned int module = 1; module < NumFirmwareUpdateModules; ++module)
			{
				if ((firmwareUpdateModuleMap & (1u << module)) != 0)
				{
					firmwareUpdateModuleMap &= ~(1u << module);
					FirmwareUpdater::UpdateModule(module);
					updating = true;
					break;
				}
			}
			if (!updating)
			{
				gb.SetState(GCodeState::flashing2);
			}
		}
#else
		gb.SetState(GCodeState::flashing2);
#endif
		break;

	case GCodeState::flashing2:
		if ((firmwareUpdateModuleMap & 1) != 0)
		{
			// Update main firmware
			firmwareUpdateModuleMap = 0;
			platform.UpdateFirmware();
			// The above call does not return unless an error occurred
		}
		isFlashing = false;
		gb.SetState(GCodeState::normal);
		break;

	case GCodeState::stoppingWithHeatersOff:	// MO or M1 after executing stop.g/sleep.g if present
		reprap.GetHeat().SwitchOffAll(true);
		// no break

	case GCodeState::stoppingWithHeatersOn:		// M0 H1 or M1 H1 after executing stop.g/sleep.g if present
		platform.SetDriversIdle();
		gb.SetState(GCodeState::normal);
		break;

	// States used for grid probing
	case GCodeState::gridProbing1:		// ready to move to next grid probe point
		{
			// Move to the current probe point
			Move& move = reprap.GetMove();
			const GridDefinition& grid = move.AccessHeightMap().GetGrid();
			const float x = grid.GetXCoordinate(gridXindex);
			const float y = grid.GetYCoordinate(gridYindex);
			if (grid.IsInRadius(x, y))
			{
				if (move.IsAccessibleProbePoint(x, y))
				{
					SetMoveBufferDefaults();
					const ZProbe& zp = platform.GetCurrentZProbe();
					moveBuffer.coords[X_AXIS] = x - zp.GetXOffset();
					moveBuffer.coords[Y_AXIS] = y - zp.GetYOffset();
					moveBuffer.coords[Z_AXIS] = zp.GetDiveHeight();
					moveBuffer.feedRate = zp.GetTravelSpeed();
					NewMoveAvailable(1);

					tapsDone = 0;
					g30zHeightErrorSum = 0.0;
					g30zHeightErrorLowestDiff = 1000.0;

					gb.AdvanceState();
				}
				else
				{
					platform.MessageF(WarningMessage, "Skipping grid point (%.1f, %.1f) because Z probe cannot reach it\n", (double)x, (double)y);
					gb.SetState(GCodeState::gridProbing6);
				}
			}
			else
			{
				gb.SetState(GCodeState::gridProbing6);
			}
		}
		break;

	case GCodeState::gridProbing2a:		// ready to probe the current grid probe point (we return to this state when doing the second and subsequent taps)
		if (LockMovementAndWaitForStandstill(gb))
		{
			gb.AdvanceState();
			if (platform.GetCurrentZProbeType() == ZProbeType::blTouch)
			{
				DoFileMacro(gb, DEPLOYPROBE_G, false);				// bltouch needs to be redeployed prior to each probe point
			}
		}
		break;

	case GCodeState::gridProbing2b:		// ready to probe the current grid probe point
		if (LockMovementAndWaitForStandstill(gb))
		{
			lastProbedTime = millis();
			const ZProbe& zp = platform.GetCurrentZProbe();
			if (zp.GetProbeType() != ZProbeType::none && zp.GetTurnHeatersOff())
			{
				reprap.GetHeat().SuspendHeaters(true);
			}
			gb.AdvanceState();
		}
		break;

	case GCodeState::gridProbing3:	// ready to probe the current grid probe point
		{
			const ZProbe& zp = platform.GetCurrentZProbe();
			if (millis() - lastProbedTime >= (uint32_t)(zp.GetRecoveryTime() * SecondsToMillis))
			{
				// Probe the bed at the current XY coordinates
				// Check for probe already triggered at start
				if (zp.GetProbeType() == ZProbeType::none)
				{
					// No Z probe, so do manual mesh levelling instead
					UnlockAll(gb);															// release the movement lock to allow manual Z moves
					gb.AdvanceState();														// resume at next state when user has finished adjusting the height
					doingManualBedProbe = true;												// suspend the Z movement limit
					DoManualProbe(gb);
				}
				else if (platform.GetCurrentZProbe().Stopped() == EndStopHit::atStop)
				{
					reprap.GetHeat().SuspendHeaters(false);
					platform.Message(ErrorMessage, "Z probe already triggered before probing move started");
					gb.SetState(GCodeState::normal);
					if (zp.GetProbeType() != ZProbeType::none && !probeIsDeployed)
					{
						DoFileMacro(gb, RETRACTPROBE_G, false);
					}
					break;
				}
				else
				{
					zProbeTriggered = false;
					SetMoveBufferDefaults();
					platform.GetCurrentZProbe().SetProbing(true);
					platform.GetEndstops().EnableCurrentZProbe();
					moveBuffer.checkEndstops = true;
					moveBuffer.reduceAcceleration = true;
					moveBuffer.coords[Z_AXIS] = -zp.GetDiveHeight();
					moveBuffer.feedRate = zp.GetProbingSpeed();
					NewMoveAvailable(1);
					gb.AdvanceState();
				}
			}
		}
		break;

	case GCodeState::gridProbing4:	// ready to lift the probe after probing the current grid probe point
		if (LockMovementAndWaitForStandstill(gb))
		{
			doingManualBedProbe = false;
			++tapsDone;
			reprap.GetHeat().SuspendHeaters(false);
			const ZProbe& zp = platform.GetCurrentZProbe();
			if (zp.GetProbeType() == ZProbeType::none)
			{
				// No Z probe, so we are doing manual mesh levelling. Take the current Z height as the height error.
				g30zHeightError = moveBuffer.coords[Z_AXIS];
			}
			else
			{
				platform.GetCurrentZProbe().SetProbing(false);
				if (!zProbeTriggered)
				{
					platform.Message(ErrorMessage, "Z probe was not triggered during probing move\n");
					gb.SetState(GCodeState::normal);
					if (zp.GetProbeType() != ZProbeType::none && !probeIsDeployed)
					{
						DoFileMacro(gb, RETRACTPROBE_G, false);
					}
					break;
				}

				g30zHeightError = moveBuffer.coords[Z_AXIS] - zp.GetActualTriggerHeight();
				g30zHeightErrorSum += g30zHeightError;
			}

			gb.AdvanceState();
			if (platform.GetCurrentZProbeType() == ZProbeType::blTouch)
			{
				DoFileMacro(gb, RETRACTPROBE_G, false);			// bltouch needs to be retracted when it triggers
			}
		}
		break;

	case GCodeState::gridProbing4a:	// ready to lift the probe after probing the current grid probe point
		// Move back up to the dive height
		SetMoveBufferDefaults();
		{
			const ZProbe& zp = platform.GetCurrentZProbe();
			moveBuffer.coords[Z_AXIS] = zp.GetDiveHeight();
			moveBuffer.feedRate = zp.GetTravelSpeed();
		}
		NewMoveAvailable(1);
		gb.AdvanceState();
		break;

	case GCodeState::gridProbing5:	// finished probing a point and moved back to the dive height
		if (LockMovementAndWaitForStandstill(gb))
		{
			// See whether we need to do any more taps
			const ZProbe& params = platform.GetCurrentZProbe();
			bool acceptReading = false;
			if (params.GetMaxTaps() < 2)
			{
				acceptReading = true;
			}
			else if (tapsDone >= 2)
			{
				g30zHeightErrorLowestDiff = min<float>(g30zHeightErrorLowestDiff, fabsf(g30zHeightError - g30PrevHeightError));
				if (params.GetTolerance() > 0.0)
				{
					if (g30zHeightErrorLowestDiff <= params.GetTolerance())
					{
						g30zHeightError = (g30zHeightError + g30PrevHeightError)/2;
						acceptReading = true;
					}
				}
				else if (tapsDone == params.GetMaxTaps())
				{
					g30zHeightError = g30zHeightErrorSum/tapsDone;
					acceptReading = true;
				}
			}

			if (acceptReading)
			{
				reprap.GetMove().AccessHeightMap().SetGridHeight(gridXindex, gridYindex, g30zHeightError);
				gb.AdvanceState();
			}
			else if (tapsDone < params.GetMaxTaps())
			{
				// Tap again
				lastProbedTime = millis();
				g30PrevHeightError = g30zHeightError;
				gb.SetState(GCodeState::gridProbing2a);
			}
			else
			{
				platform.Message(ErrorMessage, "Z probe readings not consistent\n");
				gb.SetState(GCodeState::normal);
				if (params.GetProbeType() != ZProbeType::none && !probeIsDeployed)
				{
					DoFileMacro(gb, RETRACTPROBE_G, false);
				}
			}
		}
		break;

	case GCodeState::gridProbing6:	// ready to compute the next probe point
		{
			const HeightMap& hm = reprap.GetMove().AccessHeightMap();
			if (gridYindex & 1)
			{
				// Odd row, so decreasing X
				if (gridXindex == 0)
				{
					++gridYindex;
				}
				else
				{
					--gridXindex;
				}
			}
			else
			{
				// Even row, so increasing X
				if (gridXindex + 1 == hm.GetGrid().NumXpoints())
				{
					++gridYindex;
				}
				else
				{
					++gridXindex;
				}
			}

			if (gridYindex == hm.GetGrid().NumYpoints())
			{
				// Done all the points
				gb.AdvanceState();
				if (platform.GetCurrentZProbeType() != ZProbeType::none && !probeIsDeployed)
				{
					DoFileMacro(gb, RETRACTPROBE_G, false);
				}
			}
			else
			{
				gb.SetState(GCodeState::gridProbing1);
			}
		}
		break;

	case GCodeState::gridProbing7:
		// Finished probing the grid, and retracted the probe if necessary
		{
			float mean, deviation, minError, maxError;
			const uint32_t numPointsProbed = reprap.GetMove().AccessHeightMap().GetStatistics(mean, deviation, minError, maxError);
			if (numPointsProbed >= 4)
			{
				reply.printf("%" PRIu32 " points probed, min error %.3f, max error %.3f, mean %.3f, deviation %.3f\n",
								numPointsProbed, (double)minError, (double)maxError, (double)mean, (double)deviation);
				error = SaveHeightMap(gb, reply);
				reprap.GetMove().AccessHeightMap().ExtrapolateMissing();
				reprap.GetMove().UseMesh(true);
				if (fabsf(mean) >= 2 * deviation)
				{
					platform.Message(WarningMessage, "Height map has a substantial Z offset. Recommend use Z-probe to re-establish Z=0 position, then re-probe the mesh.\n");
				}
			}
			else
			{
				reply.copy("Too few points probed");
				error = true;
			}
		}
		if (!error)
		{
			reprap.GetPlatform().MessageF(LogMessage, "%s\n", reply.c_str());
		}
		gb.SetState(GCodeState::normal);
		break;

	// States used for G30 probing
	case GCodeState::probingAtPoint0:
		// Initial state when executing G30 with a P parameter. Start by moving to the dive height at the current position.
		SetMoveBufferDefaults();
		{
			const ZProbe& zp = platform.GetCurrentZProbe();
			moveBuffer.coords[Z_AXIS] = zp.GetDiveHeight();
			moveBuffer.feedRate = zp.GetTravelSpeed();
		}
		NewMoveAvailable(1);
		gb.AdvanceState();
		break;

	case GCodeState::probingAtPoint1:
		// The move to raise/lower the head to the correct dive height has been commanded.
		if (LockMovementAndWaitForStandstill(gb))
		{
			// Head is at the dive height but needs to be moved to the correct XY position. The XY coordinates have already been stored.
			SetMoveBufferDefaults();
			(void)reprap.GetMove().GetProbeCoordinates(g30ProbePointIndex, moveBuffer.coords[X_AXIS], moveBuffer.coords[Y_AXIS], true);
			const ZProbe& zp = platform.GetCurrentZProbe();
			moveBuffer.coords[Z_AXIS] = zp.GetDiveHeight();
			moveBuffer.feedRate = zp.GetTravelSpeed();
			NewMoveAvailable(1);

			InitialiseTaps();
			gb.AdvanceState();
		}
		break;

	case GCodeState::probingAtPoint2a:								// note we return to this state when doing the second and subsequent taps
		// Executing G30 with a P parameter. The move to put the head at the specified XY coordinates has been commanded.
		// OR initial state when executing G30 with no P parameter (must call InitialiseTaps first)
		if (LockMovementAndWaitForStandstill(gb))
		{
			gb.AdvanceState();
			if (platform.GetCurrentZProbeType() == ZProbeType::blTouch)
			{
				DoFileMacro(gb, DEPLOYPROBE_G, false);				// bltouch needs to be redeployed prior to each probe point
			}
		}
		break;

	case GCodeState::probingAtPoint2b:
		if (LockMovementAndWaitForStandstill(gb))
		{
			// Head has finished moving to the correct XY position
			lastProbedTime = millis();			// start the probe recovery timer
			if (platform.GetCurrentZProbe().GetTurnHeatersOff())
			{
				reprap.GetHeat().SuspendHeaters(true);
			}
			gb.AdvanceState();
		}
		break;

	case GCodeState::probingAtPoint3:
		// Executing G30 with a P parameter. The move to put the head at the specified XY coordinates has been completed and the recovery timer started.
		// OR executing G30 without a P parameter, and the recovery timer has been started.
		if (millis() - lastProbedTime >= (uint32_t)(platform.GetCurrentZProbe().GetRecoveryTime() * SecondsToMillis))
		{
			// The probe recovery time has elapsed, so we can start the probing  move
			const ZProbe& zp = platform.GetCurrentZProbe();
			if (zp.GetProbeType() == ZProbeType::none)
			{
				// No Z probe, so we are doing manual 'probing'
				UnlockAll(gb);															// release the movement lock to allow manual Z moves
				gb.AdvanceState();														// resume at the next state when the user has finished
				doingManualBedProbe = true;												// suspend the Z movement limit
				DoManualProbe(gb);
			}
			else if (platform.GetCurrentZProbe().Stopped() == EndStopHit::atStop)		// check for probe already triggered at start
			{
				// Z probe is already triggered at the start of the move, so abandon the probe and record an error
				reprap.GetHeat().SuspendHeaters(false);
				platform.Message(ErrorMessage, "Z probe already triggered at start of probing move\n");
				if (g30ProbePointIndex >= 0)
				{
					reprap.GetMove().SetZBedProbePoint(g30ProbePointIndex, zp.GetDiveHeight(), true, true);
				}
				gb.SetState(GCodeState::normal);										// no point in doing anything else
				if (zp.GetProbeType() != ZProbeType::none && !probeIsDeployed)
				{
					DoFileMacro(gb, RETRACTPROBE_G, false);
				}
			}
			else
			{
				zProbeTriggered = false;
				SetMoveBufferDefaults();
				platform.GetCurrentZProbe().SetProbing(true);
				platform.GetEndstops().EnableCurrentZProbe();
				moveBuffer.checkEndstops = true;
				moveBuffer.reduceAcceleration = true;
				moveBuffer.coords[Z_AXIS] = (GetAxisIsHomed(Z_AXIS))
											? -zp.GetDiveHeight()						// Z axis has been homed, so no point in going very far
											: -1.1 * platform.AxisTotalLength(Z_AXIS);	// Z axis not homed yet, so treat this as a homing move
				moveBuffer.feedRate = zp.GetProbingSpeed();
				NewMoveAvailable(1);
				gb.AdvanceState();
			}
		}
		break;

	case GCodeState::probingAtPoint4:
		// Executing G30. The probe wasn't triggered at the start of the move, and the probing move has been commanded.
		if (LockMovementAndWaitForStandstill(gb))
		{
			// Probing move has stopped
			reprap.GetHeat().SuspendHeaters(false);
			doingManualBedProbe = false;
			hadProbingError = false;
			++tapsDone;
			const ZProbe& zp = platform.GetCurrentZProbe();
			if (zp.GetProbeType() == ZProbeType::none)
			{
				// No Z probe, so we are doing manual mesh levelling. Take the current Z height as the height error.
				g30zStoppedHeight = g30zHeightError = moveBuffer.coords[Z_AXIS];
			}
			else
			{
				platform.GetCurrentZProbe().SetProbing(false);
				if (!zProbeTriggered)
				{
					platform.Message(ErrorMessage, "Z probe was not triggered during probing move\n");
					g30zHeightErrorSum = g30zHeightError = 0.0;
					hadProbingError = true;
				}
				else
				{
					// Successful probing
					float m[MaxAxes];
					reprap.GetMove().GetCurrentMachinePosition(m, false);		// get height without bed compensation
					g30zStoppedHeight = m[Z_AXIS] - g30HValue;					// save for later
					g30zHeightError = g30zStoppedHeight - zp.GetActualTriggerHeight();
					g30zHeightErrorSum += g30zHeightError;
				}
			}

			if (g30ProbePointIndex < 0)											// if no P parameter
			{
				// Simple G30 probing move
				if (g30SValue == -1 || g30SValue == -2 || g30SValue == -3)
				{
					// G30 S-1 command taps once and reports the height, S-2 sets the tool offset to the negative of the current height, S-3 sets the Z probe trigger height
					gb.SetState(GCodeState::probingAtPoint7);					// special state for reporting the stopped height at the end
					if (zp.GetProbeType() != ZProbeType::none && !probeIsDeployed)
					{
						DoFileMacro(gb, RETRACTPROBE_G, false);					// retract the probe before moving to the new state
					}
					break;
				}

				if (tapsDone == 1 && !hadProbingError)
				{
					// Reset the Z axis origin according to the height error so that we can move back up to the dive height
					moveBuffer.coords[Z_AXIS] = zp.GetActualTriggerHeight();
					reprap.GetMove().SetNewPosition(moveBuffer.coords, false);
					reprap.GetMove().SetZeroHeightError(moveBuffer.coords);
					g30zHeightErrorSum = g30zHeightError = 0;					// there is no longer any height error from this probe
					SetAxisIsHomed(Z_AXIS);										// this is only correct if the Z axis is Cartesian-like, but other architectures must be homed before probing anyway
				}
			}

			gb.AdvanceState();
			if (zp.GetProbeType() == ZProbeType::blTouch)
			{
				DoFileMacro(gb, RETRACTPROBE_G, false);							// bltouch needs to be retracted when it triggers
			}
		}
		break;

	case GCodeState::probingAtPoint4a:
		// Move back up to the dive height before we change anything, in particular before we adjust leadscrews
		SetMoveBufferDefaults();
		{
			const ZProbe& zp = platform.GetCurrentZProbe();
			moveBuffer.coords[Z_AXIS] = zp.GetDiveHeight();
			moveBuffer.feedRate = zp.GetTravelSpeed();
		}
		NewMoveAvailable(1);
		gb.AdvanceState();
		break;

	case GCodeState::probingAtPoint5:
		// Here when we have moved the head back up to the dive height
		if (LockMovementAndWaitForStandstill(gb))
		{
			// See whether we need to do any more taps
			const ZProbe& params = platform.GetEndstops().GetCurrentZProbe();
			bool acceptReading = false;
			if (params.GetMaxTaps() < 2)
			{
				acceptReading = true;
			}
			else if (tapsDone >= 2)
			{
				g30zHeightErrorLowestDiff = min<float>(g30zHeightErrorLowestDiff, fabsf(g30zHeightError - g30PrevHeightError));
				if (params.GetTolerance() > 0.0 && g30zHeightErrorLowestDiff <= params.GetTolerance())
				{
					g30zHeightError = (g30zHeightError + g30PrevHeightError)/2;
					acceptReading = true;
				}
			}

			if (!acceptReading)
			{
				if (tapsDone < params.GetMaxTaps())
				{
					// Tap again
					g30PrevHeightError = g30zHeightError;
					lastProbedTime = millis();
					gb.SetState(GCodeState::probingAtPoint2a);
					break;
				}

				// We no longer flag this as a probing error, instead we take the average and issue a warning
				g30zHeightError = g30zHeightErrorSum/tapsDone;
				if (params.GetTolerance() > 0.0)			// zero or negative tolerance means always average all readings, so no warning message
				{
					platform.Message(WarningMessage, "Z probe readings not consistent\n");
				}
			}

			if (g30ProbePointIndex >= 0)
			{
				reprap.GetMove().SetZBedProbePoint(g30ProbePointIndex, g30zHeightError, true, hadProbingError);
			}
			else
			{
				// Setting the Z height with G30
				moveBuffer.coords[Z_AXIS] -= g30zHeightError;
				reprap.GetMove().SetNewPosition(moveBuffer.coords, false);
				reprap.GetMove().SetZeroHeightError(moveBuffer.coords);
				ToolOffsetInverseTransform(moveBuffer.coords, currentUserPosition);
			}
			gb.AdvanceState();
			if (platform.GetCurrentZProbeType() != ZProbeType::none && !probeIsDeployed)
			{
				DoFileMacro(gb, RETRACTPROBE_G, false);
			}
		}
		break;

	case GCodeState::probingAtPoint6:
		// Here when we have finished probing with a P parameter and have retracted the probe if necessary
		if (LockMovementAndWaitForStandstill(gb))		// retracting the Z probe
		{
			if (g30SValue == 1)
			{
				// G30 with a silly Z value and S=1 is equivalent to G30 with no parameters in that it sets the current Z height
				// This is useful because it adjusts the XY position to account for the probe offset.
				moveBuffer.coords[Z_AXIS] -= g30zHeightError;
				reprap.GetMove().SetNewPosition(moveBuffer.coords, false);
				ToolOffsetInverseTransform(moveBuffer.coords, currentUserPosition);
			}
			else if (g30SValue >= -1)
			{
				error = reprap.GetMove().FinishedBedProbing(g30SValue, reply);
			}
			gb.SetState(GCodeState::normal);
		}
		break;

	case GCodeState::probingAtPoint7:
		// Here when we have finished executing G30 S-1 or S-2 or S-3 including retracting the probe if necessary
		if (g30SValue == -3)
		{
			// Adjust the Z probe trigger height to the stop height
			ZProbe& zp = platform.GetCurrentZProbe();
			zp.SetTriggerHeight(g30zStoppedHeight);
			reply.printf("Z probe trigger height set to %.3f mm", (double)g30zStoppedHeight);
		}
		else if (g30SValue == -2)
		{
			// Adjust the Z offset of the current tool to account for the height error
			Tool * const tool = reprap.GetCurrentTool();
			if (tool == nullptr)
			{
				platform.Message(ErrorMessage, "Tool was deselected during G30 S-2 command\n");
				error = true;
			}
			else
			{
				tool->SetOffset(Z_AXIS, -g30zHeightError, true);
				ToolOffsetInverseTransform(moveBuffer.coords, currentUserPosition);		// update user coordinates to reflect the new tool offset
			}
		}
		else
		{
			// Just print the stop height
			reply.printf("Stopped at height %.3f mm", (double)g30zStoppedHeight);
		}
		gb.SetState(GCodeState::normal);
		break;

	// Firmware retraction/un-retraction states
	case GCodeState::doingFirmwareRetraction:
		// We just did the retraction part of a firmware retraction, now we need to do the Z hop
		if (segmentsLeft == 0)
		{
			const AxesBitmap xAxes = reprap.GetCurrentXAxes();
			const AxesBitmap yAxes = reprap.GetCurrentYAxes();
			reprap.GetMove().GetCurrentUserPosition(moveBuffer.coords, 0, xAxes, yAxes);
			SetMoveBufferDefaults();
			moveBuffer.coords[Z_AXIS] += retractHop;
			moveBuffer.feedRate = platform.MaxFeedrate(Z_AXIS);
			moveBuffer.filePos = (&gb == fileGCode) ? gb.GetFilePosition(fileInput->BytesCached()) : noFilePosition;
			moveBuffer.canPauseAfter = false;			// don't pause after a retraction because that could cause too much retraction
			currentZHop = retractHop;
			NewMoveAvailable(1);
			gb.SetState(GCodeState::normal);
		}
		break;

	case GCodeState::doingFirmwareUnRetraction:
		// We just undid the Z-hop part of a firmware un-retraction, now we need to do the un-retract
		if (segmentsLeft == 0)
		{
			const Tool * const tool = reprap.GetCurrentTool();
			if (tool != nullptr)
			{
				const uint32_t xAxes = reprap.GetCurrentXAxes();
				const uint32_t yAxes = reprap.GetCurrentYAxes();
				reprap.GetMove().GetCurrentUserPosition(moveBuffer.coords, 0, xAxes, yAxes);
				SetMoveBufferDefaults();
				for (size_t i = 0; i < tool->DriveCount(); ++i)
				{
					moveBuffer.coords[numTotalAxes + tool->Drive(i)] = retractLength + retractExtra;
				}
				moveBuffer.feedRate = unRetractSpeed;
				moveBuffer.isFirmwareRetraction = true;
				moveBuffer.filePos = (&gb == fileGCode) ? gb.MachineState().fileState.GetPosition() - fileInput->BytesCached() : noFilePosition;
				moveBuffer.canPauseAfter = true;
				NewMoveAvailable(1);
			}
			gb.SetState(GCodeState::normal);
		}
		break;

	case GCodeState::loadingFilament:
		// We just returned from the filament load macro
		if (reprap.GetCurrentTool() != nullptr)
		{
			reprap.GetCurrentTool()->GetFilament()->Load(filamentToLoad);
			if (reprap.Debug(moduleGcodes))
			{
				platform.MessageF(LoggedGenericMessage, "Filament %s loaded", filamentToLoad);
			}
		}
		gb.SetState(GCodeState::normal);
		break;

	case GCodeState::unloadingFilament:
		// We just returned from the filament unload macro
		if (reprap.GetCurrentTool() != nullptr)
		{
			if (reprap.Debug(moduleGcodes))
			{
				platform.MessageF(LoggedGenericMessage, "Filament %s unloaded", reprap.GetCurrentTool()->GetFilament()->GetName());
			}
			reprap.GetCurrentTool()->GetFilament()->Unload();
		}
		gb.SetState(GCodeState::normal);
		break;

#if HAS_VOLTAGE_MONITOR
	case GCodeState::powerFailPausing1:
		if (gb.IsReady() || gb.IsExecuting())
		{
			gb.SetFinished(ActOnCode(gb, reply));							// execute the pause script
		}
		else
		{
			SaveResumeInfo(true);											// create the resume file so that we can resume after power down
			platform.Message(LoggedGenericMessage, "Print auto-paused due to low voltage\n");
			gb.SetState(GCodeState::normal);
		}
		break;
#endif

	case GCodeState::timingSDwrite:
		for (uint32_t writtenThisTime = 0; writtenThisTime < 100 * 1024; )
		{
			if (timingBytesWritten >= timingBytesRequested)
			{
				sdTimingFile->Close();
				const uint32_t ms = millis() - timingStartMillis;
				const float fileMbytes = (float)timingBytesWritten/(float)(1024 * 1024);
				const float mbPerSec = (fileMbytes * 1000.0)/(float)ms;
				reply.printf("SD write speed for %.1fMbyte file was %.2fMbytes/sec", (double)fileMbytes, (double)mbPerSec);
				platform.Delete(platform.GetGCodeDir(), TimingFileName);
				gb.SetState(GCodeState::normal);
				break;
			}

			if (!sdTimingFile->Write(reply.c_str(), reply.Capacity()))
			{
				sdTimingFile->Close();
				platform.Delete(platform.GetGCodeDir(), TimingFileName);
				reply.copy("Error writing to timing file");
				error = true;
				gb.SetState(GCodeState::normal);
				break;
			}
			timingBytesWritten += reply.Capacity();
			writtenThisTime += reply.Capacity();
		}
		break;

	default:				// should not happen
		platform.Message(ErrorMessage, "Undefined GCodeState\n");
		gb.SetState(GCodeState::normal);
		break;
	}

	if (gb.GetState() == GCodeState::normal)
	{
		// We completed a command, so unlock resources and tell the host about it
		gb.StopTimer();
		UnlockAll(gb);
		if (!error && gb.MachineState().errorMessage != nullptr)
		{
			reply.copy(gb.MachineState().errorMessage);
			error = true;
		}
		gb.MachineState().errorMessage = nullptr;
		HandleReply(gb, (error) ? GCodeResult::error : GCodeResult::ok, reply.c_str());
	}
}

// Start a new gcode, or continue to execute one that has already been started:
void GCodes::StartNextGCode(GCodeBuffer& gb, const StringRef& reply)
{
	if (IsPaused() && &gb == fileGCode)
	{
		// We are paused, so don't process any more gcodes from the file being printed.
		// There is a potential issue here if fileGCode holds any locks, so unlock everything.
		UnlockAll(gb);
	}
	else if (gb.IsReady() || gb.IsExecuting())
	{
		gb.SetFinished(ActOnCode(gb, reply));
	}
	else if (gb.MachineState().fileState.IsLive())
	{
		DoFilePrint(gb, reply);
	}
	else if (&gb == queuedGCode)
	{
		// Code queue
		codeQueue->FillBuffer(queuedGCode);
	}
#if HAS_NETWORKING
	else if (&gb == httpGCode)
	{
		// Webserver
		httpInput->FillBuffer(httpGCode);
	}
	else if (&gb == telnetGCode)
	{
		// Telnet
		telnetInput->FillBuffer(telnetGCode);
	}
#endif
	else if (   &gb == serialGCode
#if SUPPORT_SCANNER
			 && !reprap.GetScanner().IsRegistered()
#endif
			)
	{
		// USB interface. This line may be shared with a 3D scanner
		serialInput->FillBuffer(serialGCode);
	}
#ifdef SERIAL_AUX_DEVICE
	else if (&gb == auxGCode)
	{
		// Aux serial port (typically PanelDue)
		if (auxInput->FillBuffer(auxGCode))
		{
			// by default we assume no PanelDue is attached
			platform.SetAuxDetected();
		}
	}
#endif
}

void GCodes::DoFilePrint(GCodeBuffer& gb, const StringRef& reply)
{
	FileData& fd = gb.MachineState().fileState;

	// Do we have more data to process?
	switch (fileInput->ReadFromFile(fd))
	{
	case GCodeInputReadResult::haveData:
		// Yes - fill up the GCodeBuffer and run the next code
		if (fileInput->FillBuffer(&gb))
		{
			// We read some data, but we don't necessarily have a command available because we may be executing M28 within a file
			if (gb.IsReady())
			{
				gb.SetFinished(ActOnCode(gb, reply));
			}
		}
		break;

	case GCodeInputReadResult::error:
		AbortPrint(gb);
		break;

	case GCodeInputReadResult::noData:
		// We have reached the end of the file. Check for the last line of gcode not ending in newline.
		gb.FileEnded();							// append a newline if necessary and deal with any pending file write
		if (gb.IsReady())
		{
			gb.SetFinished(ActOnCode(gb, reply));
			return;
		}

		gb.Init();								// mark buffer as empty

		if (gb.MachineState().previous == nullptr)
		{
			// Finished printing SD card file.
			// We never get here if the file ends in M0 because CancelPrint gets called directly in that case.
			// Don't close the file until all moves have been completed, in case the print gets paused.
			// Also, this keeps the state as 'Printing' until the print really has finished.
			if (   LockMovementAndWaitForStandstill(gb)					// wait until movement has finished
				&& IsCodeQueueIdle()									// must also wait until deferred command queue has caught up
			   )
			{
				StopPrint(StopPrintReason::normalCompletion);
			}
		}
		else
		{
			// Finished a macro or finished processing config.g
			fileInput->Reset(fd);
			fd.Close();
			if (runningConfigFile && gb.MachineState().previous->previous == nullptr)
			{
				CopyConfigFinalValues(gb);
				runningConfigFile = false;
			}
			Pop(gb);
			gb.Init();
			if (gb.GetState() == GCodeState::normal)
			{
				UnlockAll(gb);
				HandleReply(gb, GCodeResult::ok, "");
				if (filamentChangePausePending && &gb == fileGCode && !gb.IsDoingFileMacro())
				{
					gb.Put("M600");
					filamentChangePausePending = false;
				}
				else if (pausePending && &gb == fileGCode && !gb.IsDoingFileMacro())
				{
					gb.Put("M226");
					pausePending = false;
				}
			}
		}
		break;
	}
}

// Restore positions etc. when exiting simulation mode
void GCodes::EndSimulation(GCodeBuffer *gb)
{
	// Ending a simulation, so restore the position
	RestorePosition(simulationRestorePoint, gb);
	ToolOffsetTransform(currentUserPosition, moveBuffer.coords);
	reprap.GetMove().SetNewPosition(moveBuffer.coords, true);
	axesHomed = axesHomedBeforeSimulation;
}

// Check for and execute triggers
void GCodes::CheckTriggers()
{
#ifndef NO_TRIGGERS
	// Check for endstop state changes that activate new triggers
	const TriggerInputsBitmap oldEndstopStates = lastEndstopStates;
	lastEndstopStates = platform.GetEndstops().GetAllEndstopStates();
	const TriggerInputsBitmap risen = lastEndstopStates & ~oldEndstopStates,
					  	  	  fallen = ~lastEndstopStates & oldEndstopStates;
	unsigned int lowestTriggerPending = MaxTriggers;
	for (unsigned int triggerNumber = 0; triggerNumber < MaxTriggers; ++triggerNumber)
	{
		const Trigger& ct = triggers[triggerNumber];
		if (   ((ct.rising & risen) != 0 || (ct.falling & fallen) != 0)
			&& (ct.condition == 0 || (ct.condition == 1 && reprap.GetPrintMonitor().IsPrinting()))
		   )
		{
			SetBit(triggersPending, triggerNumber);
		}
		if (triggerNumber < lowestTriggerPending && IsBitSet(triggersPending, triggerNumber))
		{
			lowestTriggerPending = triggerNumber;
		}
	}

	// If any triggers are pending, activate the one with the lowest number
	if (lowestTriggerPending == 0)
	{
		ClearBit(triggersPending, lowestTriggerPending);			// clear the trigger
		DoEmergencyStop();
	}
	else if (lowestTriggerPending < MaxTriggers						// if a trigger is pending
			 && !IsDaemonBusy()
			 && daemonGCode->GetState() == GCodeState::normal		// and we are not already executing a trigger or config.g
			)
	{
		if (lowestTriggerPending == 1)
		{
			if (!IsReallyPrinting())
			{
				ClearBit(triggersPending, lowestTriggerPending);	// ignore a pause trigger if we are already paused
			}
			else if (LockMovement(*daemonGCode))					// need to lock movement before executing the pause macro
			{
				ClearBit(triggersPending, lowestTriggerPending);	// clear the trigger
				DoPause(*daemonGCode, PauseReason::trigger, "Print paused by external trigger");
			}
		}
		else
		{
			ClearBit(triggersPending, lowestTriggerPending);		// clear the trigger
			String<StringLength20> filename;
			filename.printf("trigger%u.g", lowestTriggerPending);
			DoFileMacro(*daemonGCode, filename.c_str(), true);
		}
	}
#endif
}

// Check for and respond to filament errors
void GCodes::CheckFilament()
{
	if (   lastFilamentError != FilamentSensorStatus::ok			// check for a filament error
		&& IsReallyPrinting()
		&& autoPauseGCode->IsCompletelyIdle()
		&& LockMovement(*autoPauseGCode)							// need to lock movement before executing the pause macro
	   )
	{
		String<MediumStringLength> filamentErrorString;
		filamentErrorString.printf("Extruder %u reports %s", lastFilamentErrorExtruder, FilamentMonitor::GetErrorMessage(lastFilamentError));
		DoPause(*autoPauseGCode, PauseReason::filament, filamentErrorString.c_str());
		lastFilamentError = FilamentSensorStatus::ok;
		platform.Message(LogMessage, filamentErrorString.c_str());
	}
}

// Log a filament error. Called by Platform when a filament sensor reports an incorrect status and a print is in progress.
void GCodes::FilamentError(size_t extruder, FilamentSensorStatus fstat)
{
	if (lastFilamentError == FilamentSensorStatus::ok)
	{
		lastFilamentErrorExtruder = extruder;
		lastFilamentError = fstat;
	}
}

// Execute an emergency stop
void GCodes::DoEmergencyStop()
{
	reprap.EmergencyStop();
	Reset();
	platform.Message(GenericMessage, "Emergency Stop! Reset the controller to continue.");
}

// Pause the print. Before calling this, check that we are doing a file print that isn't already paused and get the movement lock.
void GCodes::DoPause(GCodeBuffer& gb, PauseReason reason, const char *msg)
{
	if (&gb == fileGCode)
	{
		// Pausing a file print because of a command in the file itself
		SavePosition(pauseRestorePoint, gb);
	}
	else
	{
		// Pausing a file print via another input source or for some other reason
		pauseRestorePoint.feedRate = fileGCode->MachineState().feedRate;				// set up the default
		const bool movesSkipped = reprap.GetMove().PausePrint(pauseRestorePoint);		// tell Move we wish to pause the current print

		if (movesSkipped)
		{
			// The PausePrint call has filled in the restore point with machine coordinates
			ToolOffsetInverseTransform(pauseRestorePoint.moveCoords, currentUserPosition);	// transform the returned coordinates to user coordinates
			ClearMove();
		}
		else if (segmentsLeft != 0)
		{
			// We were not able to skip any moves, however we can skip the move that is waiting
			pauseRestorePoint.virtualExtruderPosition = moveBuffer.virtualExtruderPosition;
			pauseRestorePoint.filePos = moveBuffer.filePos;
			pauseRestorePoint.feedRate = moveBuffer.feedRate;
			pauseRestorePoint.proportionDone = (float)(totalSegments - segmentsLeft)/(float)totalSegments;
			ToolOffsetInverseTransform(pauseRestorePoint.moveCoords, currentUserPosition);	// transform the returned coordinates to user coordinates
			ClearMove();
		}
		else
		{
			// We were not able to skip any moves, and there is no move waiting
			pauseRestorePoint.feedRate = fileGCode->MachineState().feedRate;
			pauseRestorePoint.virtualExtruderPosition = virtualExtruderPosition;
			pauseRestorePoint.proportionDone = 0.0;

			// TODO: when using RTOS there is a possible race condition in the following,
			// because we might try to pause when a waiting move has just been added but before the gcode buffer has been re-initialised ready for the next command
			pauseRestorePoint.filePos = fileGCode->GetFilePosition(fileInput->BytesCached());
#if SUPPORT_LASER || SUPPORT_IOBITS
			pauseRestorePoint.laserPwmOrIoBits = moveBuffer.laserPwmOrIoBits;
#endif
		}

		// Replace the paused machine coordinates by user coordinates, which we updated earlier if they were returned by Move::PausePrint
		for (size_t axis = 0; axis < numVisibleAxes; ++axis)
		{
			pauseRestorePoint.moveCoords[axis] = currentUserPosition[axis];
		}

		// If we skipped any moves, reset the file pointer to the start of the first move we need to replay
		// The following could be delayed until we resume the print
		FileData& fdata = fileGCode->MachineState().fileState;
		if (fdata.IsLive() && pauseRestorePoint.filePos != noFilePosition)
		{
			fileInput->Reset(fdata);													// clear the buffered data
			fdata.Seek(pauseRestorePoint.filePos);										// replay the abandoned instructions when we resume
			fileGCode->Init();															// clear the next move
			UnlockAll(*fileGCode);														// release any locks it had
		}

		codeQueue->PurgeEntries();

		if (reprap.Debug(moduleGcodes))
		{
			platform.MessageF(GenericMessage, "Paused print, file offset=%" PRIu32 "\n", pauseRestorePoint.filePos);
		}
	}

#if SUPPORT_LASER
	if (machineType == MachineType::laser)
	{
		moveBuffer.laserPwmOrIoBits.laserPwm = 0;		// turn off the laser when we start moving
	}
#endif

	SaveFanSpeeds();
	pauseRestorePoint.toolNumber = reprap.GetCurrentToolNumber();

	if (simulationMode == 0)
	{
		SaveResumeInfo(false);															// create the resume file so that we can resume after power down
	}

	gb.SetState((reason == PauseReason::filamentChange) ? GCodeState::filamentChangePause1 : GCodeState::pausing1);
	isPaused = true;

	if (msg != nullptr)
	{
		platform.SendAlert(GenericMessage, msg, "Printing paused", 1, 0.0, 0);
	}
}

bool GCodes::IsPaused() const
{
	return isPaused && !IsPausing() && !IsResuming();
}

bool GCodes::IsPausing() const
{
	GCodeState topState = fileGCode->OriginalMachineState().state;
	if (   topState == GCodeState::pausing1 || topState == GCodeState::pausing2
		|| topState == GCodeState::filamentChangePause1 || topState == GCodeState::filamentChangePause2
	   )
	{
		return true;
	}

	topState = daemonGCode->OriginalMachineState().state;
	if (   topState == GCodeState::pausing1 || topState == GCodeState::pausing2
		|| topState == GCodeState::filamentChangePause1 || topState == GCodeState::filamentChangePause2
	   )
	{
		return true;
	}

	topState = autoPauseGCode->OriginalMachineState().state;
	if (   topState == GCodeState::pausing1 || topState == GCodeState::pausing2
		|| topState == GCodeState::filamentChangePause1 || topState == GCodeState::filamentChangePause2
#if HAS_VOLTAGE_MONITOR
		|| topState == GCodeState::powerFailPausing1
#endif
	   )
	{
		return true;
	}

	return false;
}

bool GCodes::IsResuming() const
{
	const GCodeState topState = fileGCode->OriginalMachineState().state;
	return topState == GCodeState::resuming1 || topState == GCodeState::resuming2 || topState == GCodeState::resuming3;
}

bool GCodes::IsRunning() const
{
	return !IsPaused() && !IsPausing() && !IsResuming();
}

// Return true if we are printing from SD card and not pausing, paused or resuming
// TODO make this independent of PrintMonitor
bool GCodes::IsReallyPrinting() const
{
	return reprap.GetPrintMonitor().IsPrinting() && IsRunning();
}

// Return true if the SD card print is waiting for a heater to reach temperature
bool GCodes::IsHeatingUp() const
{
	int num;
	return fileGCode->IsExecuting()
		&& fileGCode->GetCommandLetter() == 'M'
		&& ((num = fileGCode->GetCommandNumber()) == 109 || num == 116 || num == 190 || num == 191);
}

#if HAS_VOLTAGE_MONITOR || HAS_STALL_DETECT

// Do an emergency pause following loss of power or a motor stall returning true if successful, false if needs to be retried
bool GCodes::DoEmergencyPause()
{
	if (!autoPauseGCode->IsCompletelyIdle())
	{
		return false;							// we can't pause if the auto pause thread is busy already
	}

	// Save the resume info, stop movement immediately and run the low voltage pause script to lift the nozzle etc.
	GrabMovement(*autoPauseGCode);

	// When we use RTOS there is a possible race condition in the following, because we might try to pause when a waiting move has just been added
	// but before the gcode buffer has been re-initialised ready for the next command. So start a critical section.
	TaskCriticalSectionLocker lock;

	const bool movesSkipped = reprap.GetMove().LowPowerOrStallPause(pauseRestorePoint);
	if (movesSkipped)
	{
		// The PausePrint call has filled in the restore point with machine coordinates
		ToolOffsetInverseTransform(pauseRestorePoint.moveCoords, currentUserPosition);	// transform the returned coordinates to user coordinates
		ClearMove();
	}
	else if (segmentsLeft != 0 && moveBuffer.filePos != noFilePosition)
	{
		// We were not able to skip any moves, however we can skip the remaining segments of this current move
		ToolOffsetInverseTransform(moveBuffer.initialCoords, currentUserPosition);
		pauseRestorePoint.feedRate = moveBuffer.feedRate;
		pauseRestorePoint.virtualExtruderPosition = moveBuffer.virtualExtruderPosition;
		pauseRestorePoint.filePos = moveBuffer.filePos;
		pauseRestorePoint.proportionDone = (float)(totalSegments - segmentsLeft)/(float)totalSegments;
#if SUPPORT_LASER || SUPPORT_IOBITS
		pauseRestorePoint.laserPwmOrIoBits = moveBuffer.laserPwmOrIoBits;
#endif
		ClearMove();
	}
	else
	{
		// We were not able to skip any moves, and if there is a move waiting then we can't skip that one either
		pauseRestorePoint.feedRate = fileGCode->MachineState().feedRate;
		pauseRestorePoint.virtualExtruderPosition = virtualExtruderPosition;

		pauseRestorePoint.filePos = fileGCode->GetFilePosition(fileInput->BytesCached());
		pauseRestorePoint.proportionDone = 0.0;
#if SUPPORT_LASER || SUPPORT_IOBITS
		pauseRestorePoint.laserPwmOrIoBits = moveBuffer.laserPwmOrIoBits;
#endif
	}

	codeQueue->PurgeEntries();

	// Replace the paused machine coordinates by user coordinates, which we updated earlier
	for (size_t axis = 0; axis < numVisibleAxes; ++axis)
	{
		pauseRestorePoint.moveCoords[axis] = currentUserPosition[axis];
	}

	SaveFanSpeeds();
	pauseRestorePoint.toolNumber = reprap.GetCurrentToolNumber();
	isPaused = true;

	return true;
}

#endif

#if HAS_VOLTAGE_MONITOR

// Try to pause the current SD card print, returning true if successful, false if needs to be called again
bool GCodes::LowVoltagePause()
{
	if (simulationMode != 0)
	{
		return true;								// ignore the low voltage indication
	}

	reprap.GetHeat().SuspendHeaters(true);			// turn the heaters off to conserve power for the motors to execute the pause
	if (IsResuming())
	{
		// This is an unlucky situation, because the resume macro is probably being run, which will probably lower the head back on to the print.
		// It may well be that the power loss will prevent the resume macro being completed. If not, try again when the print has been resumed.
		return false;
	}

	if (IsPausing())
	{
		// We are in the process of pausing already, so the resume info has already been saved.
		// With luck the retraction and lifting of the head in the pause.g file has been done already.
		return true;
	}

	if (IsPaused())
	{
		// Resume info has already been saved, and resuming will be prevented while the power is low
		return true;
	}

	if (reprap.GetPrintMonitor().IsPrinting())
	{
		if (!DoEmergencyPause())
		{
			return false;
		}

		// Run the auto-pause script
		if (powerFailScript != nullptr)
		{
			autoPauseGCode->Put(powerFailScript);
		}
		autoPauseGCode->SetState(GCodeState::powerFailPausing1);
		isPowerFailPaused = true;

		// Don't do any more here, we want the auto pause thread to run as soon as possible
	}

	return true;
}

// Resume printing, normally only ever called after it has been paused because if low voltage.
// If the pause was short enough, resume automatically.
bool GCodes::LowVoltageResume()
{
	reprap.GetHeat().SuspendHeaters(false);			// turn the heaters on again
	if (isPaused && isPowerFailPaused)
	{
		isPowerFailPaused = false;					// pretend it's a normal pause
		// Run resurrect.g automatically
		//TODO qq;
		//platform.Message(LoggedGenericMessage, "Print auto-resumed\n");
	}
	return true;
}

#endif

#if HAS_SMART_DRIVERS

// Pause the print because the specified driver has reported a stall
bool GCodes::PauseOnStall(DriversBitmap stalledDrivers)
{
	if (!IsReallyPrinting())
	{
		return true;								// if not printing, acknowledge it but take no action
	}
	if (!autoPauseGCode->IsCompletelyIdle())
	{
		return false;								// can't handle it yet
	}
	if (!LockMovement(*autoPauseGCode))
	{
		return false;
	}

	String<MediumStringLength> stallErrorString;
	stallErrorString.printf("Stall detected on driver(s)");
	ListDrivers(stallErrorString.GetRef(), stalledDrivers);
	DoPause(*autoPauseGCode, PauseReason::stall, stallErrorString.c_str());
	platform.Message(LogMessage, stallErrorString.c_str());
	return true;
}

// Re-home and resume the print because the specified driver has reported a stall
bool GCodes::ReHomeOnStall(DriversBitmap stalledDrivers)
{
	if (!IsReallyPrinting())
	{
		return true;								// if not printing, acknowledge it but take no action
	}
	if (!DoEmergencyPause())
	{
		return false;								// can't handle it yet
	}

	autoPauseGCode->SetState(GCodeState::resuming1); // set up to resume after rehoming
	DoFileMacro(*autoPauseGCode, REHOME_G, true);	// run the SD card rehome-and-resume script
	return true;
}

#endif

void GCodes::SaveResumeInfo(bool wasPowerFailure)
{
	const char* const printingFilename = reprap.GetPrintMonitor().GetPrintingFilename();
	if (printingFilename != nullptr)
	{
		FileStore * const f = platform.OpenSysFile(RESUME_AFTER_POWER_FAIL_G, OpenMode::write);
		if (f == nullptr)
		{
			platform.MessageF(ErrorMessage, "Failed to create file %s\n", RESUME_AFTER_POWER_FAIL_G);
		}
		else
		{
			String<FormatStringLength> bufferSpace;
			const StringRef buf = bufferSpace.GetRef();

			// Write the header comment
			buf.printf("; File \"%s\" resume print after %s", printingFilename, (wasPowerFailure) ? "power failure" : "print paused");
			if (platform.IsDateTimeSet())
			{
				time_t timeNow = platform.GetDateTime();
				const struct tm * const timeInfo = gmtime(&timeNow);
				buf.catf(" at %04u-%02u-%02u %02u:%02u",
								timeInfo->tm_year + 1900, timeInfo->tm_mon + 1, timeInfo->tm_mday, timeInfo->tm_hour, timeInfo->tm_min);
			}
			buf.cat("\nG21\n");												// set units to mm because we will be writing positions in mm
			bool ok = f->Write(buf.c_str())
					&& reprap.GetHeat().WriteBedAndChamberTempSettings(f)	// turn on bed and chamber heaters
					&& reprap.GetMove().WriteResumeSettings(f);				// load grid, if we are using one
			if (ok)
			{
				// Write a G92 command to say where the head is. This is useful if we can't Z-home the printer with a print on the bed and the Z steps/mm is high.
				// The paused coordinates include any tool offsets and baby step offsets, so remove those.
				// Also ensure that no tool is selected, in case config.g selects one and it has an offset.
				buf.copy("T-1 P0\nG92");
				for (size_t axis = 0; axis < numVisibleAxes; ++axis)
				{
					const float totalOffset = currentBabyStepOffsets[axis] - GetCurrentToolOffset(axis);
					buf.catf(" %c%.3f", axisLetters[axis], (double)(pauseRestorePoint.moveCoords[axis] - totalOffset));
				}
				buf.cat('\n');
				ok = f->Write(buf.c_str());
			}
			if (ok)
			{
				buf.printf("M98 P\"%s\"\n", RESUME_PROLOGUE_G);				// call the prologue
				ok = f->Write(buf.c_str());
			}
			if (ok)
			{
				buf.copy("M116\nM290");
				for (size_t axis = 0; axis < numVisibleAxes; ++axis)
				{
					buf.catf(" %c%.3f", axisLetters[axis], (double)GetTotalBabyStepOffset(axis));
				}
				buf.cat(" R0\n");
				ok = f->Write(buf.c_str());									// write baby stepping offsets
			}

#if SUPPORT_WORKPLACE_COORDINATES
			// Restore the coordinate offsets of all workplaces
			if (ok)
			{
				ok = WriteWorkplaceCoordinates(f);
			}

			if (ok)
			{
				// Switch to the correct workplace. 'currentCoordinateSystem' is 0-based.
				if (currentCoordinateSystem <= 5)
				{
					buf.printf("G%u\n", 54 + currentCoordinateSystem);
				}
				else
				{
					buf.printf("G59.%u\n", currentCoordinateSystem - 5);
				}
				ok = f->Write(buf.c_str());
			}
#else
			if (ok)
			{
				buf.copy("M206");
				for (size_t axis = 0; axis < numVisibleAxes; ++axis)
				{
					buf.catf(" %c%.3f", axisLetters[axis], (double)-axisOffsets[axis]);
				}
				buf.cat('\n');
				ok = f->Write(buf.c_str());
			}
#endif

			if (ok && fileGCode->OriginalMachineState().volumetricExtrusion)
			{
				buf.copy("M200 ");
				char c = 'D';
				for (size_t i = 0; i < numExtruders; ++i)
				{
					buf.catf("%c%.03f", c, (double)volumetricExtrusionFactors[i]);
					c = ':';
				}
				buf.cat('\n');
				ok = f->Write(buf.c_str());									// write volumetric extrusion factors
			}
			if (ok)
			{
				ok = reprap.WriteToolSettings(f);							// set tool temperatures, tool mix ratios etc.
			}
			if (ok)
			{
				buf.printf("M106 S%.2f\n", (double)lastDefaultFanSpeed);
				ok = f->Write(buf.c_str())									// set the speed of the print fan after we have selected the tool
					&& platform.WriteFanSettings(f);						// set the speeds of all non-thermostatic fans after setting the default fan speed
			}
			if (ok)
			{
				buf.printf("M116\nG92 E%.5f\n%s\n", (double)virtualExtruderPosition, (fileGCode->OriginalMachineState().drivesRelative) ? "M83" : "M82");
				ok = f->Write(buf.c_str());									// write virtual extruder position and absolute/relative extrusion flag
			}
			if (ok)
			{
				buf.printf("M23 \"%s\"\nM26 S%" PRIu32 " P%.3f\n", printingFilename, pauseRestorePoint.filePos, (double)pauseRestorePoint.proportionDone);
				ok = f->Write(buf.c_str());									// write filename and file position
			}
			if (ok)
			{
				// Build the commands to restore the head position. These assume that we are working in mm.
				// Start with a vertical move to 2mm above the final Z position
				buf.printf("G0 F6000 Z%.3f\n", (double)(pauseRestorePoint.moveCoords[Z_AXIS] + 2.0));

				// Now set all the other axes
				buf.cat("G0 F6000");
				for (size_t axis = 0; axis < numVisibleAxes; ++axis)
				{
					if (axis != Z_AXIS)
					{
						buf.catf(" %c%.3f", axisLetters[axis], (double)pauseRestorePoint.moveCoords[axis]);
					}
				}

				// Now move down to the correct Z height
				buf.catf("\nG0 F6000 Z%.3f\n", (double)pauseRestorePoint.moveCoords[Z_AXIS]);

				// Set the feed rate
				buf.catf("G1 F%.1f", (double)(pauseRestorePoint.feedRate * MinutesToSeconds));
#if SUPPORT_LASER
				if (machineType == MachineType::laser)
				{
					buf.catf(" S%u", (unsigned int)pauseRestorePoint.laserPwmOrIoBits.laserPwm);
				}
				else
				{
#endif
#if SUPPORT_IOBITS
					buf.catf(" P%u", (unsigned int)pauseRestorePoint.laserPwmOrIoBits.ioBits);
#endif
#if SUPPORT_LASER
				}
#endif
				buf.cat("\n");
				ok = f->Write(buf.c_str());									// restore feed rate and output bits or laser power
			}

			if (ok)
			{
				buf.printf("%s\nM24\n", (fileGCode->OriginalMachineState().usingInches) ? "G20" : "G21");
				ok = f->Write(buf.c_str());									// restore inches/mm and resume printing
			}
			if (!f->Close())
			{
				ok = false;
			}
			if (ok)
			{
				platform.Message(LoggedGenericMessage, "Resume state saved\n");
			}
			else
			{
				platform.DeleteSysFile(RESUME_AFTER_POWER_FAIL_G);
				platform.MessageF(ErrorMessage, "Failed to write or close file %s\n", RESUME_AFTER_POWER_FAIL_G);
			}
		}
	}
}

void GCodes::Diagnostics(MessageType mtype)
{
	platform.Message(mtype, "=== GCodes ===\n");
	platform.MessageF(mtype, "Segments left: %u\n", segmentsLeft);
	platform.MessageF(mtype, "Stack records: %u allocated, %u in use\n", GCodeMachineState::GetNumAllocated(), GCodeMachineState::GetNumInUse());
	const GCodeBuffer * const movementOwner = resourceOwners[MoveResource];
	platform.MessageF(mtype, "Movement lock held by %s\n", (movementOwner == nullptr) ? "null" : movementOwner->GetIdentity());

	for (GCodeBuffer *gb : gcodeSources)
	{
		if (gb != nullptr)
		{
			gb->Diagnostics(mtype);
		}
	}

	codeQueue->Diagnostics(mtype);
}

// Lock movement and wait for pending moves to finish.
// As a side-effect it loads moveBuffer with the last position and feedrate for you.
bool GCodes::LockMovementAndWaitForStandstill(const GCodeBuffer& gb)
{
	// Lock movement to stop another source adding moves to the queue
	if (!LockMovement(gb))
	{
		return false;
	}

	// Last one gone?
	if (segmentsLeft != 0)
	{
		return false;
	}

	// Wait for all the queued moves to stop so we get the actual last position
	if (!reprap.GetMove().AllMovesAreFinished())
	{
		return false;
	}

	// Get the current positions. These may not be the same as the ones we remembered from last time if we just did a special move.
	UpdateCurrentUserPosition();
	return true;
}

// Save (some of) the state of the machine for recovery in the future.
bool GCodes::Push(GCodeBuffer& gb)
{
	const bool ok = gb.PushState();
	if (!ok)
	{
		platform.Message(ErrorMessage, "Push(): stack overflow\n");
	}
	return ok;
}

// Recover a saved state
void GCodes::Pop(GCodeBuffer& gb)
{
	if (!gb.PopState())
	{
		platform.Message(ErrorMessage, "Pop(): stack underflow\n");
	}
}

// Set up the extrusion and feed rate of a move for the Move class
// 'moveBuffer.moveType' and 'moveBuffer.isCoordinated' must be set up before calling this
// Returns true if this gcode is valid so far, false if it should be discarded
bool GCodes::LoadExtrusionAndFeedrateFromGCode(GCodeBuffer& gb, bool isPrintingMove)
{
	// Deal with feed rate
	if (moveBuffer.isCoordinated || machineType == MachineType::fff)
	{
		if (gb.Seen(feedrateLetter))
		{
			const float rate = gb.GetDistance();
			gb.MachineState().feedRate = (moveBuffer.moveType == 0)
						? rate * speedFactor * (0.01 * SecondsToMinutes)
						: rate * SecondsToMinutes;		// don't apply the speed factor to homing and other special moves
		}
		moveBuffer.feedRate = gb.MachineState().feedRate;
		moveBuffer.usingStandardFeedrate = true;
	}
	else
	{
		moveBuffer.feedRate = DefaultG0FeedRate;		// use maximum feed rate, the M203 parameters will limit it
		moveBuffer.usingStandardFeedrate = false;
	}

	// Zero every extruder drive as some drives may not be moved
	for (size_t drive = numTotalAxes; drive < MaxTotalDrivers; drive++)
	{
		moveBuffer.coords[drive] = 0.0;
	}
	moveBuffer.hasExtrusion = false;
	moveBuffer.virtualExtruderPosition = virtualExtruderPosition;	// save this before we update it

	// Check if we are extruding
	if (gb.Seen(extrudeLetter))							// DC 2018-08-07: at E3D's request, extrusion is now recognised even on uncoordinated moves
	{
		// Check that we have a tool to extrude with
		Tool* const tool = reprap.GetCurrentTool();
		if (tool == nullptr)
		{
			displayNoToolWarning = true;
			return false;
		}

		moveBuffer.hasExtrusion = true;
		const size_t eMoveCount = tool->DriveCount();
		if (eMoveCount != 0)
		{
			// Set the drive values for this tool
			float eMovement[MaxExtruders];
			size_t mc = eMoveCount;
			gb.GetFloatArray(eMovement, mc, false);

			if (mc == 1)
			{
				// There may be multiple extruders present but only one value has been specified, so use mixing
				const float moveArg = gb.ConvertDistance(eMovement[0]);
				float requestedExtrusionAmount;
				if (gb.MachineState().drivesRelative)
				{
					requestedExtrusionAmount = moveArg;
				}
				else
				{
					requestedExtrusionAmount = moveArg - virtualExtruderPosition;
					virtualExtruderPosition = moveArg;
				}

				// rawExtruderTotal is used to calculate print progress, so it must be based on the requested extrusion before accounting for mixing,
				// otherwise IDEX ditto printing and similar gives strange results
				if (isPrintingMove && moveBuffer.moveType == 0 && !doingToolChange)
				{
					rawExtruderTotal += requestedExtrusionAmount;
				}

				float totalMix = 0.0;
				for (size_t eDrive = 0; eDrive < eMoveCount; eDrive++)
				{
					const float thisMix = tool->GetMix()[eDrive];
					if (thisMix != 0.0)
					{
						totalMix += thisMix;
						const int drive = tool->Drive(eDrive);
						float extrusionAmount = requestedExtrusionAmount * thisMix;
						if (gb.MachineState().volumetricExtrusion)
						{
							extrusionAmount *= volumetricExtrusionFactors[drive];
						}
						if (isPrintingMove && moveBuffer.moveType == 0 && !doingToolChange)
						{
							rawExtruderTotalByDrive[drive] += extrusionAmount;
						}

						moveBuffer.coords[drive + numTotalAxes] = extrusionAmount * extrusionFactors[drive];
#ifndef NO_EXTRUDER_ENDSTOPS
						if (moveBuffer.moveType == 1)
						{
							platform.GetEndstops().EnableExtruderEndstop(extruder);
						}
#endif
					}
				}
				if (!isPrintingMove && moveBuffer.usingStandardFeedrate)
				{
					// For E3D: If the total mix ratio is greater than 1.0 then we should scale the feed rate accordingly, e.g. for dual serial extruder drives
					moveBuffer.feedRate *= totalMix;
				}
			}
			else
			{
				// Individual extrusion amounts have been provided. This is supported in relative extrusion mode only.
				// Note, if this is an extruder-only movement then the feed rate will apply to the total of all active extruders
				if (gb.MachineState().drivesRelative)
				{
					for (size_t eDrive = 0; eDrive < eMoveCount; eDrive++)
					{
						const int extruder = tool->Drive(eDrive);
						float extrusionAmount = gb.ConvertDistance(eMovement[eDrive]);
						if (extrusionAmount != 0.0)
						{
							if (gb.MachineState().volumetricExtrusion)
							{
								extrusionAmount *= volumetricExtrusionFactors[extruder];
							}

							if (isPrintingMove && moveBuffer.moveType == 0 && !doingToolChange)
							{
								rawExtruderTotalByDrive[extruder] += extrusionAmount;
								rawExtruderTotal += extrusionAmount;
							}
							moveBuffer.coords[extruder + numTotalAxes] = extrusionAmount * extrusionFactors[extruder] * volumetricExtrusionFactors[extruder];
#ifndef NO_EXTRUDER_ENDSTOPS
							if (moveBuffer.moveType == 1)
							{
								platform.GetEndstops().EnableExtruderEndstop(extruder);
							}
#endif
						}
					}
				}
				else
				{
					platform.Message(ErrorMessage, "Multiple E parameters in G1 commands are not supported in absolute extrusion mode\n");
				}
			}
		}
	}
	return true;
}

// Check that enough axes have been homed, returning true if insufficient axes homed
bool GCodes::CheckEnoughAxesHomed(AxesBitmap axesMoved)
{
	return (reprap.GetMove().GetKinematics().MustBeHomedAxes(axesMoved, noMovesBeforeHoming) & ~axesHomed) != 0;
}

// Execute a straight move returning true if an error was written to 'reply'
// We have already acquired the movement lock and waited for the previous move to be taken.
const char* GCodes::DoStraightMove(GCodeBuffer& gb, bool isCoordinated)
{
	// Set up default move parameters
	moveBuffer.isCoordinated = isCoordinated;
	moveBuffer.checkEndstops = false;
	moveBuffer.reduceAcceleration = false;
	moveBuffer.moveType = 0;
	moveBuffer.xAxes = reprap.GetCurrentXAxes();
	moveBuffer.yAxes = reprap.GetCurrentYAxes();
	moveBuffer.usePressureAdvance = false;
	axesToSenseLength = 0;

	// Check to see if the move is a 'homing' move that endstops are checked on.
	// We handle S1 parameters affecting extrusion elsewhere.
	if (gb.Seen('H') || (machineType != MachineType::laser && gb.Seen('S')))
	{
		const int ival = gb.GetIValue();
		if (ival >= 1 && ival <= 3)
		{
			moveBuffer.moveType = ival;
			moveBuffer.xAxes = DefaultXAxisMapping;
			moveBuffer.yAxes = DefaultYAxisMapping;
		}
	}

	// Check for 'R' parameter to move relative to a restore point
	const RestorePoint * rp = nullptr;
	if (moveBuffer.moveType == 0 && gb.Seen('R'))
	{
		const uint32_t rParam = gb.GetUIValue();
		if (rParam < ARRAY_SIZE(numberedRestorePoints))
		{
			rp = &numberedRestorePoints[rParam];
		}
		else
		{
			return "G0/G1: bad restore point number";
		}
	}

	// Check for laser power setting or IOBITS
#if SUPPORT_LASER || SUPPORT_IOBITS
	if (rp != nullptr)
	{
		moveBuffer.laserPwmOrIoBits = rp->laserPwmOrIoBits;
	}
#if SUPPORT_LASER
	else if (machineType == MachineType::laser)
	{
		if (!isCoordinated || moveBuffer.moveType != 0)
		{
			moveBuffer.laserPwmOrIoBits.laserPwm = 0;
		}
		else if (gb.Seen('S'))
		{
			moveBuffer.laserPwmOrIoBits.laserPwm = ConvertLaserPwm(gb.GetFValue());
		}
		else if (laserPowerSticky)
		{
			// leave the laser PWM alone because this is what LaserWeb expects
		}
		else
		{
			moveBuffer.laserPwmOrIoBits.laserPwm = 0;
		}
	}
#endif
#if SUPPORT_IOBITS
	else
	{
		// Update the iobits parameter
		if (gb.Seen('P'))
		{
			moveBuffer.laserPwmOrIoBits.ioBits = (IoBits_t)gb.GetIValue();
		}
		else
		{
			// Leave moveBuffer.ioBits alone so that we keep the previous value
		}
	}
#endif
#endif

	if (moveBuffer.moveType != 0)
	{
		// This may be a raw motor move, in which case we need the current raw motor positions in moveBuffer.coords.
		// If it isn't a raw motor move, it will still be applied without axis or bed transform applied,
		// so make sure the initial coordinates don't have those either to avoid unwanted Z movement.
		reprap.GetMove().GetCurrentUserPosition(moveBuffer.coords, moveBuffer.moveType, reprap.GetCurrentXAxes(), reprap.GetCurrentYAxes());
	}

	// Set up the initial coordinates
	memcpy(moveBuffer.initialCoords, moveBuffer.coords, numVisibleAxes * sizeof(moveBuffer.initialCoords[0]));

	// Deal with axis movement
	const float initialX = currentUserPosition[X_AXIS];
	const float initialY = currentUserPosition[Y_AXIS];
	AxesBitmap axesMentioned = 0;
	for (size_t axis = 0; axis < numVisibleAxes; axis++)
	{
		if (gb.Seen(axisLetters[axis]))
		{
			// If it is a special move on a delta, movement must be relative.
			if (moveBuffer.moveType != 0 && !gb.MachineState().axesRelative && reprap.GetMove().GetKinematics().GetKinematicsType() == KinematicsType::linearDelta)
			{
				return "G0/G1: attempt to move individual motors of a delta machine to absolute positions";
			}

			SetBit(axesMentioned, axis);
			const float moveArg = gb.GetDistance();
			if (moveBuffer.moveType != 0)
			{
				// Special moves update the move buffer directly, bypassing the user coordinates
				if (gb.MachineState().axesRelative)
				{
					moveBuffer.coords[axis] += moveArg;
				}
				else
				{
					moveBuffer.coords[axis] = moveArg;
				}
			}
			else if (rp != nullptr)
			{
				currentUserPosition[axis] = moveArg + rp->moveCoords[axis];
				// When a restore point is being used (G1 R parameter) then we used to set any coordinates that were not mentioned to the restore point values.
				// But that causes issues for tool change on IDEX machines because we end up restoring the U axis when we shouldn't.
				// So we no longer do that, and the user must mention any axes that he wants restored e.g. G1 R2 X0 Y0.
			}
			else if (gb.MachineState().axesRelative)
			{
				currentUserPosition[axis] += moveArg;
			}
			else if (gb.MachineState().g53Active)
			{
				currentUserPosition[axis] = moveArg + GetCurrentToolOffset(axis);	// g53 ignores tool offsets as well as workplace coordinates
			}
			else if (gb.MachineState().runningSystemMacro)
			{
				currentUserPosition[axis] = moveArg;								// don't apply workplace offsets to commands in system macros
			}
			else
			{
				currentUserPosition[axis] = moveArg + GetWorkplaceOffset(axis);
			}
		}
	}

	// Check enough axes have been homed
	switch (moveBuffer.moveType)
	{
	case 0:
		if (!doingManualBedProbe && CheckEnoughAxesHomed(axesMentioned))
		{
			return "G0/G1: insufficient axes homed";
		}
		break;

	case 1:
		platform.GetEndstops().EnableAxisEndstops(axesMentioned & LowestNBits<AxesBitmap>(numTotalAxes), true);
		moveBuffer.checkEndstops = true;
		break;

	case 3:
		axesToSenseLength = axesMentioned & LowestNBits<AxesBitmap>(numTotalAxes);
		platform.GetEndstops().EnableAxisEndstops(axesMentioned & LowestNBits<AxesBitmap>(numTotalAxes), false);
		moveBuffer.checkEndstops = true;
		break;

	case 2:
	default:
		break;
	}

	LoadExtrusionAndFeedrateFromGCode(gb, axesMentioned != 0);

	// Set up the move. We must assign segmentsLeft last, so that when Move runs as a separate task the move won't be picked up by the Move process before it is complete.
	// Note that if this is an extruder-only move, we don't do axis movements to allow for tool offset changes, we defer those until an axis moves.
	if (moveBuffer.moveType != 0)
	{
		// It's a raw motor move, so do it in a single segment and wait for it to complete
		totalSegments = 1;
		gb.SetState(GCodeState::waitingForSpecialMoveToComplete);
	}
	else if (axesMentioned == 0)
	{
		totalSegments = 1;
	}
	else
	{
		if (&gb == fileGCode && !gb.IsDoingFileMacro() && moveBuffer.hasExtrusion && (axesMentioned & ((1 << X_AXIS) | (1 << Y_AXIS))) != 0)
		{
			lastPrintingMoveHeight = currentUserPosition[Z_AXIS];
		}

		ToolOffsetTransform(currentUserPosition, moveBuffer.coords, axesMentioned);
																				// apply tool offset, baby stepping, Z hop and axis scaling
		// If we are emulating Marlin for nanoDLP then we need to set a special end state
		if (platform.Emulating() == Compatibility::nanoDLP && &gb == serialGCode && !DoingFileMacro())
		{
			gb.SetState(GCodeState::waitingForSpecialMoveToComplete);
		}

		AxesBitmap effectiveAxesHomed = axesHomed;
		if (doingManualBedProbe)
		{
			ClearBit(effectiveAxesHomed, Z_AXIS);								// if doing a manual Z probe, don't limit the Z movement
		}
		if (moveBuffer.moveType == 0 && reprap.GetMove().GetKinematics().LimitPosition(moveBuffer.coords, moveBuffer.initialCoords, numVisibleAxes, effectiveAxesHomed, moveBuffer.isCoordinated, limitAxes))
		{
			if (machineType != MachineType::fff)
			{
				return "G0/G1: outside machine limits";							// it's a laser or CNC, so this is a definite error
			}
			ToolOffsetInverseTransform(moveBuffer.coords, currentUserPosition);	// make sure the limits are reflected in the user position
		}

		// Flag whether we should use pressure advance, if there is any extrusion in this move.
		// We assume it is a normal printing move needing pressure advance if there is forward extrusion and XYU.. movement.
		// The movement code will only apply pressure advance if there is forward extrusion, so we only need to check for XYU.. movement here.
		{
			AxesBitmap axesMentionedExceptZ = axesMentioned;
			ClearBit(axesMentionedExceptZ, Z_AXIS);
			moveBuffer.usePressureAdvance = moveBuffer.hasExtrusion && (axesMentionedExceptZ != 0);
		}

		// Apply segmentation if necessary. To speed up simulation on SCARA printers, we don't apply kinematics segmentation when simulating.
		// Note for when we use RTOS: as soon as we set segmentsLeft nonzero, the Move process will assume that the move is ready to take, so this must be the last thing we do.
		const Kinematics& kin = reprap.GetMove().GetKinematics();
		if (kin.UseSegmentation() && simulationMode != 1 && (moveBuffer.hasExtrusion || isCoordinated || !kin.UseRawG0()))
		{
			// This kinematics approximates linear motion by means of segmentation.
			// We assume that the segments will be smaller than the mesh spacing.
			const float xyLength = sqrtf(fsquare(currentUserPosition[X_AXIS] - initialX) + fsquare(currentUserPosition[Y_AXIS] - initialY));
			const float moveTime = xyLength/moveBuffer.feedRate;			// this is a best-case time, often the move will take longer
			totalSegments = (unsigned int)max<int>(1, min<int>(rintf(xyLength/kin.GetMinSegmentLength()), rintf(moveTime * kin.GetSegmentsPerSecond())));
		}
		else if (reprap.GetMove().IsUsingMesh() && (isCoordinated || machineType == MachineType::fff))
		{
			const HeightMap& heightMap = reprap.GetMove().AccessHeightMap();
			totalSegments = max<unsigned int>(1, heightMap.GetMinimumSegments(currentUserPosition[X_AXIS] - initialX, currentUserPosition[Y_AXIS] - initialY));
		}
		else
		{
			totalSegments = 1;
		}
	}

	doingArcMove = false;
	FinaliseMove(gb);
	UnlockAll(gb);			// allow pause
	return nullptr;
}

// Execute an arc move, returning true if it was badly-formed
// We already have the movement lock and the last move has gone
// Currently, we do not process new babystepping when executing an arc move
const char* GCodes::DoArcMove(GCodeBuffer& gb, bool clockwise)
{
	// Get the axis parameters
	float newX, newY;
	if (gb.Seen('X'))
	{
		newX = gb.GetDistance();
		if (gb.MachineState().axesRelative)
		{
			newX += currentUserPosition[X_AXIS];
		}
		else if (gb.MachineState().g53Active)
		{
			newX += GetCurrentToolOffset(X_AXIS);
		}
		else if (!gb.MachineState().runningSystemMacro)
		{
			newX += GetWorkplaceOffset(X_AXIS);
		}
	}
	else
	{
		newX = currentUserPosition[X_AXIS];
	}

	if (gb.Seen('Y'))
	{
		newY = gb.GetDistance();
		if (gb.MachineState().axesRelative)
		{
			newY += currentUserPosition[Y_AXIS];
		}
		else if (gb.MachineState().g53Active)
		{
			newY += GetCurrentToolOffset(Y_AXIS);
		}
		else if (!gb.MachineState().runningSystemMacro)
		{
			newY += GetWorkplaceOffset(Y_AXIS);
		}
	}
	else
	{
		newY = currentUserPosition[Y_AXIS];
	}

	float iParam, jParam;
	if (gb.Seen('R'))
	{
		// We've been given a radius, which takes precedence over I and J parameters
		const float rParam = gb.GetDistance();

		// Get the XY coordinates of the midpoints between the start and end points X and Y distances between start and end points
		const float deltaX = newX - currentUserPosition[X_AXIS];
		const float deltaY = newY - currentUserPosition[Y_AXIS];

		const float dSquared = fsquare(deltaX) + fsquare(deltaY);	// square of the distance between start and end points
		const float hSquared = fsquare(rParam) - dSquared/4;		// square of the length of the perpendicular from the mid point to the arc centre

		// The distance between start and end points must not be zero, and the perpendicular must have a real length (possibly zero)
		if (dSquared == 0.0 || hSquared < 0.0)
		{
			return "G2/G3: bad combination of parameter values";
		}

		float hDivD = sqrtf(hSquared/dSquared);
		if (clockwise)
		{
			hDivD = -hDivD;
		}
		iParam = deltaX/2 + deltaY * hDivD;
		jParam = deltaY/2 - deltaX * hDivD;
	}
	else
	{
		if (gb.Seen('I'))
		{
			iParam = gb.GetDistance();
		}
		else
		{
			iParam = 0.0;
		}

		if (gb.Seen('J'))
		{
			jParam = gb.GetDistance();
		}
		else
		{
			jParam = 0.0;
		}

		if (iParam == 0.0 && jParam == 0.0)			// at least one of IJ must be specified and nonzero
		{
			return "G2/G3: no I or J or R parameter";
		}
	}

	memcpy(moveBuffer.initialCoords, moveBuffer.coords, numVisibleAxes * sizeof(moveBuffer.initialCoords[0]));

	// Save the arc centre user coordinates for later
	const float userArcCentreX = currentUserPosition[X_AXIS] + iParam;
	const float userArcCentreY = currentUserPosition[Y_AXIS] + jParam;

	// Work out the new user position
	const float initialX = currentUserPosition[X_AXIS], initialY = currentUserPosition[Y_AXIS];
	currentUserPosition[X_AXIS] = newX;
	currentUserPosition[Y_AXIS] = newY;

	// CNC machines usually do a full circle if the initial and final XY coordinates are the same.
	// Usually this is because X and Y were not given, but repeating the coordinates is permitted.
	const bool wholeCircle = (initialX == currentUserPosition[X_AXIS] && initialY == currentUserPosition[Y_AXIS]);

	// Get any additional axes
	AxesBitmap axesMentioned = MakeBitmap<AxesBitmap>(X_AXIS) | MakeBitmap<AxesBitmap>(Y_AXIS);
	for (size_t axis = Z_AXIS; axis < numVisibleAxes; axis++)
	{
		if (gb.Seen(axisLetters[axis]))
		{
			const float moveArg = gb.GetDistance();
			if (gb.MachineState().axesRelative)
			{
				currentUserPosition[axis] += moveArg;
			}
			else if (gb.MachineState().g53Active)
			{
				currentUserPosition[axis] = moveArg + GetCurrentToolOffset(axis);	// g53 ignores tool offsets as well as workplace coordinates
			}
			else if (gb.MachineState().runningSystemMacro)
			{
				currentUserPosition[axis] = moveArg;								// don't apply workplace offsets to commands in system macros
			}
			else
			{
				currentUserPosition[axis] = moveArg + GetWorkplaceOffset(axis);
			}
			SetBit(axesMentioned, axis);
		}
	}

	// Check enough axes have been homed
	if (CheckEnoughAxesHomed(axesMentioned))
	{
		return "G2/G3: insufficient axes homed";
	}

	// Transform to machine coordinates and check that it is within limits
	ToolOffsetTransform(currentUserPosition, moveBuffer.coords, axesMentioned);			// set the final position
	if (reprap.GetMove().GetKinematics().LimitPosition(moveBuffer.coords, nullptr, numVisibleAxes, axesHomed, true, limitAxes))
	{
		// Abandon the move
		return "G2/G3: outside machine limits";
	}

	// Compute the angle at which we stop
	const float finalTheta = atan2(currentUserPosition[Y_AXIS] - userArcCentreY, currentUserPosition[X_AXIS] - userArcCentreX);

	// Set up default move parameters
	moveBuffer.checkEndstops = false;
	moveBuffer.reduceAcceleration = false;
	moveBuffer.moveType = 0;
	moveBuffer.xAxes = reprap.GetCurrentXAxes();
	moveBuffer.yAxes = reprap.GetCurrentYAxes();
	moveBuffer.isCoordinated = true;

	// Set up the arc centre coordinates and record which axes behave like an X axis.
	// The I and J parameters are always relative to present position.
	// For X and Y we need to set up the arc centre for each axis that X or Y is mapped to.
	for (size_t axis = 0; axis < numVisibleAxes; ++axis)
	{
		if (IsBitSet(moveBuffer.xAxes, axis))
		{
			arcCentre[axis] = moveBuffer.initialCoords[axis] + iParam;
		}
		else if (IsBitSet(moveBuffer.yAxes, axis))
		{
			arcCentre[axis] = moveBuffer.initialCoords[axis] + jParam;
		}
	}

	LoadExtrusionAndFeedrateFromGCode(gb, true);

#if SUPPORT_LASER
	if (machineType == MachineType::laser)
	{
		if (gb.Seen('S'))
		{
			moveBuffer.laserPwmOrIoBits.laserPwm = ConvertLaserPwm(gb.GetFValue());
		}
		else if (laserPowerSticky)
		{
			// leave the laser PWM alone because this is what LaserWeb expects
		}
		else
		{
			moveBuffer.laserPwmOrIoBits.laserPwm = 0;
		}
	}
# if SUPPORT_IOBITS
	else
# endif
#endif
#if SUPPORT_IOBITS
	{
		// Update the iobits parameter
		if (gb.Seen('P'))
		{
			moveBuffer.laserPwmOrIoBits.ioBits = (IoBits_t)gb.GetIValue();
		}
		else
		{
			// Leave moveBuffer.ioBits alone so that we keep the previous value
		}
	}
#endif

	moveBuffer.usePressureAdvance = moveBuffer.hasExtrusion;

	arcRadius = sqrtf(iParam * iParam + jParam * jParam);
	arcCurrentAngle = atan2(-jParam, -iParam);

	// Calculate the total angle moved, which depends on which way round we are going
	float totalArc;
	if (wholeCircle)
	{
		totalArc = TwoPi;
	}
	else
	{
		totalArc = (clockwise) ? arcCurrentAngle - finalTheta : finalTheta - arcCurrentAngle;
		if (totalArc < 0.0)
		{
			totalArc += TwoPi;
		}
	}

	// Compute how many segments we need to move
	// For the arc to deviate up to MaxArcDeviation from the ideal, the segment length should be sqrt(8 * arcRadius * MaxArcDeviation + fsquare(MaxArcDeviation))
	// We leave out the square term because it is very small
	// In CNC applications even very small deviations can be visible, so we use a smaller segment length at low speeds
	const float arcSegmentLength = constrain<float>
									(	min<float>(sqrt(8 * arcRadius * MaxArcDeviation), moveBuffer.feedRate * (1.0/MinArcSegmentsPerSec)),
										MinArcSegmentLength,
										MaxArcSegmentLength
									);
	totalSegments = max<unsigned int>((unsigned int)((arcRadius * totalArc)/arcSegmentLength + 0.8), 1u);
	arcAngleIncrement = totalArc/totalSegments;
	if (clockwise)
	{
		arcAngleIncrement = -arcAngleIncrement;
	}

	doingArcMove = true;
	FinaliseMove(gb);
	UnlockAll(gb);			// allow pause
//	debugPrintf("Radius %.2f, initial angle %.1f, increment %.1f, segments %u\n",
//				arcRadius, arcCurrentAngle * RadiansToDegrees, arcAngleIncrement * RadiansToDegrees, segmentsLeft);
	return nullptr;
}

// Adjust the move parameters to account for segmentation and/or part of the move having been done already
void GCodes::FinaliseMove(GCodeBuffer& gb)
{
	moveBuffer.canPauseAfter = !moveBuffer.checkEndstops && !doingArcMove;		// pausing during an arc move isn't save because the arc centre get recomputed incorrectly when we resume
	moveBuffer.filePos = (&gb == fileGCode) ? gb.GetFilePosition(fileInput->BytesCached()) : noFilePosition;

	if (totalSegments > 1)
	{
		segMoveState = SegmentedMoveState::active;
		gb.SetState(GCodeState::waitingForSegmentedMoveToGo);

		for (size_t drive = numTotalAxes; drive < MaxTotalDrivers; ++drive)
		{
			moveBuffer.coords[drive] /= totalSegments;							// change the extrusion to extrusion per segment
		}

		if (moveFractionToSkip != 0.0)
		{
			const float fseg = floor(totalSegments * moveFractionToSkip);		// round down to the start of a move
			segmentsLeftToStartAt = totalSegments - (unsigned int)fseg;
			firstSegmentFractionToSkip = (moveFractionToSkip * totalSegments) - fseg;
			NewMoveAvailable();
			return;
		}
	}
	else
	{
		segMoveState = SegmentedMoveState::inactive;
	}

	segmentsLeftToStartAt = totalSegments;
	firstSegmentFractionToSkip = moveFractionToSkip;

	NewMoveAvailable();
}

// The Move class calls this function to find what to do next.
bool GCodes::ReadMove(RawMove& m)
{
	if (segmentsLeft == 0)
	{
		return false;
	}

	m = moveBuffer;

	if (segmentsLeft == 1)
	{
		// If there is just 1 segment left, it doesn't matter if it is an arc move or not, just move to the end position
		if (segmentsLeftToStartAt == 1 && firstSegmentFractionToSkip != 0.0)	// if this is the segment we are starting at and we need to skip some of it
		{
			// Reduce the extrusion by the amount to be skipped
			for (size_t drive = numTotalAxes; drive < MaxTotalDrivers; ++drive)
			{
				m.coords[drive] *= (1.0 - firstSegmentFractionToSkip);
			}
		}
		m.proportionLeft = 0.0;
		if (doingArcMove)
		{
			m.canPauseAfter = true;			// we can pause after the final segment of an arc move
		}
		ClearMove();
	}
	else
	{
		// This move needs to be divided into 2 or more segments
		// Do the axes
		if (doingArcMove)
		{
			arcCurrentAngle += arcAngleIncrement;
		}

		for (size_t drive = 0; drive < numVisibleAxes; ++drive)
		{
			if (doingArcMove && drive != Z_AXIS && IsBitSet(moveBuffer.yAxes, drive))
			{
				// Y axis or a substitute Y axis
				moveBuffer.initialCoords[drive] = arcCentre[drive] + arcRadius * sinf(arcCurrentAngle);
			}
			else if (doingArcMove && drive != Z_AXIS && IsBitSet(moveBuffer.xAxes, drive))
			{
				// X axis or a substitute X axis
				moveBuffer.initialCoords[drive] = arcCentre[drive] + arcRadius * cosf(arcCurrentAngle);
			}
			else
			{
				const float movementToDo = (moveBuffer.coords[drive] - moveBuffer.initialCoords[drive])/segmentsLeft;
				moveBuffer.initialCoords[drive] += movementToDo;
			}
			m.coords[drive] = moveBuffer.initialCoords[drive];
		}

		if (segmentsLeftToStartAt < segmentsLeft)
		{
			// We are resuming a print part way through a move and we printed this segment already
			--segmentsLeft;
			return false;
		}

		// Limit the end position at each segment. This is needed for arc moves on any printer, and for [segmented] straight moves on SCARA printers.
		if (reprap.GetMove().GetKinematics().LimitPosition(m.coords, nullptr, numVisibleAxes, axesHomed, true, limitAxes))
		{
			segMoveState = SegmentedMoveState::aborted;
			doingArcMove = false;
			segmentsLeft = 0;
			return false;
		}

		if (segmentsLeftToStartAt == segmentsLeft && firstSegmentFractionToSkip != 0.0)	// if this is the segment we are starting at and we need to skip some of it
		{
			// Reduce the extrusion by the amount to be skipped
			for (size_t drive = numTotalAxes; drive < MaxTotalDrivers; ++drive)
			{
				m.coords[drive] *= (1.0 - firstSegmentFractionToSkip);
			}
		}
		--segmentsLeft;

		m.proportionLeft = (float)segmentsLeft/(float)totalSegments;
	}

	return true;
}

void GCodes::ClearMove()
{
	TaskCriticalSectionLocker lock;				// make sure that other tasks sees a consistent memory state

	segmentsLeft = 0;
	segMoveState = SegmentedMoveState::inactive;
	doingArcMove = false;
	moveBuffer.checkEndstops = false;
	moveBuffer.reduceAcceleration = false;
	moveBuffer.moveType = 0;
	moveBuffer.isFirmwareRetraction = false;
	moveFractionToSkip = 0.0;
}

// Cancel any macro or print in progress
void GCodes::AbortPrint(GCodeBuffer& gb)
{
	(void)gb.AbortFile(fileInput);				// stop executing any files or macros that this GCodeBuffer is running
	if (&gb == fileGCode)						// if the current command came from a file being printed
	{
		StopPrint(StopPrintReason::abort);
	}
}

// Cancel everything
void GCodes::EmergencyStop()
{
	for (GCodeBuffer *gbp : gcodeSources)
	{
		if (gbp != nullptr)
		{
			AbortPrint(*gbp);
		}
	}
}

// Run a file macro. Prior to calling this, 'state' must be set to the state we want to enter when the macro has been completed.
// Return true if the file was found or it wasn't and we were asked to report that fact.
// 'codeRunning' is the M command we are running, as follows;
// 501 = running M501
// 502 = running M502
// 98 = running a macro explicitly via M98
// 0 = running a system macro automatically
bool GCodes::DoFileMacro(GCodeBuffer& gb, const char* fileName, bool reportMissing, int codeRunning)
{
	FileStore * const f = platform.OpenSysFile(fileName, OpenMode::read);
	if (f == nullptr)
	{
		if (reportMissing)
		{
			platform.MessageF(WarningMessage, "Macro file %s not found.\n", fileName);
			return true;
		}
		return false;
	}

	if (!Push(gb))
	{
		return true;
	}
	gb.MachineState().fileState.Set(f);
	fileInput->Reset(gb.MachineState().fileState);
	gb.MachineState().doingFileMacro = true;
	gb.MachineState().runningM501 = (codeRunning == 501);
	gb.MachineState().runningM502 = (codeRunning == 502);
	if (codeRunning != 98)
	{
		gb.MachineState().runningSystemMacro = true;	// running a system macro e.g. homing or tool change, so don't use workplace coordinates
	}
	gb.SetState(GCodeState::normal);
	gb.Init();
	return true;
}

void GCodes::FileMacroCyclesReturn(GCodeBuffer& gb)
{
	if (gb.IsDoingFileMacro())
	{
		FileData &file = gb.MachineState().fileState;
		fileInput->Reset(file);
		file.Close();

		gb.PopState();
		gb.Init();
	}
}

// Home one or more of the axes
// 'reply' is only written if there is an error.
GCodeResult GCodes::DoHome(GCodeBuffer& gb, const StringRef& reply)
{
	if (!LockMovementAndWaitForStandstill(gb))
	{
		return GCodeResult::notFinished;
	}

#if SUPPORT_ROLAND
	// Deal with a Roland configuration
	if (reprap.GetRoland()->Active())
	{
		bool rolHome = reprap.GetRoland()->ProcessHome();
		if (rolHome)
		{
			for(size_t axis = 0; axis < AXES; axis++)
			{
				axisIsHomed[axis] = true;
			}
		}
		return rolHome;
	}
#endif

	// Find out which axes we have been asked to home
	toBeHomed = 0;
	for (size_t axis = 0; axis < numTotalAxes; ++axis)
	{
		if (gb.Seen(axisLetters[axis]))
		{
			SetBit(toBeHomed, axis);
			SetAxisNotHomed(axis);
		}
	}

	if (toBeHomed == 0)
	{
		SetAllAxesNotHomed();		// homing everything
		toBeHomed = LowestNBits<AxesBitmap>(numVisibleAxes);
	}

	gb.SetState(GCodeState::homing1);
	return GCodeResult::ok;
}

// This is called to execute a G30.
// It sets wherever we are as the probe point P (probePointIndex) then probes the bed, or gets all its parameters from the arguments.
// If X or Y are specified, use those; otherwise use the machine's coordinates.  If no Z is specified use the machine's coordinates.
// If it is specified and is greater than SILLY_Z_VALUE (i.e. greater than -9999.0) then that value is used.
// If it's less than SILLY_Z_VALUE the bed is probed and that value is used.
// We already own the movement lock before this is called.
GCodeResult GCodes::ExecuteG30(GCodeBuffer& gb, const StringRef& reply)
{
	g30SValue = (gb.Seen('S')) ? gb.GetIValue() : -4;		// S-4 or lower is equivalent to having no S parameter
	if (g30SValue == -2 && reprap.GetCurrentTool() == nullptr)
	{
		reply.copy("G30 S-2 commanded with no tool selected");
		return GCodeResult::error;
	}

	g30HValue = (gb.Seen('H')) ? gb.GetFValue() : 0.0;
	g30ProbePointIndex = -1;
	bool seenP = false;
	gb.TryGetIValue('P', g30ProbePointIndex, seenP);
	if (seenP)
	{
		if (g30ProbePointIndex < 0 || g30ProbePointIndex >= (int)MaxProbePoints)
		{
			reply.copy("Z probe point index out of range");
			return GCodeResult::error;
		}
		else
		{
			// Set the specified probe point index to the specified coordinates
			const float x = (gb.Seen(axisLetters[X_AXIS])) ? gb.GetFValue() : currentUserPosition[X_AXIS];
			const float y = (gb.Seen(axisLetters[Y_AXIS])) ? gb.GetFValue() : currentUserPosition[Y_AXIS];
			const float z = (gb.Seen(axisLetters[Z_AXIS])) ? gb.GetFValue() : currentUserPosition[Z_AXIS];
			reprap.GetMove().SetXYBedProbePoint((size_t)g30ProbePointIndex, x, y);

			if (z > SILLY_Z_VALUE)
			{
				// Just set the height error to the specified Z coordinate
				reprap.GetMove().SetZBedProbePoint((size_t)g30ProbePointIndex, z, false, false);
				if (g30SValue >= -1)
				{
					return GetGCodeResultFromError(reprap.GetMove().FinishedBedProbing(g30SValue, reply));
				}
			}
			else
			{
				// Do a Z probe at the specified point.
				gb.SetState(GCodeState::probingAtPoint0);
				if (platform.GetCurrentZProbeType() != ZProbeType::none && platform.GetCurrentZProbeType() != ZProbeType::blTouch && !probeIsDeployed)
				{
					DoFileMacro(gb, DEPLOYPROBE_G, false);
				}
			}
		}
	}
	else
	{
		// G30 without P parameter. This probes the current location starting from the current position.
		// If S=-1 it just reports the stopped height, else it resets the Z origin.
		InitialiseTaps();
		gb.SetState(GCodeState::probingAtPoint2a);
		if (platform.GetCurrentZProbeType() != ZProbeType::none && !probeIsDeployed)
		{
			DoFileMacro(gb, DEPLOYPROBE_G, false);
		}
	}
	return GCodeResult::ok;
}

// Decide which device to display a message box on
MessageType GCodes::GetMessageBoxDevice(GCodeBuffer& gb) const
{
	MessageType mt = gb.GetResponseMessageType();
	if (mt == GenericMessage)
	{
		// Command source was the file being printed, or a trigger. Send the message to PanelDue if there is one, else to the web server.
		mt = (lastAuxStatusReportType >= 0) ? LcdMessage : HttpMessage;
	}
	return mt;
}

// Do a manual bed probe. On entry the state variable is the state we want to return to when the user has finished adjusting the height.
void GCodes::DoManualProbe(GCodeBuffer& gb)
{
	if (Push(gb))										// stack the machine state including the file position
	{
		gb.MachineState().fileState.Close();							// stop reading from file
		gb.MachineState().waitingForAcknowledgement = true;				// flag that we are waiting for acknowledgement
		const MessageType mt = GetMessageBoxDevice(gb);
		platform.SendAlert(mt, "Adjust height until the nozzle just touches the bed, then press OK", "Manual bed probing", 2, 0.0, MakeBitmap<AxesBitmap>(Z_AXIS));
	}
}

// Start probing the grid, returning true if we didn't because of an error.
// Prior to calling this the movement system must be locked.
GCodeResult GCodes::ProbeGrid(GCodeBuffer& gb, const StringRef& reply)
{
	if (!defaultGrid.IsValid())
	{
		reply.copy("No valid grid defined for bed probing");
		return GCodeResult::error;
	}

	if (!AllAxesAreHomed())
	{
		reply.copy("Must home printer before bed probing");
		return GCodeResult::error;
	}

	reprap.GetMove().AccessHeightMap().SetGrid(defaultGrid);
	ClearBedMapping();
	gridXindex = gridYindex = 0;
	gb.SetState(GCodeState::gridProbing1);

	if (platform.GetCurrentZProbeType() != ZProbeType::none && platform.GetCurrentZProbeType() != ZProbeType::blTouch && !probeIsDeployed)
	{
		DoFileMacro(gb, DEPLOYPROBE_G, false);
	}
	return GCodeResult::ok;
}

GCodeResult GCodes::LoadHeightMap(GCodeBuffer& gb, const StringRef& reply)
{
	ClearBedMapping();

	String<MaxFilenameLength> heightMapFileName;
	bool seen = false;
	gb.TryGetQuotedString('P', heightMapFileName.GetRef(), seen);
	if (!seen)
	{
		heightMapFileName.copy(DefaultHeightMapFile);
	}

	FileStore * const f = platform.OpenSysFile(heightMapFileName.c_str(), OpenMode::read);
	if (f == nullptr)
	{
		reply.printf("Height map file %s not found", heightMapFileName.c_str());
		return GCodeResult::error;
	}

	reply.printf("Failed to load height map from file %s: ", heightMapFileName.c_str());	// set up error message to append to
	const bool err = reprap.GetMove().LoadHeightMapFromFile(f, reply);
	f->Close();
	reprap.GetMove().UseMesh(!err);

	if (!err)
	{
		reply.Clear();															// wipe the error message
		// Update the current position to allow for any bed compensation at the current XY coordinates
		reprap.GetMove().GetCurrentUserPosition(moveBuffer.coords, 0, reprap.GetCurrentXAxes(), reprap.GetCurrentYAxes());
		ToolOffsetInverseTransform(moveBuffer.coords, currentUserPosition);		// update user coordinates to reflect any height map offset at the current position
	}

	return (err) ? GCodeResult::error : GCodeResult::ok;
}

// Save the height map and append the success or error message to 'reply', returning true if an error occurred
// Called by G29 and M374. Both use the P parameter to provide the filename.
bool GCodes::SaveHeightMap(GCodeBuffer& gb, const StringRef& reply) const
{
	String<MaxFilenameLength> heightMapFileName;
	bool seen = false;
	gb.TryGetQuotedString('P', heightMapFileName.GetRef(), seen);
	if (!seen)
	{
		heightMapFileName.copy(DefaultHeightMapFile);
	}

	FileStore * const f = platform.OpenSysFile(heightMapFileName.c_str(), OpenMode::write);
	bool err;
	if (f == nullptr)
	{
		reply.catf("Failed to create height map file %s", heightMapFileName.c_str());
		err = true;
	}
	else
	{
		err = reprap.GetMove().SaveHeightMapToFile(f);
		f->Close();
		if (err)
		{
			platform.DeleteSysFile(heightMapFileName.c_str());
			reply.catf("Failed to save height map to file %s", heightMapFileName.c_str());
		}
		else
		{
			reply.catf("Height map saved to file %s", heightMapFileName.c_str());
		}
	}
	return err;
}

// Stop using bed compensation
void GCodes::ClearBedMapping()
{
	reprap.GetMove().SetIdentityTransform();
	reprap.GetMove().GetCurrentUserPosition(moveBuffer.coords, 0, reprap.GetCurrentXAxes(), reprap.GetCurrentYAxes());
	ToolOffsetInverseTransform(moveBuffer.coords, currentUserPosition);		// update user coordinates to remove any height map offset there was at the current position
}

// Return the current coordinates as a printable string.
// Coordinates are updated at the end of each movement, so this won't tell you where you are mid-movement.
void GCodes::GetCurrentCoordinates(const StringRef& s) const
{
	// Get the live machine coordinates, we'll need them later
	float liveCoordinates[MaxTotalDrivers];
	reprap.GetMove().LiveCoordinates(liveCoordinates, reprap.GetCurrentXAxes(), reprap.GetCurrentYAxes());
	const Tool * const currentTool = reprap.GetCurrentTool();
	if (currentTool != nullptr)
	{
		for (size_t i = 0; i < numVisibleAxes; ++i)
		{
			liveCoordinates[i] += currentTool->GetOffset(i);
		}
	}

	// Start with the axis coordinates
	s.Clear();
	for (size_t axis = 0; axis < numVisibleAxes; ++axis)
	{
		// Don't put a space after the colon in the response, it confuses Pronterface
		s.catf("%c:%.3f ", axisLetters[axis], HideNan(GetUserCoordinate(axis)));
	}

	// Now the extruder coordinates
	for (size_t i = numTotalAxes; i < MaxTotalDrivers; i++)
	{
		s.catf("E%u:%.1f ", i - numTotalAxes, (double)liveCoordinates[i]);
	}

	// Print the axis stepper motor positions as Marlin does, as an aid to debugging.
	// Don't bother with the extruder endpoints, they are zero after any non-extruding move.
	s.cat(" Count");
	for (size_t i = 0; i < numVisibleAxes; ++i)
	{
		s.catf(" %" PRIi32, reprap.GetMove().GetEndPoint(i));
	}

	// Add the machine coordinates because they may be different from the user coordinates under some conditions
	s.cat(" Machine");
	for (size_t axis = 0; axis < numVisibleAxes; ++axis)
	{
		s.catf(" %.3f", HideNan(liveCoordinates[axis]));
	}
}

// Set up a file to print, but don't print it yet.
// If successful return true, else write an error message to reply and return false
bool GCodes::QueueFileToPrint(const char* fileName, const StringRef& reply)
{
	FileStore * const f = platform.OpenFile(platform.GetGCodeDir(), fileName, OpenMode::read);
	if (f != nullptr)
	{
		fileGCode->SetToolNumberAdjust(0);								// clear tool number adjustment
		fileGCode->MachineState().volumetricExtrusion = false;			// default to non-volumetric extrusion

		// Reset all extruder positions when starting a new print
		virtualExtruderPosition = 0.0;
		for (size_t extruder = 0; extruder < MaxExtruders; extruder++)
		{
			rawExtruderTotalByDrive[extruder] = 0.0;
		}
		rawExtruderTotal = 0.0;
		reprap.GetMove().ResetExtruderPositions();

		fileToPrint.Set(f);
		fileOffsetToPrint = 0;
		moveFractionToStartAt = 0.0;
		return true;
	}

	reply.printf("GCode file \"%s\" not found\n", fileName);
	return false;
}

// Start printing the file already selected
void GCodes::StartPrinting(bool fromStart)
{
	fileGCode->OriginalMachineState().fileState.MoveFrom(fileToPrint);
	fileInput->Reset(fileGCode->OriginalMachineState().fileState);
	lastFilamentError = FilamentSensorStatus::ok;
	lastPrintingMoveHeight = -1.0;
	reprap.GetPrintMonitor().StartedPrint();
	platform.MessageF(LogMessage,
						(simulationMode == 0) ? "Started printing file %s\n" : "Started simulating printing file %s\n",
							reprap.GetPrintMonitor().GetPrintingFilename());
	if (fromStart)
	{
		// Get the fileGCode to execute the start macro so that any M82/M83 codes will be executed in the correct context
		DoFileMacro(*fileGCode, START_G, false);
	}
}

// Function to handle dwell delays. Returns true for dwell finished, false otherwise.
GCodeResult GCodes::DoDwell(GCodeBuffer& gb)
{
	int32_t dwell;
	if (gb.Seen('S'))
	{
		dwell = (int32_t)(gb.GetFValue() * 1000.0);		// S values are in seconds
	}
	else if (gb.Seen('P'))
	{
		dwell = gb.GetIValue();							// P value are in milliseconds
	}
	else
	{
		return GCodeResult::ok;  // No time given - throw it away
	}

	if (dwell <= 0)
	{
		return GCodeResult::ok;
	}

#if SUPPORT_ROLAND
	// Deal with a Roland configuration
	if (reprap.GetRoland()->Active())
	{
		return reprap.GetRoland()->ProcessDwell(dwell);
	}
#endif

	// Wait for all the queued moves to stop
	if (!LockMovementAndWaitForStandstill(gb))
	{
		return GCodeResult::notFinished;
	}

	if (simulationMode != 0)
	{
		simulationTime += (float)dwell * 0.001;
		return GCodeResult::ok;
	}

	return (gb.DoDwellTime((uint32_t)dwell)) ? GCodeResult::ok : GCodeResult::notFinished;
}

// Set offset, working and standby temperatures for a tool. I.e. handle a G10.
GCodeResult GCodes::SetOrReportOffsets(GCodeBuffer &gb, const StringRef& reply)
{
	Tool *tool;
	if (gb.Seen('P'))
	{
		int toolNumber = gb.GetIValue();
		toolNumber += gb.GetToolNumberAdjust();
		tool = reprap.GetTool(toolNumber);

		if (tool == nullptr)
		{
			reply.printf("Attempt to set/report offsets and temperatures for non-existent tool: %d", toolNumber);
			return GCodeResult::error;
		}
	}
	else
	{
		tool = reprap.GetCurrentTool();
		if (tool == nullptr)
		{
			reply.printf("Attempt to set/report offsets and temperatures for no selected tool");
			return GCodeResult::error;
		}
	}

	bool settingOffset = false;
	for (size_t axis = 0; axis < numVisibleAxes; ++axis)
	{
		if (gb.Seen(axisLetters[axis]))
		{
			if (!LockMovement(gb))
			{
				return GCodeResult::notFinished;
			}
			settingOffset = true;
			tool->SetOffset(axis, gb.GetFValue(), gb.MachineState().runningM501);
		}
	}

	if (settingOffset)
	{
		ToolOffsetInverseTransform(moveBuffer.coords, currentUserPosition);		// update user coordinates to reflect the new tool offset, in case we have this tool selected
	}

	// Deal with setting temperatures
	bool settingTemps = false;
	size_t hCount = tool->HeaterCount();
	if (hCount > 0)
	{
		if (gb.Seen('R'))
		{
			settingTemps = true;
			if (simulationMode == 0)
			{
				float standby[NumTotalHeaters];
				gb.GetFloatArray(standby, hCount, true);
				for (size_t h = 0; h < hCount; ++h)
				{
					tool->SetToolHeaterStandbyTemperature(h, standby[h]);
				}
			}
		}
		if (gb.Seen('S'))
		{
			settingTemps = true;
			if (simulationMode == 0)
			{
				float active[NumTotalHeaters];
				gb.GetFloatArray(active, hCount, true);
				for (size_t h = 0; h < hCount; ++h)
				{
					tool->SetToolHeaterActiveTemperature(h, active[h]);
				}
			}
		}
	}

	if (!settingOffset && !settingTemps)
	{
		// Print offsets and temperatures
		reply.printf("Tool %d offsets:", tool->Number());
		for (size_t axis = 0; axis < numVisibleAxes; ++axis)
		{
			reply.catf(" %c%.2f", axisLetters[axis], (double)tool->GetOffset(axis));
		}
		if (hCount != 0)
		{
			reply.cat(", active/standby temperature(s):");
			for (size_t heater = 0; heater < hCount; heater++)
			{
				reply.catf(" %.1f/%.1f", (double)tool->GetToolHeaterActiveTemperature(heater), (double)tool->GetToolHeaterStandbyTemperature(heater));
			}
		}
	}
	return GCodeResult::ok;
}

// Create a new tool definition
GCodeResult GCodes::ManageTool(GCodeBuffer& gb, const StringRef& reply)
{
	if (!gb.Seen('P'))
	{
		// DC temporary code to allow tool numbers to be adjusted so that we don't need to edit multi-media files generated by slic3r
		if (gb.Seen('S'))
		{
			int adjust = gb.GetIValue();
			gb.SetToolNumberAdjust(adjust);
		}
		return GCodeResult::ok;
	}

	// Check tool number
	bool seen = false;
	const unsigned int toolNumber = gb.GetUIValue();

	// Check tool name
	String<ToolNameLength> name;
	if (gb.Seen('S'))
	{
		if (!gb.GetQuotedString(name.GetRef()))
		{
			reply.copy("Invalid tool name");
			return GCodeResult::error;
		}
		seen = true;
	}

	// Check drives
	int32_t drives[MaxExtrudersPerTool];
	size_t dCount = MaxExtrudersPerTool;	// Sets the limit and returns the count
	if (gb.Seen('D'))
	{
		gb.GetIntArray(drives, dCount, false);
		seen = true;
	}
	else
	{
		dCount = 0;
	}

	// Check heaters
	int32_t heaters[MaxHeatersPerTool];
	size_t hCount = MaxHeatersPerTool;
	if (gb.Seen('H'))
	{
		gb.GetIntArray(heaters, hCount, false);
		seen = true;
	}
	else
	{
		hCount = 0;
	}

	// Check X axis mapping
	AxesBitmap xMap;
	if (gb.Seen('X'))
	{
		uint32_t xMapping[MaxAxes];
		size_t xCount = numVisibleAxes;
		gb.GetUnsignedArray(xMapping, xCount, false);
		xMap = UnsignedArrayToBitMap<AxesBitmap>(xMapping, xCount) & LowestNBits<AxesBitmap>(numVisibleAxes);
		seen = true;
	}
	else
	{
		xMap = DefaultXAxisMapping;					// by default map X axis straight through
	}

	// Check Y axis mapping
	AxesBitmap yMap;
	if (gb.Seen('Y'))
	{
		uint32_t yMapping[MaxAxes];
		size_t yCount = numVisibleAxes;
		gb.GetUnsignedArray(yMapping, yCount, false);
		yMap = UnsignedArrayToBitMap<AxesBitmap>(yMapping, yCount) & LowestNBits<AxesBitmap>(numVisibleAxes);
		seen = true;
	}
	else
	{
		yMap = DefaultYAxisMapping;					// by default map X axis straight through
	}

	if ((xMap & yMap) != 0)
	{
		reply.copy("Cannot map both X and Y to the same axis");
		return GCodeResult::error;
	}

	// Check for fan mapping
	FansBitmap fanMap;
	if (gb.Seen('F'))
	{
		uint32_t fanMapping[NumTotalFans];
		size_t fanCount = NumTotalFans;
		gb.GetUnsignedArray(fanMapping, fanCount, false);
		fanMap = UnsignedArrayToBitMap<FansBitmap>(fanMapping, fanCount) & LowestNBits<FansBitmap>(NumTotalFans);
		seen = true;
	}
	else
	{
		fanMap = 1;					// by default map fan 0 to fan 0
	}

	if (seen)
	{
		// Add or delete tool, so start by deleting the old one with this number, if any
		reprap.DeleteTool(reprap.GetTool(toolNumber));

		// M563 P# D-1 H-1 removes an existing tool
		if (dCount == 1 && hCount == 1 && drives[0] == -1 && heaters[0] == -1)
		{
			// nothing more to do
		}
		else
		{
			Tool* const tool = Tool::Create(toolNumber, name.c_str(), drives, dCount, heaters, hCount, xMap, yMap, fanMap, reply);
			if (tool == nullptr)
			{
				return GCodeResult::error;
			}
			reprap.AddTool(tool);
		}
	}
	else
	{
		reprap.PrintTool(toolNumber, reply);
	}
	return GCodeResult::ok;
}

// Does what it says.
void GCodes::DisableDrives()
{
	for (size_t drive = 0; drive < MaxTotalDrivers; drive++)
	{
		platform.DisableDrive(drive);
	}
	SetAllAxesNotHomed();
}

bool GCodes::ChangeMicrostepping(size_t drive, unsigned int microsteps, bool interp) const
{
	bool dummy;
	const unsigned int oldSteps = platform.GetMicrostepping(drive, dummy);
	const bool success = platform.SetMicrostepping(drive, microsteps, interp);
	if (success)
	{
		// We changed the microstepping, so adjust the steps/mm to compensate
		platform.SetDriveStepsPerUnit(drive, platform.DriveStepsPerUnit(drive), oldSteps);
	}
	return success;
}

// Set the speeds of fans mapped for the current tool to lastDefaultFanSpeed
void GCodes::SetMappedFanSpeed(float f)
{
	lastDefaultFanSpeed = f;
	const Tool * const ct = reprap.GetCurrentTool();
	if (ct == nullptr)
	{
		platform.SetFanValue(0, f);
	}
	else
	{
		const uint32_t fanMap = ct->GetFanMapping();
		for (size_t i = 0; i < NumTotalFans; ++i)
		{
			if (IsBitSet(fanMap, i))
			{
				platform.SetFanValue(i, f);
			}
		}
	}
}

// Return true if this fan number is currently being used as a print cooling fan
bool GCodes::IsMappedFan(unsigned int fanNumber)
{
	const Tool * const ct = reprap.GetCurrentTool();
	return (ct == nullptr) ? fanNumber == 0
		: IsBitSet(ct->GetFanMapping(), fanNumber);
}

// Save the speeds of all fans
void GCodes::SaveFanSpeeds()
{
	for (size_t i = 0; i < NumTotalFans; ++i)
	{
		pausedFanSpeeds[i] = platform.GetFanValue(i);
	}
	pausedDefaultFanSpeed = lastDefaultFanSpeed;
}

// Handle sending a reply back to the appropriate interface(s).
// Note that 'reply' may be empty. If it isn't, then we need to append newline when sending it.
void GCodes::HandleReply(GCodeBuffer& gb, GCodeResult rslt, const char* reply)
{
	// Don't report "ok" responses if a (macro) file is being processed
	// Also check that this response was triggered by a gcode
	if ((gb.MachineState().doingFileMacro || &gb == fileGCode) && reply[0] == 0)
	{
		return;
	}

	const Compatibility c = (&gb == serialGCode || &gb == telnetGCode) ? platform.Emulating() : Compatibility::me;
	const MessageType type = gb.GetResponseMessageType();
	const char* const response = (gb.GetCommandLetter() == 'M' && gb.GetCommandNumber() == 998) ? "rs " : "ok";
	const char* emulationType = nullptr;

	switch (c)
	{
	case Compatibility::me:
	case Compatibility::reprapFirmware:
		{
			const MessageType mt = (rslt == GCodeResult::error) ? (MessageType)(type | ErrorMessageFlag | LogMessage)
									: (rslt == GCodeResult::warning) ? (MessageType)(type | WarningMessageFlag | LogMessage)
										: type;
			platform.MessageF(mt, "%s\n", reply);
		}
		break;

	case Compatibility::nanoDLP:		// nanoDLP is like Marlin except that G0 and G1 commands return "Z_move_comp<LF>" before "ok<LF>"
	case Compatibility::marlin:
		// We don't need to handle M20 here because we always allocate an output buffer for that one
		if (gb.GetCommandLetter() == 'M' && gb.GetCommandNumber() == 28)
		{
			platform.MessageF(type, "%s\n%s\n", response, reply);
		}
		else if (gb.GetCommandLetter() == 'M' && (gb.GetCommandNumber() == 105 || gb.GetCommandNumber() == 998))
		{
			platform.MessageF(type, "%s %s\n", response, reply);
		}
		else if (reply[0] != 0 && !gb.IsDoingFileMacro())
		{
			platform.MessageF(type, "%s\n%s\n", reply, response);
		}
		else if (reply[0] != 0)
		{
			platform.MessageF(type, "%s\n", reply);
		}
		else
		{
			platform.MessageF(type, "%s\n", response);
		}
		break;

	case Compatibility::teacup:
		emulationType = "teacup";
		break;
	case Compatibility::sprinter:
		emulationType = "sprinter";
		break;
	case Compatibility::repetier:
		emulationType = "repetier";
		break;
	default:
		emulationType = "unknown";
	}

	if (emulationType != nullptr)
	{
		platform.MessageF(type, "Emulation of %s is not yet supported.\n", emulationType);
	}
}

// Handle a successful response when the response is in an OutputBuffer
void GCodes::HandleReply(GCodeBuffer& gb, OutputBuffer *reply)
{
	// Although unlikely, it's possible that we get a nullptr reply. Don't proceed if this is the case
	if (reply == nullptr)
	{
		return;
	}

	// Second UART device, e.g. dc42's PanelDue. Do NOT use emulation for this one!
	if (&gb == auxGCode)
	{
		platform.AppendAuxReply(reply, (*reply)[0] == '{');
		return;
	}

	const Compatibility c = (&gb == serialGCode || &gb == telnetGCode) ? platform.Emulating() : Compatibility::me;
	const MessageType type = gb.GetResponseMessageType();
	const char* const response = (gb.GetCommandLetter() == 'M' && gb.GetCommandNumber() == 998) ? "rs " : "ok";
	const char* emulationType = nullptr;

	switch (c)
	{
	case Compatibility::me:
	case Compatibility::reprapFirmware:
		platform.Message(type, reply);
		return;

	case Compatibility::marlin:
	case Compatibility::nanoDLP:
		if (gb.GetCommandLetter() =='M' && gb.GetCommandNumber() == 20)
		{
			platform.Message(type, "Begin file list\n");
			platform.Message(type, reply);
			platform.Message(type, "End file list\n");
			platform.Message(type, response);
			platform.Message(type, "\n");
			return;
		}

		if (gb.GetCommandLetter() == 'M' && gb.GetCommandNumber() == 28)
		{
			platform.Message(type, response);
			platform.Message(type, "\n");
			platform.Message(type, reply);
			return;
		}

		if (gb.GetCommandLetter() =='M' && (gb.GetCommandNumber() == 105 || gb.GetCommandNumber() == 998))
		{
			platform.Message(type, response);
			platform.Message(type, " ");
			platform.Message(type, reply);
			return;
		}

		if (reply->Length() != 0 && !gb.IsDoingFileMacro())
		{
			platform.Message(type, reply);
			platform.Message(type, "\n");
			platform.Message(type, response);
			platform.Message(type, "\n");
		}
		else if (reply->Length() != 0)
		{
			platform.Message(type, reply);
		}
		else
		{
			OutputBuffer::ReleaseAll(reply);
			platform.Message(type, response);
			platform.Message(type, "\n");
		}
		return;

	case Compatibility::teacup:
		emulationType = "teacup";
		break;
	case Compatibility::sprinter:
		emulationType = "sprinter";
		break;
	case Compatibility::repetier:
		emulationType = "repetier";
		break;
	default:
		emulationType = "unknown";
	}

	// If we get here then we didn't handle the message, so release the buffer(s)
	OutputBuffer::ReleaseAll(reply);
	if (emulationType != 0)
	{
		platform.MessageF(type, "Emulation of %s is not yet supported.\n", emulationType);	// don't send this one to the web as well, it concerns only the USB interface
	}
}

// Configure heater protection (M143). Returns true if an error occurred
GCodeResult GCodes::SetHeaterProtection(GCodeBuffer& gb, const StringRef& reply)
{
	const int index = (gb.Seen('P'))
						? gb.GetIValue()
						: (gb.Seen('H')) ? gb.GetIValue() : 1;		// default to extruder 1 if no heater number provided
	if ((index < 0 || index >= (int)NumTotalHeaters) && (index < (int)FirstExtraHeaterProtection || index >= (int)(FirstExtraHeaterProtection + NumExtraHeaterProtections)))
	{
		reply.printf("Invalid heater protection item '%d'", index);
		return GCodeResult::error;
	}

	HeaterProtection &item = reprap.GetHeat().AccessHeaterProtection(index);

	// Set heater to control
	bool seen = false;
	if (gb.Seen('P') && gb.Seen('H'))
	{
		const int heater = gb.GetIValue();
		if (heater > (int)NumTotalHeaters)									// allow negative values to disable heater protection
		{
			reply.printf("Invalid heater number '%d'", heater);
			return GCodeResult::error;
		}

		seen = true;
		item.SetHeater(heater);
	}

	// Set heater to supervise
	if (gb.Seen('X'))
	{
		const int heater = gb.GetIValue();
		if ((heater < 0 || heater > (int)NumTotalHeaters) && (heater < (int)FirstVirtualHeater || heater >= (int)(FirstVirtualHeater + MaxVirtualHeaters)))
		{
			reply.printf("Invalid heater number '%d'", heater);
			return GCodeResult::error;
		}

		seen = true;
		item.SetSupervisedHeater(heater);
	}

	// Set trigger action
	if (gb.Seen('A'))
	{
		const int action = gb.GetIValue();
		if (action < 0 || action > (int)MaxHeaterProtectionAction)
		{
			reply.printf("Invalid heater protection action '%d'", action);
		}

		seen = true;
		item.SetAction(static_cast<HeaterProtectionAction>(action));
	}

	// Set trigger condition
	if (gb.Seen('C'))
	{
		const int trigger = gb.GetIValue();
		if (trigger < 0 || trigger > (int)MaxHeaterProtectionTrigger)
		{
			reply.printf("Invalid heater protection trigger '%d'", trigger);
		}

		seen = true;
		item.SetTrigger(static_cast<HeaterProtectionTrigger>(trigger));
	}

	// Set temperature limit
	if (gb.Seen('S'))
	{
		const float limit = gb.GetFValue();
		if (limit <= BadLowTemperature || limit >= BadErrorTemperature)
		{
			reply.copy("Invalid temperature limit");
			return GCodeResult::error;
		}

		seen = true;
		item.SetTemperatureLimit(limit);
	}

	// Report current parameters
	if (!seen)
	{
		if (item.GetHeater() < 0)
		{
			reply.printf("Temperature protection item %d is not configured", index);
		}
		else
		{
			const char *actionString, *triggerString;
			switch (item.GetAction())
			{
			case HeaterProtectionAction::GenerateFault:
				actionString = "generate a heater fault";
				break;
			case HeaterProtectionAction::PermanentSwitchOff:
				actionString = "permanently switch off";
				break;
			case HeaterProtectionAction::TemporarySwitchOff:
				actionString = "temporarily switch off";
				break;
			default:
				actionString = "(undefined)";
				break;
			}

			switch (item.GetTrigger())
			{
			case HeaterProtectionTrigger::TemperatureExceeded:
				triggerString = "exceeds";
				break;
			case HeaterProtectionTrigger::TemperatureTooLow:
				triggerString = "falls below";
				break;
			default:
				triggerString = "(undefined)";
				break;
			}

			reply.printf("Temperature protection item %d is configured for heater %d and supervises heater %d to %s if the temperature %s %.1f" DEGREE_SYMBOL "C",
					index, item.GetHeater(), item.GetSupervisedHeater(), actionString, triggerString, (double)item.GetTemperatureLimit());
		}
	}

	return GCodeResult::ok;
}

// Set PID parameters (M301 or M304 command). 'heater' is the default heater number to use.
void GCodes::SetPidParameters(GCodeBuffer& gb, int heater, const StringRef& reply)
{
	if (gb.Seen('H'))
	{
		heater = gb.GetIValue();
	}

	if (heater >= 0 && heater < (int)NumTotalHeaters)
	{
		const FopDt& model = reprap.GetHeat().GetHeaterModel(heater);
		M301PidParameters pp = model.GetM301PidParameters(false);
		bool seen = false;
		gb.TryGetFValue('P', pp.kP, seen);
		gb.TryGetFValue('I', pp.kI, seen);
		gb.TryGetFValue('D', pp.kD, seen);

		if (seen)
		{
			reprap.GetHeat().SetM301PidParameters(heater, pp);
		}
		else if (!model.UsePid())
		{
			reply.printf("Heater %d is in bang-bang mode", heater);
		}
		else if (model.ArePidParametersOverridden())
		{
			reply.printf("Heater %d P:%.1f I:%.3f D:%.1f", heater, (double)pp.kP, (double)pp.kI, (double)pp.kD);
		}
		else
		{
			reply.printf("Heater %d uses model-derived PID parameters. Use M307 H%d to view them", heater, heater);
		}
	}
}

// Process M305
GCodeResult GCodes::SetHeaterParameters(GCodeBuffer& gb, const StringRef& reply)
{
	if (gb.Seen('P'))
	{
		const int heater = gb.GetIValue();
		if ((heater >= 0 && heater < (int)NumTotalHeaters) || (heater >= (int)FirstVirtualHeater && heater < (int)(FirstVirtualHeater + MaxVirtualHeaters)))
		{
			Heat& heat = reprap.GetHeat();
			const int oldChannel = heat.GetHeaterChannel(heater);
			bool seen = false;
			int32_t channel = oldChannel;
			gb.TryGetIValue('X', channel, seen);
			if (!seen && oldChannel < 0)
			{
				// For backwards compatibility, if no sensor has been configured on this channel then assume the thermistor normally associated with the heater
				if (heater < (int)NumTotalHeaters && (gb.Seen('R') || gb.Seen('T') || gb.Seen('B')))	// if it has a thermistor and we are trying to configure it
				{
					channel = heater;
				}
				else
				{
					reply.printf("heater %d is not configured", heater);
					return GCodeResult::error;
				}
			}

			if (channel != oldChannel)
			{
				if (heat.SetHeaterChannel(heater, channel))
				{
					reply.printf("unable to use sensor channel %" PRIi32 " on heater %d", channel, heater);
					return GCodeResult::error;
				}
			}

			return heat.ConfigureHeaterSensor(305, (unsigned int)heater, gb, reply);
		}
		else
		{
			reply.printf("heater number %d is out of range", heater);
			return GCodeResult::error;
		}
	}
	return GCodeResult::ok;
}

void GCodes::SetToolHeaters(Tool *tool, float temperature, bool both)
{
	if (tool == nullptr)
	{
		platform.Message(ErrorMessage, "Setting temperature: no tool selected\n");
		return;
	}

	for (size_t h = 0; h < tool->HeaterCount(); h++)
	{
		tool->SetToolHeaterActiveTemperature(h, temperature);
		if (both)
		{
			tool->SetToolHeaterStandbyTemperature(h, temperature);
		}
	}
}

// Retract or un-retract filament, returning true if movement has been queued, false if this needs to be called again
GCodeResult GCodes::RetractFilament(GCodeBuffer& gb, bool retract)
{
	if (retract != isRetracted && (retractLength != 0.0 || retractHop != 0.0 || (!retract && retractExtra != 0.0)))
	{
		if (!LockMovement(gb))
		{
			return GCodeResult::notFinished;
		}

		if (segmentsLeft != 0)
		{
			return GCodeResult::notFinished;
		}

		// New code does the retraction and the Z hop as separate moves
		// Get ready to generate a move
		const uint32_t xAxes = reprap.GetCurrentXAxes();
		const uint32_t yAxes = reprap.GetCurrentYAxes();
		reprap.GetMove().GetCurrentUserPosition(moveBuffer.coords, 0, xAxes, yAxes);
		SetMoveBufferDefaults();
		moveBuffer.isFirmwareRetraction = true;
		moveBuffer.filePos = (&gb == fileGCode) ? gb.GetFilePosition(fileInput->BytesCached()) : noFilePosition;
		moveBuffer.xAxes = xAxes;
		moveBuffer.yAxes = yAxes;

		if (retract)
		{
			// Set up the retract move
			const Tool * const tool = reprap.GetCurrentTool();
			if (tool != nullptr)
			{
				for (size_t i = 0; i < tool->DriveCount(); ++i)
				{
					moveBuffer.coords[numTotalAxes + tool->Drive(i)] = -retractLength;
				}
				moveBuffer.feedRate = retractSpeed;
				moveBuffer.canPauseAfter = false;			// don't pause after a retraction because that could cause too much retraction
				NewMoveAvailable(1);
			}
			if (retractHop > 0.0)
			{
				gb.SetState(GCodeState::doingFirmwareRetraction);
			}
		}
		else if (retractHop > 0.0)
		{
			// Set up the reverse Z hop move
			moveBuffer.feedRate = platform.MaxFeedrate(Z_AXIS);
			moveBuffer.coords[Z_AXIS] -= currentZHop;
			currentZHop = 0.0;
			moveBuffer.canPauseAfter = false;			// don't pause in the middle of a command
			NewMoveAvailable(1);
			gb.SetState(GCodeState::doingFirmwareUnRetraction);
		}
		else
		{
			// No retract hop, so just un-retract
			const Tool * const tool = reprap.GetCurrentTool();
			if (tool != nullptr)
			{
				for (size_t i = 0; i < tool->DriveCount(); ++i)
				{
					moveBuffer.coords[numTotalAxes + tool->Drive(i)] = retractLength + retractExtra;
				}
				moveBuffer.feedRate = unRetractSpeed;
				moveBuffer.canPauseAfter = true;
				NewMoveAvailable(1);
			}
		}
		isRetracted = retract;
	}
	return GCodeResult::ok;
}

// Load the specified filament into a tool
GCodeResult GCodes::LoadFilament(GCodeBuffer& gb, const StringRef& reply)
{
	Tool * const tool = reprap.GetCurrentTool();
	if (tool == nullptr)
	{
		reply.copy("No tool selected");
		return GCodeResult::error;
	}

	if (tool->GetFilament() == nullptr)
	{
		reply.copy("Loading filament into the selected tool is not supported");
		return GCodeResult::error;
	}

	if (gb.Seen('S'))
	{
		String<FilamentNameLength> filamentName;
		if (!gb.GetQuotedString(filamentName.GetRef()) || filamentName.IsEmpty())
		{
			reply.copy("Invalid filament name");
			return GCodeResult::error;
		}

		if (StringContains(filamentName.c_str(), ",") >= 0)
		{
			reply.copy("Filament names must not contain commas");
			return GCodeResult::error;
		}

		if (StringEqualsIgnoreCase(filamentName.c_str(), tool->GetFilament()->GetName()))
		{
			// Filament already loaded - nothing to do
			return GCodeResult::ok;
		}

		if (tool->GetFilament()->IsLoaded())
		{
			reply.copy("Unload the current filament before you attempt to load another one");
			return GCodeResult::error;
		}

		if (!platform.DirectoryExists(FILAMENTS_DIRECTORY, filamentName.c_str()))
		{
			reply.copy("Filament configuration directory not found");
			return GCodeResult::error;
		}

		if (Filament::IsInUse(filamentName.c_str()))
		{
			reply.copy("One filament type can be only assigned to a single tool");
			return GCodeResult::error;
		}

		SafeStrncpy(filamentToLoad, filamentName.c_str(), ARRAY_SIZE(filamentToLoad));
		gb.SetState(GCodeState::loadingFilament);

		String<ScratchStringLength> scratchString;
		scratchString.printf("%s%s/%s", FILAMENTS_DIRECTORY, filamentName.c_str(), LOAD_FILAMENT_G);
		DoFileMacro(gb, scratchString.c_str(), true);
		return GCodeResult::ok;
	}
	else if (tool->GetFilament()->IsLoaded())
	{
		reply.printf("Loaded filament in the selected tool: %s", tool->GetFilament()->GetName());
		return GCodeResult::ok;
	}
	else
	{
		reply.printf("No filament loaded in the selected tool");
		return GCodeResult::ok;
	}
}

// Unload the current filament from a tool
GCodeResult GCodes::UnloadFilament(GCodeBuffer& gb, const StringRef& reply)
{
	Tool * const tool = reprap.GetCurrentTool();
	if (tool == nullptr)
	{
		reply.copy("No tool selected");
		return GCodeResult::error;
	}

	if (tool->GetFilament() == nullptr)
	{
		reply.copy("Unloading filament from this tool is not supported");
		return GCodeResult::error;
	}

	if (!tool->GetFilament()->IsLoaded())
	{
		// Filament already unloaded - nothing to do
		return GCodeResult::ok;
	}

	gb.SetState(GCodeState::unloadingFilament);
	String<ScratchStringLength> scratchString;
	scratchString.printf("%s%s/%s", FILAMENTS_DIRECTORY, tool->GetFilament()->GetName(), UNLOAD_FILAMENT_G);
	DoFileMacro(gb, scratchString.c_str(), true);
	return GCodeResult::ok;
}

float GCodes::GetRawExtruderTotalByDrive(size_t extruder) const
{
	return (extruder < numExtruders) ? rawExtruderTotalByDrive[extruder] : 0.0;
}

// Return true if the code queue is idle
bool GCodes::IsCodeQueueIdle() const
{
	return queuedGCode->IsIdle() && codeQueue->IsIdle();
}

// Cancel the current SD card print.
// This is called from Pid.cpp when there is a heater fault, and from elsewhere in this module.
void GCodes::StopPrint(StopPrintReason reason)
{
	segmentsLeft = 0;
	isPaused = pausePending = filamentChangePausePending = false;

	FileData& fileBeingPrinted = fileGCode->OriginalMachineState().fileState;

	fileInput->Reset(fileBeingPrinted);
	fileGCode->Init();

	if (fileBeingPrinted.IsLive())
	{
		fileBeingPrinted.Close();
	}

	reprap.GetMove().ResetMoveCounters();
	codeQueue->Clear();

	UnlockAll(*fileGCode);

	// Deal with the Z hop from a G10 that has not been undone by G11
	if (isRetracted)
	{
		currentUserPosition[Z_AXIS] += currentZHop;
		currentZHop = 0.0;
		isRetracted = false;
	}

	const char *printingFilename = reprap.GetPrintMonitor().GetPrintingFilename();
	if (printingFilename == nullptr)
	{
		printingFilename = "(unknown)";
	}

	if (exitSimulationWhenFileComplete)
	{
		const float simSeconds = reprap.GetMove().GetSimulationTime() + simulationTime;
		if (updateFileWhenSimulationComplete && reason == StopPrintReason::normalCompletion)
		{
			platform.GetMassStorage()->RecordSimulationTime(printingFilename, lrintf(simSeconds));
		}

		exitSimulationWhenFileComplete = false;
		simulationMode = 0;							// do this after we append the simulation info to the file so that DWC doesn't try to reload the file info too soon
		reprap.GetMove().Simulate(simulationMode);
		EndSimulation(nullptr);

		const uint32_t simMinutes = lrintf(simSeconds/60.0);
		if (reason == StopPrintReason::normalCompletion)
		{
			platform.MessageF(LoggedGenericMessage, "File %s will print in %" PRIu32 "h %" PRIu32 "m plus heating time\n",
									printingFilename, simMinutes/60u, simMinutes % 60u);
		}
		else
		{
			platform.MessageF(LoggedGenericMessage, "Cancelled simulating file %s after %" PRIu32 "h %" PRIu32 "m simulated time\n",
									printingFilename, simMinutes/60u, simMinutes % 60u);
		}
	}
	else if (reprap.GetPrintMonitor().IsPrinting())
	{
		if (reason == StopPrintReason::abort)
		{
			reprap.GetHeat().SwitchOffAll(true);	// turn all heaters off
			switch (machineType)
			{
			case MachineType::cnc:
				for (size_t i = 0; i < MaxSpindles; i++)
				{
					platform.AccessSpindle(i).TurnOff();
				}
				break;

			case MachineType::laser:
				platform.SetLaserPwm(0);
				break;

			default:
				break;
			}
		}

		if (platform.EmulatingMarlin())
		{
			// Pronterface expects a "Done printing" message
			platform.Message(UsbMessage, "Done printing file\n");
		}
		const uint32_t printMinutes = lrintf(reprap.GetPrintMonitor().GetPrintDuration()/60.0);
		platform.MessageF(LoggedGenericMessage, "%s printing file %s, print time was %" PRIu32 "h %" PRIu32 "m\n",
			(reason == StopPrintReason::normalCompletion) ? "Finished" : "Cancelled",
			printingFilename, printMinutes/60u, printMinutes % 60u);
		if (reason == StopPrintReason::normalCompletion && simulationMode == 0)
		{
			platform.DeleteSysFile(RESUME_AFTER_POWER_FAIL_G);
		}
	}

	updateFileWhenSimulationComplete = false;
	reprap.GetPrintMonitor().StoppedPrint();		// must do this after printing the simulation details because it clears the filename
}

// Return true if all the heaters for the specified tool are at their set temperatures
bool GCodes::ToolHeatersAtSetTemperatures(const Tool *tool, bool waitWhenCooling, float tolerance) const
{
	if (tool != nullptr)
	{
		for (size_t i = 0; i < tool->HeaterCount(); ++i)
		{
			if (!reprap.GetHeat().HeaterAtSetTemperature(tool->Heater(i), waitWhenCooling, tolerance))
			{
				return false;
			}
		}
	}
	return true;
}

// Set the current position, optionally applying bed and axis compensation
void GCodes::SetMachinePosition(const float positionNow[MaxTotalDrivers], bool doBedCompensation)
{
	memcpy(moveBuffer.coords, positionNow, sizeof(moveBuffer.coords[0] * numTotalAxes));
	reprap.GetMove().SetNewPosition(positionNow, doBedCompensation);
}

// Get the current position from the Move class
void GCodes::UpdateCurrentUserPosition()
{
	reprap.GetMove().GetCurrentUserPosition(moveBuffer.coords, 0, reprap.GetCurrentXAxes(), reprap.GetCurrentYAxes());
	ToolOffsetInverseTransform(moveBuffer.coords, currentUserPosition);
}

// Save position to a restore point.
// Note that restore point coordinates are not affected by workplace coordinate offsets. This allows them to be used in resume.g.
void GCodes::SavePosition(RestorePoint& rp, const GCodeBuffer& gb) const
{
	for (size_t axis = 0; axis < numVisibleAxes; ++axis)
	{
		rp.moveCoords[axis] = currentUserPosition[axis];
	}

	rp.feedRate = gb.MachineState().feedRate;
	rp.virtualExtruderPosition = virtualExtruderPosition;

#if SUPPORT_LASER || SUPPORT_IOBITS
	rp.laserPwmOrIoBits = moveBuffer.laserPwmOrIoBits;
#endif
}

// Restore user position from a restore point
void GCodes::RestorePosition(const RestorePoint& rp, GCodeBuffer *gb)
{
	for (size_t axis = 0; axis < numVisibleAxes; ++axis)
	{
		currentUserPosition[axis] = rp.moveCoords[axis];
	}

	if (gb != nullptr)
	{
		gb->MachineState().feedRate = rp.feedRate;
	}

#if SUPPORT_LASER || SUPPORT_IOBITS
	moveBuffer.laserPwmOrIoBits = rp.laserPwmOrIoBits;
#endif
}

// Convert user coordinates to head reference point coordinates, optionally allowing for X axis mapping
// If the X axis is mapped to some other axes not including X, then the X coordinate of coordsOut will be left unchanged.
// So make sure it is suitably initialised before calling this.
void GCodes::ToolOffsetTransform(const float coordsIn[MaxAxes], float coordsOut[MaxAxes], AxesBitmap explicitAxes)
{
	const Tool * const currentTool = reprap.GetCurrentTool();
	if (currentTool == nullptr)
	{
		for (size_t axis = 0; axis < numVisibleAxes; ++axis)
		{
			coordsOut[axis] = (coordsIn[axis] * axisScaleFactors[axis]) + currentBabyStepOffsets[axis];
		}
	}
	else
	{
		const AxesBitmap xAxes = currentTool->GetXAxisMap();
		const AxesBitmap yAxes = currentTool->GetYAxisMap();
		for (size_t axis = 0; axis < numVisibleAxes; ++axis)
		{
			if (   (axis != X_AXIS || IsBitSet(xAxes, X_AXIS))
				&& (axis != Y_AXIS || IsBitSet(yAxes, Y_AXIS))
			   )
			{
				const float totalOffset = currentBabyStepOffsets[axis] - currentTool->GetOffset(axis);
				const size_t inputAxis = (IsBitSet(explicitAxes, axis)) ? axis
										: (IsBitSet(xAxes, axis)) ? X_AXIS
											: (IsBitSet(yAxes, axis)) ? Y_AXIS
												: axis;
				coordsOut[axis] = (coordsIn[inputAxis] * axisScaleFactors[axis]) + totalOffset;
			}
		}
	}
	coordsOut[Z_AXIS] += currentZHop;
}

// Convert head reference point coordinates to user coordinates, allowing for XY axis mapping
// Caution: coordsIn and coordsOut may address the same array!
void GCodes::ToolOffsetInverseTransform(const float coordsIn[MaxAxes], float coordsOut[MaxAxes])
{
	const Tool * const currentTool = reprap.GetCurrentTool();
	if (currentTool == nullptr)
	{
		for (size_t axis = 0; axis < numVisibleAxes; ++axis)
		{
			coordsOut[axis] = (coordsIn[axis] - currentBabyStepOffsets[axis])/axisScaleFactors[axis];
		}
	}
	else
	{
		const uint32_t xAxes = reprap.GetCurrentXAxes();
		const uint32_t yAxes = reprap.GetCurrentYAxes();
		float xCoord = 0.0, yCoord = 0.0;
		size_t numXAxes = 0, numYAxes = 0;
		for (size_t axis = 0; axis < numVisibleAxes; ++axis)
		{
			const float totalOffset = currentBabyStepOffsets[axis] - currentTool->GetOffset(axis);
			const float coord = (coordsIn[axis] - totalOffset)/axisScaleFactors[axis];
			coordsOut[axis] = coord;
			if (IsBitSet(xAxes, axis))
			{
				xCoord += coord;
				++numXAxes;
			}
			if (IsBitSet(yAxes, axis))
			{
				yCoord += coord;
				++numYAxes;
			}
		}
		if (numXAxes != 0)
		{
			coordsOut[X_AXIS] = xCoord/numXAxes;
		}
		if (numYAxes != 0)
		{
			coordsOut[Y_AXIS] = yCoord/numYAxes;
		}
	}
	coordsOut[Z_AXIS] -= currentZHop/axisScaleFactors[Z_AXIS];
}

// Get an axis offset of the current tool
float GCodes::GetCurrentToolOffset(size_t axis) const
{
	const Tool* const tool = reprap.GetCurrentTool();
	return (tool == nullptr) ? 0.0 : tool->GetOffset(axis);
}

// Get the current user coordinate and remove the workplace offset
float GCodes::GetUserCoordinate(size_t axis) const
{
	return (axis < MaxAxes) ? currentUserPosition[axis] - GetWorkplaceOffset(axis) : 0.0;
}

// Append a list of trigger endstops to a message
void GCodes::ListTriggers(const StringRef& reply, TriggerInputsBitmap mask)
{
#ifndef NO_TRIGGERS
	if (mask == 0)
	{
		reply.cat("(none)");
	}
	else
	{
		bool printed = false;
		for (unsigned int i = 0; i < NumTotalEndstops; ++i)
		{
			if (IsBitSet(mask, i))
			{
				if (printed)
				{
					reply.cat(' ');
				}
				if (i < numVisibleAxes)
				{
					reply.cat(axisLetters[i]);
				}
				else if (i >= numTotalAxes)
				{
					reply.catf("E%d", i - numTotalAxes);
				}
				printed = true;
			}
		}
	}
#endif
}

// M38 (SHA1 hash of a file) implementation:
bool GCodes::StartHash(const char* filename)
{
	// Get a FileStore object
	fileBeingHashed = platform.OpenFile(FS_PREFIX, filename, OpenMode::read);
	if (fileBeingHashed == nullptr)
	{
		return false;
	}

	// Start hashing
	SHA1Reset(&hash);
	return true;
}

GCodeResult GCodes::AdvanceHash(const StringRef &reply)
{
	// Read and process some more data from the file
	uint32_t buf32[(FILE_BUFFER_SIZE + 3) / 4];
	char *buffer = reinterpret_cast<char *>(buf32);

	int bytesRead = fileBeingHashed->Read(buffer, FILE_BUFFER_SIZE);
	if (bytesRead != -1)
	{
		SHA1Input(&hash, reinterpret_cast<const uint8_t *>(buffer), bytesRead);

		if (bytesRead != FILE_BUFFER_SIZE)
		{
			// Calculate and report the final result
			SHA1Result(&hash);
			for(size_t i = 0; i < 5; i++)
			{
				reply.catf("%" PRIx32, hash.Message_Digest[i]);
			}

			// Clean up again
			fileBeingHashed->Close();
			fileBeingHashed = nullptr;
			return GCodeResult::ok;
		}
		return GCodeResult::notFinished;
	}

	// Something went wrong, we cannot read any more from the file
	fileBeingHashed->Close();
	fileBeingHashed = nullptr;
	return GCodeResult::ok;
}

bool GCodes::AllAxesAreHomed() const
{
	const AxesBitmap allAxes = LowestNBits<AxesBitmap>(numVisibleAxes);
	return (axesHomed & allAxes) == allAxes;
}

// Tell us that the axis is now homed
void GCodes::SetAxisIsHomed(unsigned int axis)
{
	SetBit(axesHomed, axis);
}

// Write the config-override file returning true if an error occurred
GCodeResult GCodes::WriteConfigOverrideFile(GCodeBuffer& gb, const StringRef& reply) const
{
	const char* const fileName = CONFIG_OVERRIDE_G;
	FileStore * const f = platform.OpenSysFile(fileName, OpenMode::write);
	if (f == nullptr)
	{
		reply.printf("Failed to create file %s", fileName);
		return GCodeResult::error;
	}

	bool ok = WriteConfigOverrideHeader(f);
	if (ok)
	{
		ok = reprap.GetMove().GetKinematics().WriteCalibrationParameters(f);
	}
	if (ok)
	{
		ok = reprap.GetHeat().WriteModelParameters(f);
	}

	if (ok)
	{
		ok = platform.WritePlatformParameters(f, gb.Seen('P') && gb.GetIValue() == 31);
	}

	if (ok)
	{
		ok = reprap.WriteToolParameters(f);
	}

#if SUPPORT_WORKPLACE_COORDINATES
	if (ok)
	{
		ok = WriteWorkplaceCoordinates(f);
	}
#endif

	if (!f->Close())
	{
		ok = false;
	}

	if (!ok)
	{
		reply.printf("Failed to write file %s", fileName);
		platform.DeleteSysFile(fileName);
		return GCodeResult::error;
	}

	if (!m501SeenInConfigFile)
	{
		reply.copy("No M501 command was executed in config.g");
		return GCodeResult::warning;
	}

	return GCodeResult::ok;
}

// Write the config-override header returning true if success
// This is implemented as a separate function to avoid allocating a buffer on the stack and then calling functions that also allocate buffers on the stack
bool GCodes::WriteConfigOverrideHeader(FileStore *f) const
{
	String<MaxFilenameLength> buf;
	buf.copy("; config-override.g file generated in response to M500");
	if (platform.IsDateTimeSet())
	{
		time_t timeNow = platform.GetDateTime();
		const struct tm * const timeInfo = gmtime(&timeNow);
		buf.catf(" at %04u-%02u-%02u %02u:%02u",
						timeInfo->tm_year + 1900, timeInfo->tm_mon + 1, timeInfo->tm_mday, timeInfo->tm_hour, timeInfo->tm_min);
	}
	buf.cat('\n');
	bool ok = f->Write(buf.c_str());
	if (ok)
	{
		ok = f->Write("; This is a system-generated file - do not edit\n");
	}
	return ok;
}

// Report the temperatures of one tool in M105 format
void GCodes::ReportToolTemperatures(const StringRef& reply, const Tool *tool, bool includeNumber) const
{
	if (tool != nullptr && tool->HeaterCount() != 0)
	{
		if (reply.strlen() != 0)
		{
			reply.cat(' ');
		}
		if (includeNumber)
		{
			reply.catf("T%u", tool->Number());
		}
		else
		{
			reply.cat("T");
		}

		Heat& heat = reprap.GetHeat();
		char sep = ':';
		for (size_t i = 0; i < tool->HeaterCount(); ++i)
		{
			const int heater = tool->Heater(i);
			reply.catf("%c%.1f /%.1f", sep, (double)heat.GetTemperature(heater), (double)heat.GetTargetTemperature(heater));
			sep = ' ';
		}
	}
}

// Store a standard-format temperature report in 'reply'. This doesn't put a newline character at the end.
void GCodes::GenerateTemperatureReport(const StringRef& reply) const
{
	Heat& heat = reprap.GetHeat();

	// The following is believed to be compatible with Marlin and Octoprint, based on thread https://github.com/foosel/OctoPrint/issues/2590#issuecomment-385023980
	ReportToolTemperatures(reply, reprap.GetCurrentTool(), false);

	for (const Tool *tool = reprap.GetFirstTool(); tool != nullptr; tool = tool->Next())
	{
		ReportToolTemperatures(reply, tool, true);
	}

	for (size_t hn = 0; hn < NumBedHeaters && heat.GetBedHeater(hn) >= 0; ++hn)
	{
		if (hn == 0)
		{
			if (reply.strlen() != 0)
			{
				reply.cat(' ');
			}
			reply.cat("B:");
		}
		else
		{
			reply.catf(" B%u:", hn);
		}
		const int8_t heater = heat.GetBedHeater(hn);
		reply.catf("%.1f /%.1f", (double)heat.GetTemperature(heater), (double)heat.GetTargetTemperature(heater));
	}

	for (size_t hn = 0; hn < NumChamberHeaters && heat.GetChamberHeater(hn) >= 0; ++hn)
	{
		if (hn == 0)
		{
			if (reply.strlen() != 0)
			{
				reply.cat(' ');
			}
			reply.cat("C:");
		}
		else
		{
			reply.catf(" C%u:", hn);
		}
		const int8_t heater = heat.GetChamberHeater(hn);
		reply.catf("%.1f /%.1f", (double)heat.GetTemperature(heater), (double)heat.GetTargetTemperature(heater));
	}
}

// Check whether we need to report temperatures or status.
// 'reply' is a convenient buffer that is free for us to use.
void GCodes::CheckReportDue(GCodeBuffer& gb, const StringRef& reply) const
{
	if (gb.DoDwellTime(1000))
	{
		if (platform.EmulatingMarlin() && (&gb == serialGCode || &gb == telnetGCode))
		{
			// In Marlin emulation mode we should return a standard temperature report every second
			GenerateTemperatureReport(reply);
			reply.cat('\n');
			platform.Message(UsbMessage, reply.c_str());
		}
		if (lastAuxStatusReportType >= 0)
		{
			// Send a standard status response for PanelDue
			OutputBuffer * const statusBuf = GenerateJsonStatusResponse(lastAuxStatusReportType, -1, ResponseSource::AUX);
			if (statusBuf != nullptr)
			{
				platform.AppendAuxReply(statusBuf, true);
			}
		}
		gb.StartTimer();
	}
}

// Generate a M408 response
// Return the output buffer containing the response, or nullptr if we failed
OutputBuffer *GCodes::GenerateJsonStatusResponse(int type, int seq, ResponseSource source) const
{
	OutputBuffer *statusResponse = nullptr;
	switch (type)
	{
		case 0:
		case 1:
			statusResponse = reprap.GetLegacyStatusResponse(type + 2, seq);
			break;

		default:				// need a default clause to prevent the command hanging by always returning a null buffer
			type = 2;
			// no break
		case 2:
		case 3:
		case 4:
			statusResponse = reprap.GetStatusResponse(type - 1, source);
			break;

		case 5:
			statusResponse = reprap.GetConfigResponse();
			break;
	}
	if (statusResponse != nullptr)
	{
		statusResponse->cat('\n');
		if (statusResponse->HadOverflow())
		{
			OutputBuffer::ReleaseAll(statusResponse);
		}
	}
	return statusResponse;
}

// Set up some default values in the move buffer for special moves, e.g. for Z probing and firmware retraction
void GCodes::SetMoveBufferDefaults()
{
	moveBuffer.SetDefaults(numTotalAxes);
}

// Resource locking/unlocking

// Lock the resource, returning true if success.
// Locking the same resource more than once only locks it once, there is no lock count held.
bool GCodes::LockResource(const GCodeBuffer& gb, Resource r)
{
	if (resourceOwners[r] == &gb)
	{
		return true;
	}
	if (resourceOwners[r] == nullptr)
	{
		resourceOwners[r] = &gb;
		SetBit(gb.MachineState().lockedResources, r);
		return true;
	}
	return false;
}

// Grab the movement lock even if another GCode source has it
// CAUTION: this will be unsafe when we move to RTOS
void GCodes::GrabResource(const GCodeBuffer& gb, Resource r)
{
	if (resourceOwners[r] != &gb)
	{
		if (resourceOwners[r] != nullptr)
		{
			GCodeMachineState *m = &(resourceOwners[r]->MachineState());
			do
			{
				ClearBit(m->lockedResources, r);
				m = m->previous;
			}
			while (m != nullptr);
		}
		resourceOwners[r] = &gb;
	}
}

bool GCodes::LockHeater(const GCodeBuffer& gb, int heater)
{
	if (heater >= 0 && heater < (int)NumTotalHeaters)
	{
		return LockResource(gb, HeaterResourceBase + heater);
	}
	return true;
}

bool GCodes::LockFan(const GCodeBuffer& gb, int fan)
{
	if (fan >= 0 && fan < (int)NumTotalFans)
	{
		return LockResource(gb, FanResourceBase + fan);
	}
	return true;
}

// Lock the unshareable parts of the file system
bool GCodes::LockFileSystem(const GCodeBuffer &gb)
{
	return LockResource(gb, FileSystemResource);
}

// Lock movement
bool GCodes::LockMovement(const GCodeBuffer& gb)
{
	return LockResource(gb, MoveResource);
}

void GCodes::GrabMovement(const GCodeBuffer& gb)
{
	GrabResource(gb, MoveResource);
}

void GCodes::UnlockMovement(const GCodeBuffer& gb)
{
	UnlockResource(gb, MoveResource);
}

// Unlock the resource if we own it
void GCodes::UnlockResource(const GCodeBuffer& gb, Resource r)
{
	if (resourceOwners[r] == &gb)
	{
		GCodeMachineState * mc = &gb.MachineState();
		do
		{
			ClearBit(mc->lockedResources, r);
			mc = mc->previous;
		} while (mc != nullptr);
		resourceOwners[r] = nullptr;
	}
}

// Release all locks, except those that were owned when the current macro was started
void GCodes::UnlockAll(const GCodeBuffer& gb)
{
	const GCodeMachineState * const mc = gb.MachineState().previous;
	const uint32_t resourcesToKeep = (mc == nullptr) ? 0 : mc->lockedResources;
	for (size_t i = 0; i < NumResources; ++i)
	{
		if (resourceOwners[i] == &gb && !IsBitSet(resourcesToKeep, i))
		{
			resourceOwners[i] = nullptr;
			ClearBit(gb.MachineState().lockedResources, i);
		}
	}
}

// Append a list of axes to a string
void GCodes::AppendAxes(const StringRef& reply, AxesBitmap axes) const
{
	for (size_t axis = 0; axis < numVisibleAxes; ++axis)
	{
		if (IsBitSet(axes, axis))
		{
			reply.cat(axisLetters[axis]);
		}
	}
}

// Get the name of the current machine mode
const char* GCodes::GetMachineModeString() const
{
	switch (machineType)
	{
	case MachineType::fff:
		return "FFF";
	case MachineType::cnc:
		return "CNC";
	case MachineType::laser:
		return "Laser";
	default:
		return "Unknown";
	}
}

// Respond to a heater fault. The heater has already been turned off and its status set to 'fault' when this is called from the Heat module.
// The Heat module will generate an appropriate error message, so no need to do that here.
void GCodes::HandleHeaterFault(int heater)
{
	if (heaterFaultState == HeaterFaultState::noFault && fileGCode->OriginalMachineState().fileState.IsLive())
	{
		heaterFaultState = HeaterFaultState::pausePending;
		heaterFaultTime = millis();
	}
}

// Check for and respond to a heater fault, returning true if we should exit
void GCodes::CheckHeaterFault()
{
	switch (heaterFaultState)
	{
	case HeaterFaultState::noFault:
	default:
		break;

	case HeaterFaultState::pausePending:
		if (   IsReallyPrinting()
			&& autoPauseGCode->IsCompletelyIdle()
			&& LockMovement(*autoPauseGCode)							// need to lock movement before executing the pause macro
		   )
		{
			reprap.GetHeat().SwitchOffAll(false);						// turn off all extruder heaters
			DoPause(*autoPauseGCode, PauseReason::heaterFault, "Heater fault");
			heaterFaultState = HeaterFaultState::timing;
		}
		else if (IsPausing() || IsPaused())
		{
			heaterFaultState = HeaterFaultState::timing;
		}
		// no break

	case HeaterFaultState::timing:
		if (millis() - heaterFaultTime >= heaterFaultTimeout)
		{
			StopPrint(StopPrintReason::abort);
			reprap.GetHeat().SwitchOffAll(true);
			platform.MessageF(ErrorMessage, "Shutting down due to un-cleared heater fault after %lu seconds\n", heaterFaultTimeout/1000);
			heaterFaultState = HeaterFaultState::stopping;
			heaterFaultTime = millis();
		}
		break;

	case HeaterFaultState::stopping:
		if (millis() - heaterFaultTime >= 1000)			// wait 1 second for the message to be picked up by DWC and PanelDue
		{
			platform.AtxPowerOff(false);
			heaterFaultState = HeaterFaultState::stopped;
		}
		break;
	}
}

// Return the current speed factor as a percentage
float GCodes::GetSpeedFactor() const
{
	return speedFactor;
}

// Return a current extrusion factor as a percentage
float GCodes::GetExtrusionFactor(size_t extruder)
{
	return (extruder < numExtruders) ? extrusionFactors[extruder] * 100.0 : 0.0;
}

// Set a percentage extrusion factor
void GCodes::SetExtrusionFactor(size_t extruder, float factor)
{
	if (extruder < numExtruders)
	{
		extrusionFactors[extruder] = constrain<float>(factor, 0.0, 200.0)/100.0;
	}
}

Pwm_t GCodes::ConvertLaserPwm(float reqVal) const
{
	return (uint16_t)constrain<long>(lrintf((reqVal * 65535)/laserMaxPower), 0, 65535);
}

// Get the height in user coordinates of the last printing move
bool GCodes::GetLastPrintingHeight(float& height) const
{
	if (IsReallyPrinting() && lastPrintingMoveHeight > 0.0)
	{
		height = lastPrintingMoveHeight;
		return true;
	}
	return false;
}

// Start timing SD card file writing
GCodeResult GCodes::StartSDTiming(GCodeBuffer& gb, const StringRef& reply)
{
	const float bytesReq = (gb.Seen('S')) ? gb.GetFValue() : 10.0;
	timingBytesRequested = (uint32_t)(bytesReq * (float)(1024 * 1024));
	FileStore * const f = platform.OpenFile(platform.GetGCodeDir(), TimingFileName, OpenMode::write, timingBytesRequested);
	if (f == nullptr)
	{
		reply.copy("Failed to create file");
		return GCodeResult::error;
	}
	sdTimingFile = f;

	platform.Message(gb.GetResponseMessageType(), "Testing SD card write speed...\n");
	timingBytesWritten = 0;
	timingStartMillis = millis();
	gb.SetState(GCodeState::timingSDwrite);
	return GCodeResult::ok;
}

#if SUPPORT_12864_LCD

// Set the speed factor. Value passed is in percent.
void GCodes::SetSpeedFactor(float factor)
{
	speedFactor = constrain<float>(factor, 10.0, 500.0);
}

// Process a GCode command from the 12864 LCD returning true if the command was accepted
bool GCodes::ProcessCommandFromLcd(const char *cmd)
{
	if (lcdGCode->IsCompletelyIdle())
	{
		lcdGCode->Put(cmd);
		return true;
	}
	return false;
}

int GCodes::GetHeaterNumber(unsigned int itemNumber) const
{
	if (itemNumber < 80)
	{
		const Tool * const tool = (itemNumber == 79) ? reprap.GetCurrentTool() : reprap.GetTool(itemNumber);
		return (tool != nullptr && tool->HeaterCount() != 0) ? tool->Heater(0) : -1;
	}
	if (itemNumber < 90)
	{
		return (itemNumber < 80 + NumBedHeaters) ? reprap.GetHeat().GetBedHeater(itemNumber - 80) : -1;
	}
	return (itemNumber < 90 + NumChamberHeaters) ? reprap.GetHeat().GetChamberHeater(itemNumber - 90) : -1;
}

float GCodes::GetItemCurrentTemperature(unsigned int itemNumber) const
{
	return reprap.GetHeat().GetTemperature(GetHeaterNumber(itemNumber));
}

float GCodes::GetItemActiveTemperature(unsigned int itemNumber) const
{
	if (itemNumber < 80)
	{
		const Tool * const tool = (itemNumber == 79) ? reprap.GetCurrentTool() : reprap.GetTool(itemNumber);
		return (tool != nullptr) ? tool->GetToolHeaterActiveTemperature(0) : 0.0;
	}

	return reprap.GetHeat().GetActiveTemperature(GetHeaterNumber(itemNumber));
}

float GCodes::GetItemStandbyTemperature(unsigned int itemNumber) const
{
	if (itemNumber < 80)
	{
		const Tool * const tool = (itemNumber == 79) ? reprap.GetCurrentTool() : reprap.GetTool(itemNumber);
		return (tool != nullptr) ? tool->GetToolHeaterStandbyTemperature(0) : 0.0;
	}

	return reprap.GetHeat().GetStandbyTemperature(GetHeaterNumber(itemNumber));
}

void GCodes::SetItemActiveTemperature(unsigned int itemNumber, float temp)
{
	if (itemNumber < 80)
	{
		Tool * const tool = (itemNumber == 79) ? reprap.GetCurrentTool() : reprap.GetTool(itemNumber);
		if (tool != nullptr)
		{
			tool->SetToolHeaterActiveTemperature(0, temp);
		}
	}
	else
	{
		reprap.GetHeat().SetActiveTemperature(GetHeaterNumber(itemNumber), temp);
	}
}

void GCodes::SetItemStandbyTemperature(unsigned int itemNumber, float temp)
{
	if (itemNumber < 80)
	{
		Tool * const tool = (itemNumber == 79) ? reprap.GetCurrentTool() : reprap.GetTool(itemNumber);
		if (tool != nullptr)
		{
			tool->SetToolHeaterStandbyTemperature(0, temp);
		}
	}
	else
	{
		reprap.GetHeat().SetStandbyTemperature(GetHeaterNumber(itemNumber), temp);
	}
}

#endif

// End<|MERGE_RESOLUTION|>--- conflicted
+++ resolved
@@ -540,10 +540,7 @@
 			{
 				if (gb.Seen(axisLetters[axis]))
 				{
-<<<<<<< HEAD
 					moveBuffer.SetDefaults(numVisibleAxes);
-=======
->>>>>>> 7b172879
 					for (size_t axs = 0; axs < numVisibleAxes; ++axs)
 					{
 						moveBuffer.coords[axs] = currentUserPosition[axs];
@@ -551,15 +548,8 @@
 					// Add R to the current position
 					moveBuffer.coords[axis] += rVal;
 
-<<<<<<< HEAD
 					moveBuffer.feedRate = findCenterOfCavityRestorePoint.feedRate;
 					moveBuffer.canPauseAfter = false;
-=======
-					SetMoveBufferDefaults();
-					moveBuffer.feedRate = findCenterOfCavityRestorePoint.feedRate;
-					moveBuffer.canPauseAfter = false;
-					moveBuffer.hasExtrusion = false;
->>>>>>> 7b172879
 
 					NewMoveAvailable(1);
 
@@ -586,29 +576,17 @@
 			{
 				if (gb.Seen(axisLetters[axis]))
 				{
-<<<<<<< HEAD
 					moveBuffer.SetDefaults(numVisibleAxes);
-=======
->>>>>>> 7b172879
 					for (size_t axs = 0; axs < numVisibleAxes; ++axs)
 					{
 						moveBuffer.coords[axs] = findCenterOfCavityRestorePoint.moveCoords[axs];
 					}
 					moveBuffer.coords[axis] += (currentUserPosition[axis] - findCenterOfCavityRestorePoint.moveCoords[axis]) / 2;
 
-<<<<<<< HEAD
 					moveBuffer.feedRate = findCenterOfCavityRestorePoint.feedRate;
 
 					NewMoveAvailable(1);
 					gb.SetState(GCodeState::waitingForSpecialMoveToComplete);
-=======
-					SetMoveBufferDefaults();
-					moveBuffer.feedRate = findCenterOfCavityRestorePoint.feedRate;
-					moveBuffer.hasExtrusion = false;
-
-					gb.SetState(GCodeState::waitingForSpecialMoveToComplete);
-					NewMoveAvailable(1);
->>>>>>> 7b172879
 
 					break;
 				}
