/****************************************************************************************************

 RepRapFirmware - G Codes

 This class interprets G Codes from one or more sources, and calls the functions in Move, Heat etc
 that drive the machine to do what the G Codes command.

 Most of the functions in here are designed not to wait, and they return a boolean.  When you want them to do
 something, you call them.  If they return false, the machine can't do what you want yet.  So you go away
 and do something else.  Then you try again.  If they return true, the thing you wanted done has been done.

 -----------------------------------------------------------------------------------------------------

 Version 0.1

 13 February 2013

 Adrian Bowyer
 RepRap Professional Ltd
 http://reprappro.com

 Licence: GPL

 ****************************************************************************************************/

#include "GCodes.h"
#include "GCodeBuffer.h"
#include "GCodeQueue.h"
#include "Heating/Heat.h"
#include "Platform.h"
#include "Movement/Move.h"
#include "Scanner.h"
#include "PrintMonitor.h"
#include "RepRap.h"
#include "Tools/Tool.h"

#ifdef DUET_NG
#include "FirmwareUpdater.h"
#endif

const char GCodes::axisLetters[MaxAxes] = AXES_('X', 'Y', 'Z', 'U', 'V', 'W', 'A', 'B', 'C');

const size_t gcodeReplyLength = 2048;			// long enough to pass back a reasonable number of files in response to M20

GCodes::GCodes(Platform& p) :
	platform(p), active(false), isFlashing(false),
	fileBeingHashed(nullptr), lastWarningMillis(0)
{
	httpInput = new RegularGCodeInput(true);
	telnetInput = new RegularGCodeInput(true);
	fileInput = new FileGCodeInput();
	serialInput = new StreamGCodeInput(SERIAL_MAIN_DEVICE);
	auxInput = new StreamGCodeInput(SERIAL_AUX_DEVICE);

	httpGCode = new GCodeBuffer("http", HTTP_MESSAGE, false);
	telnetGCode = new GCodeBuffer("telnet", TELNET_MESSAGE, true);
	fileGCode = new GCodeBuffer("file", GENERIC_MESSAGE, true);
	serialGCode = new GCodeBuffer("serial", HOST_MESSAGE, true);
	auxGCode = new GCodeBuffer("aux", AUX_MESSAGE, false);
	daemonGCode = new GCodeBuffer("daemon", GENERIC_MESSAGE, false);
	queuedGCode = new GCodeBuffer("queue", GENERIC_MESSAGE, false);
#ifdef DUET_NG
	autoPauseGCode = new GCodeBuffer("autopause", GENERIC_MESSAGE, false);
#endif
	codeQueue = new GCodeQueue();
}

void GCodes::Exit()
{
	active = false;
}

void GCodes::Init()
{
	numVisibleAxes = numTotalAxes = XYZ_AXES;			// must set this up before calling Reset()
	numExtruders = MaxExtruders;
	Reset();

	distanceScale = 1.0;
	arcSegmentLength = DefaultArcSegmentLength;
	virtualExtruderPosition = rawExtruderTotal = 0.0;
	for (size_t extruder = 0; extruder < MaxExtruders; extruder++)
	{
		rawExtruderTotalByDrive[extruder] = 0.0;
	}
	eofString = EOF_STRING;
	eofStringCounter = 0;
	eofStringLength = strlen(eofString);
	runningConfigFile = false;
	doingToolChange = false;
	toolChangeParam = DefaultToolChangeParam;
	active = true;
	fileSize = 0;
	longWait = platform.Time();
	limitAxes = true;
	SetAllAxesNotHomed();
	for (size_t i = 0; i < NUM_FANS; ++i)
	{
		pausedFanSpeeds[i] = 0.0;
	}
	lastDefaultFanSpeed = pausedDefaultFanSpeed = 0.0;

	retractLength = DefaultRetractLength;
	retractExtra = 0.0;
	currentZHop = retractHop = 0.0;
	retractSpeed = unRetractSpeed = DefaultRetractSpeed * SecondsToMinutes;
	isRetracted = false;
	lastAuxStatusReportType = -1;						// no status reports requested yet

#if SUPPORT_SCANNER
	reprap.GetScanner().SetGCodeBuffer(serialGCode);
#endif
}

// This is called from Init and when doing an emergency stop
void GCodes::Reset()
{
	// Here we could reset the input sources as well, but this would mess up M122\nM999
	// because both codes are sent at once from the web interface. Hence we don't do this here

	httpGCode->Reset();
	telnetGCode->Reset();
	fileGCode->Reset();
	serialGCode->Reset();
	auxGCode->Reset();
	auxGCode->SetCommsProperties(1);					// by default, we require a checksum on the aux port
	daemonGCode->Reset();
	queuedGCode->Reset();
#ifdef DUET_NG
	autoPauseGCode->Reset();
#endif

	nextGcodeSource = 0;

	fileToPrint.Close();
	fileBeingWritten = nullptr;
	speedFactor = SecondsToMinutes;						// default is just to convert from mm/minute to mm/second

	for (size_t i = 0; i < MaxExtruders; ++i)
	{
		extrusionFactors[i] = volumetricExtrusionFactors[i] = 1.0;
	}

	for (size_t i = 0; i < MaxAxes; ++i)
	{
		axisOffsets[i] = 0.0;
		axisScaleFactors[i] = 1.0;
	}

	for (size_t i = 0; i < DRIVES; ++i)
	{
		moveBuffer.coords[i] = 0.0;						// clear out all axis and extruder coordinates
	}

	ClearMove();
	ClearBabyStepping();
	moveBuffer.xAxes = DefaultXAxisMapping;
	moveBuffer.yAxes = DefaultYAxisMapping;
#if SUPPORT_IOBITS
	moveBuffer.ioBits = 0;
#endif

	reprap.GetMove().GetKinematics().GetAssumedInitialPosition(numVisibleAxes, moveBuffer.coords);
	ToolOffsetInverseTransform(moveBuffer.coords, currentUserPosition);

	pauseRestorePoint.Init();
	toolChangeRestorePoint.Init();

	for (size_t i = 0; i < MaxTriggers; ++i)
	{
		triggers[i].Init();
	}
	triggersPending = 0;

	simulationMode = 0;
	exitSimulationWhenFileComplete = false;
	simulationTime = 0.0;
	isPaused = false;
#ifdef DUET_NG
	isAutoPaused = resumeInfoSaved = false;
#endif
	doingToolChange = false;
	doingManualBedProbe = false;
	pausePending = false;
	probeIsDeployed = false;
	moveBuffer.filePos = noFilePosition;
	lastEndstopStates = platform.GetAllEndstopStates();
	firmwareUpdateModuleMap = 0;
	lastFilamentError = FilamentSensorStatus::ok;

	codeQueue->Clear();
	cancelWait = isWaiting = displayNoToolWarning = displayDeltaNotHomedWarning = false;

	for (size_t i = 0; i < NumResources; ++i)
	{
		resourceOwners[i] = nullptr;
	}
}

bool GCodes::DoingFileMacro() const
{
	for (const GCodeBuffer *gb : gcodeSources)
	{
		if (gb->IsDoingFileMacro())
		{
			return true;
		}
	}
	return false;
}

float GCodes::FractionOfFilePrinted() const
{
	const FileData& fileBeingPrinted = fileGCode->OriginalMachineState().fileState;
	return (fileBeingPrinted.IsLive()) ? fileBeingPrinted.FractionRead() : -1.0;
}

// Start running the config file
// We use triggerCGode as the source to prevent any triggers being executed until we have finished
bool GCodes::RunConfigFile(const char* fileName)
{
	runningConfigFile = DoFileMacro(*daemonGCode, fileName, false);
	return runningConfigFile;
}

// Return true if the daemon is busy running config.g or a trigger file
bool GCodes::IsDaemonBusy() const
{
	return daemonGCode->MachineState().fileState.IsLive();
}

// Copy the feed rate etc. from the daemon to the input channels
void GCodes::CopyConfigFinalValues(GCodeBuffer& gb)
{
	for (size_t i = 0; i < ARRAY_SIZE(gcodeSources); ++i)
	{
		gcodeSources[i]->MachineState().CopyStateFrom(gb.MachineState());
	}
}

void GCodes::Spin()
{
	if (!active)
	{
		return;
	}

	CheckTriggers();

	// Get the GCodeBuffer that we want to work from
	GCodeBuffer& gb = *(gcodeSources[nextGcodeSource]);

	// Set up a buffer for the reply
	char replyBuffer[gcodeReplyLength];
	StringRef reply(replyBuffer, ARRAY_SIZE(replyBuffer));
	reply.Clear();

	if (gb.GetState() == GCodeState::normal)
	{
		if (gb.MachineState().messageAcknowledged)
		{
			const bool wasCancelled = gb.MachineState().messageCancelled;
			Pop(gb);

			if (wasCancelled)
			{
				if (gb.MachineState().previous == nullptr)
				{
					CancelPrint(false, false);
				}
				else
				{
					FileMacroCyclesReturn(gb);
				}
			}
		}
		else
		{
			StartNextGCode(gb, reply);
		}
	}
	else
	{
		// Perform the next operation of the state machine for this gcode source
		bool error = false;

		switch (gb.GetState())
		{
		case GCodeState::waitingForSpecialMoveToComplete:
			if (LockMovementAndWaitForStandstill(gb))		// movement should already be locked, but we need to wait for standstill and fetch the current position
			{
				// Check whether we made any G1 S3 moves and need to set the axis limits
				for (size_t axis = 0; axis < numVisibleAxes; ++axis)
				{
					if (IsBitSet<AxesBitmap>(axesToSenseLength, axis))
					{
						EndStopType stopType;
						bool dummy;
						platform.GetEndStopConfiguration(axis, stopType, dummy);
						if (stopType == EndStopType::highEndStop)
						{
							platform.SetAxisMaximum(axis, moveBuffer.coords[axis]);
						}
						else if (stopType == EndStopType::lowEndStop)
						{
							platform.SetAxisMinimum(axis, moveBuffer.coords[axis]);
						}
					}
				}
				gb.SetState(GCodeState::normal);
			}
			break;

		case GCodeState::homing1:
			if (toBeHomed == 0)
			{
				gb.SetState(GCodeState::normal);
			}
			else
			{
				AxesBitmap mustHomeFirst;
				const char *nextHomingFile = reprap.GetMove().GetKinematics().GetHomingFileName(toBeHomed, axesHomed, numVisibleAxes, mustHomeFirst);
				if (nextHomingFile == nullptr)
				{
					// Error, can't home this axes
					reply.copy("Must home these axes:");
					AppendAxes(reply, mustHomeFirst);
					reply.cat(" before homing these:");
					AppendAxes(reply, toBeHomed);
					error = true;
					toBeHomed = 0;
					gb.SetState(GCodeState::normal);
				}
				else
				{
					gb.SetState(GCodeState::homing2);
					if (!DoFileMacro(gb, nextHomingFile, false))
					{
						reply.printf("Homing file %s not found", nextHomingFile);
						error = true;
						gb.SetState(GCodeState::normal);
					}
				}
			}
			break;

		case GCodeState::homing2:
			if (LockMovementAndWaitForStandstill(gb))		// movement should already be locked, but we need to wait for the previous homing move to complete
			{
				// Test whether the previous homing move homed any axes
				if ((toBeHomed & axesHomed) == 0)
				{
					reply.copy("Homing failed");
					error = true;
					gb.SetState(GCodeState::normal);
				}
				else
				{
					toBeHomed &= ~axesHomed;
					gb.SetState((toBeHomed == 0) ? GCodeState::normal : GCodeState::homing1);
				}
			}
			break;

		case GCodeState::toolChange0: 		// Run tfree for the old tool (if any)
		case GCodeState::m109ToolChange0:	// Run tfree for the old tool (if any)
			doingToolChange = true;
			SaveFanSpeeds();
			memcpy(toolChangeRestorePoint.moveCoords, currentUserPosition, ARRAY_SIZE(currentUserPosition) * sizeof(currentUserPosition[0]));
			toolChangeRestorePoint.feedRate = gb.MachineState().feedrate;
			gb.AdvanceState();
			if ((toolChangeParam & TFreeBit) != 0)
			{
				const Tool * const oldTool = reprap.GetCurrentTool();
				if (oldTool != nullptr && AllAxesAreHomed())
				{
					scratchString.printf("tfree%d.g", oldTool->Number());
					DoFileMacro(gb, scratchString.Pointer(), false);
				}
			}
			break;

		case GCodeState::toolChange1:		// Release the old tool (if any), then run tpre for the new tool
		case GCodeState::m109ToolChange1:	// Release the old tool (if any), then run tpre for the new tool
			{
				const Tool * const oldTool = reprap.GetCurrentTool();
				if (oldTool != nullptr)
				{
					reprap.StandbyTool(oldTool->Number());
				}
			}
			gb.AdvanceState();
			if (reprap.GetTool(newToolNumber) != nullptr && AllAxesAreHomed() && (toolChangeParam & TPreBit) != 0)
			{
				scratchString.printf("tpre%d.g", newToolNumber);
				DoFileMacro(gb, scratchString.Pointer(), false);
			}
			break;

		case GCodeState::toolChange2:		// Select the new tool (even if it doesn't exist - that just deselects all tools) and run tpost
		case GCodeState::m109ToolChange2:	// Select the new tool (even if it doesn't exist - that just deselects all tools) and run tpost
			reprap.SelectTool(newToolNumber, simulationMode != 0);
			GetCurrentUserPosition();									// get the actual position of the new tool

			gb.AdvanceState();
			if (AllAxesAreHomed())
			{
				if (reprap.GetTool(newToolNumber) != nullptr && (toolChangeParam & TPostBit) != 0)
				{
					scratchString.printf("tpost%d.g", newToolNumber);
					DoFileMacro(gb, scratchString.Pointer(), false);
				}
			}
			break;

		case GCodeState::toolChangeComplete:
		case GCodeState::m109ToolChangeComplete:
			// Restore the original Z axis user position, so that different tool Z offsets work even if the first move after the tool change doesn't have a Z coordinate
			currentUserPosition[Z_AXIS] = toolChangeRestorePoint.moveCoords[Z_AXIS];
			gb.MachineState().feedrate = toolChangeRestorePoint.feedRate;
			// We don't restore the default fan speed in case the user wants to use a different one for the new tool
			doingToolChange = false;

			if (gb.GetState() == GCodeState::toolChangeComplete)
			{
				gb.SetState(GCodeState::normal);
			}
			else
			{
				UnlockAll(gb);									// allow movement again
				if (cancelWait || ToolHeatersAtSetTemperatures(reprap.GetCurrentTool(), gb.MachineState().waitWhileCooling))
				{
					cancelWait = isWaiting = false;
					gb.SetState(GCodeState::normal);
				}
				else
				{
					CheckReportDue(gb, reply);
					isWaiting = true;
				}
			}
			break;

		case GCodeState::pausing1:
			if (LockMovementAndWaitForStandstill(gb))
			{
				gb.SetState(GCodeState::pausing2);
				if (AllAxesAreHomed())
				{
#ifdef DUET_NG
					DoFileMacro(gb, (isAutoPaused) ? POWER_FAIL_G : PAUSE_G, true);
#else
					DoFileMacro(gb, PAUSE_G, true);
#endif
				}
			}
			break;

		case GCodeState::pausing2:
			if (LockMovementAndWaitForStandstill(gb))
			{
#ifdef DUET_NG
				if (isAutoPaused)
				{
					platform.Message(GENERIC_MESSAGE, "Print auto-paused due to low voltage\n");
					reprap.GetHeat().SuspendHeaters(false);			// resume the heaters, we may have turned them off while we executed the pause macro
				}
				else
#endif
				{
					reply.copy("Printing paused");
				}
				gb.SetState(GCodeState::normal);
			}
			break;

		case GCodeState::resuming1:
		case GCodeState::resuming2:
			// Here when we have just finished running the resume macro file.
			// Move the head back to the paused location
			if (LockMovementAndWaitForStandstill(gb))
			{
				float currentZ = moveBuffer.coords[Z_AXIS];
				for (size_t drive = 0; drive < numVisibleAxes; ++drive)
				{
					currentUserPosition[drive] =  pauseRestorePoint.moveCoords[drive];
				}
				ToolOffsetTransform(currentUserPosition, moveBuffer.coords);
				for (size_t drive = numTotalAxes; drive < DRIVES; ++drive)
				{
					moveBuffer.coords[drive] = 0.0;
				}
				moveBuffer.feedRate = DefaultFeedrate * SecondsToMinutes;	// ask for a good feed rate, we may have paused during a slow move
				moveBuffer.moveType = 0;
				moveBuffer.endStopsToCheck = 0;
				moveBuffer.usePressureAdvance = false;
				moveBuffer.filePos = noFilePosition;
				if (gb.GetState() == GCodeState::resuming1 && currentZ > pauseRestorePoint.moveCoords[Z_AXIS])
				{
					// First move the head to the correct XY point, then move it down in a separate move
					moveBuffer.coords[Z_AXIS] = currentZ;
					gb.SetState(GCodeState::resuming2);
				}
				else
				{
					// Just move to the saved position in one go
					gb.SetState(GCodeState::resuming3);
				}
				segmentsLeft = 1;
			}
			break;

		case GCodeState::resuming3:
			if (LockMovementAndWaitForStandstill(gb))
			{
				for (size_t i = 0; i < NUM_FANS; ++i)
				{
					platform.SetFanValue(i, pausedFanSpeeds[i]);
				}
				virtualExtruderPosition = pauseRestorePoint.virtualExtruderPosition;	// reset the extruder position in case we are receiving absolute extruder moves
				moveBuffer.virtualExtruderPosition = pauseRestorePoint.virtualExtruderPosition;
				fileGCode->MachineState().feedrate = pauseRestorePoint.feedRate;
				isPaused = false;
				reply.copy("Printing resumed");
				gb.SetState(GCodeState::normal);
			}
			break;

		case GCodeState::flashing1:
#ifdef DUET_NG
			// Update additional modules before the main firmware
			if (FirmwareUpdater::IsReady())
			{
				bool updating = false;
				for (unsigned int module = 1; module < NumFirmwareUpdateModules; ++module)
				{
					if ((firmwareUpdateModuleMap & (1u << module)) != 0)
					{
						firmwareUpdateModuleMap &= ~(1u << module);
						FirmwareUpdater::UpdateModule(module);
						updating = true;
						break;
					}
				}
				if (!updating)
				{
					gb.SetState(GCodeState::flashing2);
				}
			}
#else
			gb.SetState(GCodeState::flashing2);
#endif
			break;

		case GCodeState::flashing2:
			if ((firmwareUpdateModuleMap & 1) != 0)
			{
				// Update main firmware
				firmwareUpdateModuleMap = 0;
				platform.UpdateFirmware();
				// The above call does not return unless an error occurred
			}
			isFlashing = false;
			gb.SetState(GCodeState::normal);
			break;

		case GCodeState::stopping:		// MO after executing stop.g if present
		case GCodeState::sleeping:		// M1 after executing sleep.g if present
			// Deselect the active tool and turn off all heaters, unless parameter Hn was used with n > 0
			if (!gb.Seen('H') || gb.GetIValue() <= 0)
			{
				Tool* tool = reprap.GetCurrentTool();
				if (tool != nullptr)
				{
					reprap.StandbyTool(tool->Number());
				}
				reprap.GetHeat().SwitchOffAll();
			}

			// chrishamm 2014-18-10: Although RRP says M0 is supposed to turn off all drives and heaters,
			// I think M1 is sufficient for this purpose. Leave M0 for a normal reset.
			if (gb.GetState() == GCodeState::sleeping)
			{
				DisableDrives();
			}
			else
			{
				platform.SetDriversIdle();
			}
			gb.SetState(GCodeState::normal);
			break;

		// States used for grid probing
		case GCodeState::gridProbing1:	// ready to move to next grid probe point
			{
				// Move to the current probe point
				Move& move = reprap.GetMove();
				const GridDefinition& grid = move.AccessBedProbeGrid().GetGrid();
				const float x = grid.GetXCoordinate(gridXindex);
				const float y = grid.GetYCoordinate(gridYindex);
				if (grid.IsInRadius(x, y))
				{
					if (move.IsAccessibleProbePoint(x, y))
					{
						moveBuffer.moveType = 0;
						moveBuffer.endStopsToCheck = 0;
						moveBuffer.usePressureAdvance = false;
						moveBuffer.filePos = noFilePosition;
						moveBuffer.coords[X_AXIS] = x - platform.GetCurrentZProbeParameters().xOffset;
						moveBuffer.coords[Y_AXIS] = y - platform.GetCurrentZProbeParameters().yOffset;
						moveBuffer.coords[Z_AXIS] = platform.GetZProbeStartingHeight();
						moveBuffer.feedRate = platform.GetZProbeTravelSpeed();
						moveBuffer.xAxes = DefaultXAxisMapping;
						moveBuffer.yAxes = DefaultYAxisMapping;
						segmentsLeft = 1;
						gb.AdvanceState();
					}
					else
					{
						platform.MessageF(GENERIC_MESSAGE, "Warning: skipping grid point (%.1f, %.1f) because Z probe cannot reach it\n", x, y);
						gb.SetState(GCodeState::gridProbing5);
					}
				}
				else
				{
					gb.SetState(GCodeState::gridProbing5);
				}
			}
			break;

		case GCodeState::gridProbing2:		// ready to probe the current grid probe point
			if (LockMovementAndWaitForStandstill(gb))
			{
				lastProbedTime = millis();
				gb.AdvanceState();
			}
			break;

		case GCodeState::gridProbing3:	// ready to probe the current grid probe point
			if (millis() - lastProbedTime >= (uint32_t)(reprap.GetPlatform().GetCurrentZProbeParameters().recoveryTime * SecondsToMillis))
			{
				// Probe the bed at the current XY coordinates
				// Check for probe already triggered at start
				if (platform.GetZProbeType() == 0)
				{
					// No Z probe, so do manual mesh levelling instead
					UnlockAll(gb);															// release the movement lock to allow manual Z moves
					gb.AdvanceState();														// resume at next state when user has finished adjusting the height
					doingManualBedProbe = true;												// suspend the Z movement limit
					DoManualProbe(gb);
				}
				else if (reprap.GetPlatform().GetZProbeResult() == EndStopHit::lowHit)
				{
					platform.Message(GENERIC_MESSAGE, "Error: Z probe already triggered before probing move started");
					gb.SetState(GCodeState::normal);
					if (platform.GetZProbeType() != 0 && !probeIsDeployed)
					{
						DoFileMacro(gb, RETRACTPROBE_G, false);
					}
					break;
				}
				else
				{
					zProbeTriggered = false;
					platform.SetProbing(true);
					moveBuffer.moveType = 0;
					moveBuffer.endStopsToCheck = ZProbeActive;
					moveBuffer.usePressureAdvance = false;
					moveBuffer.filePos = noFilePosition;
					moveBuffer.coords[Z_AXIS] = -platform.GetZProbeDiveHeight();
					moveBuffer.feedRate = platform.GetCurrentZProbeParameters().probeSpeed;
					moveBuffer.xAxes = DefaultXAxisMapping;
					moveBuffer.yAxes = DefaultYAxisMapping;
					segmentsLeft = 1;
					gb.AdvanceState();
				}
			}
			break;

		case GCodeState::gridProbing4:	// ready to lift the probe after probing the current grid probe point
			if (LockMovementAndWaitForStandstill(gb))
			{
				doingManualBedProbe = false;
				float heightError;
				if (platform.GetZProbeType() == 0)
				{
					// No Z probe, so we are doing manual mesh levelling. Take the current Z height as the height error.
					heightError = moveBuffer.coords[Z_AXIS];
				}
				else
				{
					platform.SetProbing(false);
					if (!zProbeTriggered)
					{
						platform.Message(GENERIC_MESSAGE, "Error: Z probe was not triggered during probing move");
						gb.SetState(GCodeState::normal);
						if (platform.GetZProbeType() != 0 && !probeIsDeployed)
						{
							DoFileMacro(gb, RETRACTPROBE_G, false);
						}
						break;
					}

					heightError = moveBuffer.coords[Z_AXIS] - platform.ZProbeStopHeight();
				}
				reprap.GetMove().AccessBedProbeGrid().SetGridHeight(gridXindex, gridYindex, heightError);

				// Move back up to the dive height
				moveBuffer.moveType = 0;
				moveBuffer.endStopsToCheck = 0;
				moveBuffer.usePressureAdvance = false;
				moveBuffer.filePos = noFilePosition;
				moveBuffer.coords[Z_AXIS] = platform.GetZProbeStartingHeight();
				moveBuffer.feedRate = platform.GetZProbeTravelSpeed();
				moveBuffer.xAxes = DefaultXAxisMapping;
				moveBuffer.yAxes = DefaultYAxisMapping;
				segmentsLeft = 1;
				gb.SetState(GCodeState::gridProbing5);
			}
			break;

		case GCodeState::gridProbing5:	// ready to compute the next probe point
			if (LockMovementAndWaitForStandstill(gb))
			{
				const GridDefinition& grid = reprap.GetMove().AccessBedProbeGrid().GetGrid();
				if (gridYindex & 1)
				{
					// Odd row, so decreasing X
					if (gridXindex == 0)
					{
						++gridYindex;
					}
					else
					{
						--gridXindex;
					}
				}
				else
				{
					// Even row, so increasing X
					if (gridXindex + 1 == grid.NumXpoints())
					{
						++gridYindex;
					}
					else
					{
						++gridXindex;
					}
				}
				if (gridYindex == grid.NumYpoints())
				{
					// Done all the points
					gb.AdvanceState();
					if (platform.GetZProbeType() != 0 && !probeIsDeployed)
					{
						DoFileMacro(gb, RETRACTPROBE_G, false);
					}
				}
				else
				{
					gb.SetState(GCodeState::gridProbing1);
				}
			}
			break;

		case GCodeState::gridprobing6:
			// Finished probing the grid, and retracted the probe if necessary
			{
				float mean, deviation;
				const uint32_t numPointsProbed = reprap.GetMove().AccessBedProbeGrid().GetStatistics(mean, deviation);
				if (numPointsProbed >= 4)
				{
					reply.printf("%u points probed, mean error %.3f, deviation %.3f\n", numPointsProbed, mean, deviation);
					error = SaveHeightMap(gb, reply);
					reprap.GetMove().AccessBedProbeGrid().ExtrapolateMissing();
					reprap.GetMove().UseMesh(true);
				}
				else
				{
					reply.copy("Too few points probed");
					error = true;
				}
			}
			gb.SetState(GCodeState::normal);
			break;

		// States used for G30 probing
		case GCodeState::probingAtPoint0:
			// Initial state when executing G30 with a P parameter. Start by moving to the dive height at the current position.
			moveBuffer.moveType = 0;
			moveBuffer.endStopsToCheck = 0;
			moveBuffer.usePressureAdvance = false;
			moveBuffer.filePos = noFilePosition;
			moveBuffer.coords[Z_AXIS] = platform.GetZProbeStartingHeight();
			moveBuffer.feedRate = platform.GetZProbeTravelSpeed();
			moveBuffer.xAxes = DefaultXAxisMapping;
			moveBuffer.yAxes = DefaultYAxisMapping;
			segmentsLeft = 1;
			gb.AdvanceState();
			break;

		case GCodeState::probingAtPoint1:
			// The move to raise/lower the head to the correct dive height has been commanded.
			if (LockMovementAndWaitForStandstill(gb))
			{
				// Head is at the dive height but needs to be moved to the correct XY position.
				// The XY coordinates have already been stored.
				moveBuffer.moveType = 0;
				moveBuffer.endStopsToCheck = 0;
				moveBuffer.usePressureAdvance = false;
				moveBuffer.filePos = noFilePosition;
				(void)reprap.GetMove().GetProbeCoordinates(g30ProbePointIndex, moveBuffer.coords[X_AXIS], moveBuffer.coords[Y_AXIS], true);
				moveBuffer.coords[Z_AXIS] = platform.GetZProbeStartingHeight();
				moveBuffer.feedRate = platform.GetZProbeTravelSpeed();
				moveBuffer.xAxes = DefaultXAxisMapping;
				moveBuffer.yAxes = DefaultYAxisMapping;
				segmentsLeft = 1;

				gb.AdvanceState();
			}
			break;

		case GCodeState::probingAtPoint2:
			// Executing G30 with a P parameter. The move to put the head at the specified XY coordinates has been commanded.
			// OR initial state when executing G30 with no P parameter
			if (LockMovementAndWaitForStandstill(gb))
			{
				// Head has finished moving to the correct XY position
				lastProbedTime = millis();			// start the probe recovery timer
				gb.AdvanceState();
			}
			break;

		case GCodeState::probingAtPoint3:
			// Executing G30 with a P parameter. The move to put the head at the specified XY coordinates has been completed and the recovery timer started.
			// OR executing G30 without a P parameter, and the recovery timer has been started.
			if (millis() - lastProbedTime >= (uint32_t)(platform.GetCurrentZProbeParameters().recoveryTime * SecondsToMillis))
			{
				// The probe recovery time has elapsed, so we can start the probing  move
				if (platform.GetZProbeType() == 0)
				{
					// No Z probe, so we are doing manual 'probing'
					UnlockAll(gb);															// release the movement lock to allow manual Z moves
					gb.AdvanceState();														// resume at the next state when the user has finished
					doingManualBedProbe = true;												// suspend the Z movement limit
					DoManualProbe(gb);
				}
				else if (reprap.GetPlatform().GetZProbeResult() == EndStopHit::lowHit)		// check for probe already triggered at start
				{
					// Z probe is already triggered at the start of the move, so abandon the probe and record an error
					platform.Message(GENERIC_MESSAGE, "Error: Z probe already triggered at start of probing move\n");
					if (g30ProbePointIndex >= 0)
					{
						reprap.GetMove().SetZBedProbePoint(g30ProbePointIndex, platform.GetZProbeDiveHeight(), true, true);
					}
					if (platform.GetZProbeType() != 0 && !probeIsDeployed)
					{
						DoFileMacro(gb, RETRACTPROBE_G, false);
					}
					gb.SetState(GCodeState::normal);										// no point in doing anything else
				}
				else
				{
					zProbeTriggered = false;
					platform.SetProbing(true);
					moveBuffer.moveType = 0;
					moveBuffer.endStopsToCheck = ZProbeActive;
					moveBuffer.usePressureAdvance = false;
					moveBuffer.filePos = noFilePosition;
					moveBuffer.coords[Z_AXIS] = (GetAxisIsHomed(Z_AXIS))
												? -platform.GetZProbeDiveHeight()			// Z axis has been homed, so no point in going very far
												: -1.1 * platform.AxisTotalLength(Z_AXIS);	// Z axis not homed yet, so treat this as a homing move
					moveBuffer.feedRate = platform.GetCurrentZProbeParameters().probeSpeed;
					moveBuffer.xAxes = DefaultXAxisMapping;
					moveBuffer.yAxes = DefaultYAxisMapping;
					segmentsLeft = 1;
					gb.AdvanceState();
				}
			}
			break;

		case GCodeState::probingAtPoint4:
			// Executing G30. The probe wasn't triggered at the start of the move, and the probing move has been commanded.
			if (LockMovementAndWaitForStandstill(gb))
			{
				// Probing move has stopped
				doingManualBedProbe = false;
				bool probingError = false;
				float heightError;
				if (platform.GetZProbeType() == 0)
				{
					// No Z probe, so we are doing manual mesh levelling. Take the current Z height as the height error.
					heightError = moveBuffer.coords[Z_AXIS];
				}
				else
				{
					platform.SetProbing(false);
					if (!zProbeTriggered)
					{
						platform.Message(GENERIC_MESSAGE, "Error: Z probe was not triggered during probing move\n");
						heightError = 0.0;
						probingError = true;
					}
					else
					{
						// Successful probing
						float heightAdjust = 0.0;
						bool dummy;
						gb.TryGetFValue('H', heightAdjust, dummy);
						heightError = moveBuffer.coords[Z_AXIS] - (platform.ZProbeStopHeight() + heightAdjust);
					}
				}

				if (g30ProbePointIndex < 0)
				{
					// Simple G30 probing move
					gb.SetState(GCodeState::normal);								// usually nothing more to do except perhaps retract the probe
					if (!probingError)
					{
						if (g30SValue == -1)
						{
							// G30 S-1 command
							float m[DRIVES];
							reprap.GetMove().GetCurrentMachinePosition(m, false);	// get height without bed compensation
							zStoppedHeight = m[Z_AXIS];								// save for later
							gb.SetState(GCodeState::probingAtPoint7);				// special state for reporting the stopped height at the end
						}
						else
						{
							// Reset the Z axis origin according to the height error
							moveBuffer.coords[Z_AXIS] -= heightError;
							reprap.GetMove().SetNewPosition(moveBuffer.coords, false);
							ToolOffsetInverseTransform(moveBuffer.coords, currentUserPosition);
							SetAxisIsHomed(Z_AXIS);									//TODO this is only correct if the Z axis is Cartesian-like!
							lastProbedZ = 0.0;
						}
					}

					if (platform.GetZProbeType() != 0 && !probeIsDeployed)
					{
						DoFileMacro(gb, RETRACTPROBE_G, false);						// retract the probe before moving to the new state
					}
				}
				else
				{
					//TODO the following is only correct if the Z axis is Cartesian-like!
					// Probing with a probe point index number
					if (!GetAxisIsHomed(Z_AXIS))
					{
						// The Z axis has not yet been homed, so treat this probe as a homing move.
						moveBuffer.coords[Z_AXIS] -= heightError;			// reset the Z origin
						reprap.GetMove().SetNewPosition(moveBuffer.coords, false);
						ToolOffsetInverseTransform(moveBuffer.coords, currentUserPosition);
						SetAxisIsHomed(Z_AXIS);
						heightError = 0.0;
					}
					reprap.GetMove().SetZBedProbePoint(g30ProbePointIndex, heightError, true, probingError);

					// Move back up to the dive height before we change anything, in particular before we adjust leadscrews
					moveBuffer.moveType = 0;
					moveBuffer.endStopsToCheck = 0;
					moveBuffer.usePressureAdvance = false;
					moveBuffer.filePos = noFilePosition;
					moveBuffer.coords[Z_AXIS] = platform.GetZProbeStartingHeight();
					moveBuffer.feedRate = platform.GetZProbeTravelSpeed();
					moveBuffer.xAxes = DefaultXAxisMapping;
					moveBuffer.yAxes = DefaultYAxisMapping;
					segmentsLeft = 1;
					gb.AdvanceState();
				}
			}
			break;

		case GCodeState::probingAtPoint5:
			// Here when we were probing at a numbered point and we have moved the head back up to the dive height
			if (LockMovementAndWaitForStandstill(gb))
			{
				gb.AdvanceState();
				if (platform.GetZProbeType() != 0 && !probeIsDeployed)
				{
					DoFileMacro(gb, RETRACTPROBE_G, false);
				}
			}
			break;

		case GCodeState::probingAtPoint6:
			// Here when we have finished probing with a P parameter and have retracted the probe if necessary
			if (LockMovementAndWaitForStandstill(gb))		// retracting the Z probe
			{
				if (g30SValue == 1)
				{
					// G30 with a silly Z value and S=1 is equivalent to G30 with no parameters in that it sets the current Z height
					// This is useful because it adjusts the XY position to account for the probe offset.
					moveBuffer.coords[Z_AXIS] += lastProbedZ;
					reprap.GetMove().SetNewPosition(moveBuffer.coords, false);
					ToolOffsetInverseTransform(moveBuffer.coords, currentUserPosition);
					lastProbedZ = 0.0;
				}
				else if (g30SValue > -2)
				{
					reprap.GetMove().FinishedBedProbing(g30SValue, reply);
				}
			}

			gb.SetState(GCodeState::normal);
			break;

		case GCodeState::probingAtPoint7:
			// Here when we have finished executing G30 S-1 including retracting the probe if necessary
			reply.printf("Stopped at height %.3f mm", zStoppedHeight);
			gb.SetState(GCodeState::normal);
			break;

		// Firmware retraction/un-retraction states
		case GCodeState::doingFirmwareRetraction:
			// We just did the retraction part of a firmware retraction, now we need to do the Z hop
			if (segmentsLeft == 0)
			{
				const AxesBitmap xAxes = reprap.GetCurrentXAxes();
				const AxesBitmap yAxes = reprap.GetCurrentYAxes();
				reprap.GetMove().GetCurrentUserPosition(moveBuffer.coords, 0, xAxes, yAxes);
				for (size_t i = numTotalAxes; i < DRIVES; ++i)
				{
					moveBuffer.coords[i] = 0.0;
				}
				moveBuffer.feedRate = platform.MaxFeedrate(Z_AXIS);
				moveBuffer.coords[Z_AXIS] += retractHop;
				currentZHop = retractHop;
				moveBuffer.moveType = 0;
				moveBuffer.isFirmwareRetraction = true;
				moveBuffer.usePressureAdvance = false;
				moveBuffer.filePos = (&gb == fileGCode) ? gb.GetFilePosition(fileInput->BytesCached()) : noFilePosition;
				moveBuffer.canPauseAfter = false;			// don't pause after a retraction because that could cause too much retraction
				moveBuffer.xAxes = xAxes;
				moveBuffer.yAxes = yAxes;
				segmentsLeft = 1;
				gb.SetState(GCodeState::normal);
			}
			break;

		case GCodeState::doingFirmwareUnRetraction:
			// We just undid the Z-hop part of a firmware un-retraction, now we need to do the un-retract
			if (segmentsLeft == 0)
			{
				const Tool * const tool = reprap.GetCurrentTool();
				if (tool != nullptr)
				{
					const uint32_t xAxes = reprap.GetCurrentXAxes();
					const uint32_t yAxes = reprap.GetCurrentYAxes();
					reprap.GetMove().GetCurrentUserPosition(moveBuffer.coords, 0, xAxes, yAxes);
					for (size_t i = numTotalAxes; i < DRIVES; ++i)
					{
						moveBuffer.coords[i] = 0.0;
					}
					for (size_t i = 0; i < tool->DriveCount(); ++i)
					{
						moveBuffer.coords[numTotalAxes + tool->Drive(i)] = retractLength + retractExtra;
					}
					moveBuffer.feedRate = unRetractSpeed;
					moveBuffer.moveType = 0;
					moveBuffer.isFirmwareRetraction = true;
					moveBuffer.usePressureAdvance = false;
					moveBuffer.filePos = (&gb == fileGCode) ? gb.MachineState().fileState.GetPosition() - fileInput->BytesCached() : noFilePosition;
					moveBuffer.canPauseAfter = true;
					moveBuffer.xAxes = xAxes;
					moveBuffer.yAxes = yAxes;
					segmentsLeft = 1;
				}
				gb.SetState(GCodeState::normal);
			}
			break;

		case GCodeState::loadingFilament:
			// We just returned from the filament load macro
			if (reprap.GetCurrentTool() != nullptr)
			{
				reprap.GetCurrentTool()->GetFilament()->Load(filamentToLoad);
				if (reprap.Debug(moduleGcodes))
				{
					platform.MessageF(GENERIC_MESSAGE, "Filament %s loaded", filamentToLoad);
				}
			}
			gb.SetState(GCodeState::normal);
			break;

		case GCodeState::unloadingFilament:
			// We just returned from the filament unload macro
			if (reprap.GetCurrentTool() != nullptr)
			{
				if (reprap.Debug(moduleGcodes))
				{
					platform.MessageF(GENERIC_MESSAGE, "Filament %s unloaded", reprap.GetCurrentTool()->GetFilament()->GetName());
				}
				reprap.GetCurrentTool()->GetFilament()->Unload();
			}
			gb.SetState(GCodeState::normal);
			break;

		default:				// should not happen
			platform.Message(GENERIC_MESSAGE, "Error: undefined GCodeState\n");
			gb.SetState(GCodeState::normal);
			break;
		}

		if (gb.GetState() == GCodeState::normal)
		{
			// We completed a command, so unlock resources and tell the host about it
			gb.timerRunning = false;
			UnlockAll(gb);
			HandleReply(gb, error, reply.Pointer());
		}
	}

	// Move on to the next gcode source ready for next time
	++nextGcodeSource;
	if (nextGcodeSource == ARRAY_SIZE(gcodeSources))
	{
		nextGcodeSource = 0;
	}

	// Check if we need to display a warning
	const uint32_t now = millis();
	if (now - lastWarningMillis >= MinimumWarningInterval)
	{
		if (displayNoToolWarning)
		{
			platform.Message(GENERIC_MESSAGE, "Attempting to extrude with no tool selected.\n");
			displayNoToolWarning = false;
			lastWarningMillis = now;
		}
		if (displayDeltaNotHomedWarning)
		{
			platform.Message(GENERIC_MESSAGE, "Attempt to move the head of a Delta or SCARA printer before homing the towers\n");
			displayDeltaNotHomedWarning = false;
			lastWarningMillis = now;
		}
	}
	platform.ClassReport(longWait);
}

// Start a new gcode, or continue to execute one that has already been started:
void GCodes::StartNextGCode(GCodeBuffer& gb, StringRef& reply)
{
	if (IsPaused() && &gb == fileGCode)
	{
		// We are paused, so don't process any more gcodes from the file being printed.
		// There is a potential issue here if fileGCode holds any locks, so unlock everything.
		UnlockAll(gb);
	}
	else if (gb.IsReady() || gb.IsExecuting())
	{
		gb.SetFinished(ActOnCode(gb, reply));
	}
	else if (gb.MachineState().fileState.IsLive())
	{
		DoFilePrint(gb, reply);
	}
	else if (&gb == queuedGCode)
	{
		// Code queue
		codeQueue->FillBuffer(queuedGCode);
	}
	else if (&gb == httpGCode)
	{
		// Webserver
		httpInput->FillBuffer(httpGCode);
	}
	else if (&gb == telnetGCode)
	{
		// Telnet
		telnetInput->FillBuffer(telnetGCode);
	}
	else if (   &gb == serialGCode
#if SUPPORT_SCANNER
			 && !reprap.GetScanner().IsRegistered()
#endif
			)
	{
		// USB interface. This line may be shared with a 3D scanner
		serialInput->FillBuffer(serialGCode);
	}
	else if (&gb == auxGCode)
	{
		// Aux serial port (typically PanelDue)
		if (auxInput->FillBuffer(auxGCode))
		{
			// by default we assume no PanelDue is attached
			platform.SetAuxDetected();
		}
	}
}

void GCodes::DoFilePrint(GCodeBuffer& gb, StringRef& reply)
{
	FileData& fd = gb.MachineState().fileState;

	// Do we have more data to process?
	if (fileInput->ReadFromFile(fd))
	{
		// Yes - fill up the GCodeBuffer and run the next code
		if (fileInput->FillBuffer(&gb))
		{
			gb.SetFinished(ActOnCode(gb, reply));
		}
	}
	else
	{
		// We have reached the end of the file. Check for the last line of gcode not ending in newline.
		if (!gb.StartingNewCode())				// if there is something in the buffer
		{
			if (gb.Put('\n')) 					// in case there wasn't a newline ending the file
			{
				gb.SetFinished(ActOnCode(gb, reply));
				return;
			}
		}

		gb.Init();								// mark buffer as empty

		if (gb.MachineState().previous == nullptr)
		{
			// Finished printing SD card file.
			// We never get here if the file ends in M0 because CancelPrint gets called directly in that case.
			// Don't close the file until all moves have been completed, in case the print gets paused.
			// Also, this keeps the state as 'Printing' until the print really has finished.
			if (LockMovementAndWaitForStandstill(gb))
			{
				CancelPrint(true, true);
			}
		}
		else
		{
			// Finished a macro or finished processing config.g
			fileInput->Reset();
			fd.Close();
			if (runningConfigFile)
			{
				CopyConfigFinalValues(gb);
				runningConfigFile = false;
			}
			Pop(gb);
			gb.Init();
			if (gb.GetState() == GCodeState::normal)
			{
				UnlockAll(gb);
				HandleReply(gb, false, "");
				if (pausePending && &gb == fileGCode && !gb.IsDoingFileMacro())
				{
					const char* const m226Command = "M226\n";
					gb.Put(m226Command, strlen(m226Command) + 1);
					pausePending = false;
				}
			}
		}
	}
}

// Restore positions etc. when exiting simulation mode
void GCodes::EndSimulation(GCodeBuffer *gb)
{
	// Ending a simulation, so restore the position
	RestorePosition(simulationRestorePoint, gb);
	ToolOffsetTransform(currentUserPosition, moveBuffer.coords);
	reprap.GetMove().SetNewPosition(simulationRestorePoint.moveCoords, true);
}

// Check for and execute triggers
void GCodes::CheckTriggers()
{
	// Check for endstop state changes that activate new triggers
	const TriggerInputsBitmap oldEndstopStates = lastEndstopStates;
	lastEndstopStates = platform.GetAllEndstopStates();
	const TriggerInputsBitmap risen = lastEndstopStates & ~oldEndstopStates,
					  	  	  fallen = ~lastEndstopStates & oldEndstopStates;
	unsigned int lowestTriggerPending = MaxTriggers;
	for (unsigned int triggerNumber = 0; triggerNumber < MaxTriggers; ++triggerNumber)
	{
		const Trigger& ct = triggers[triggerNumber];
		if (   ((ct.rising & risen) != 0 || (ct.falling & fallen) != 0)
			&& (ct.condition == 0 || (ct.condition == 1 && reprap.GetPrintMonitor().IsPrinting()))
		   )
		{
			SetBit(triggersPending, triggerNumber);
		}
		if (triggerNumber < lowestTriggerPending && IsBitSet(triggersPending, triggerNumber))
		{
			lowestTriggerPending = triggerNumber;
		}
	}

	// If any triggers are pending, activate the one with the lowest number
	if (lowestTriggerPending == 0)
	{
		ClearBit(triggersPending, lowestTriggerPending);			// clear the trigger
		DoEmergencyStop();
	}
	else if (lowestTriggerPending < MaxTriggers						// if a trigger is pending
			 && !IsDaemonBusy()
			 && daemonGCode->GetState() == GCodeState::normal		// and we are not already executing a trigger or config.g
			)
	{
		if (lowestTriggerPending == 1)
		{
			if (isPaused || !reprap.GetPrintMonitor().IsPrinting())
			{
				ClearBit(triggersPending, lowestTriggerPending);	// ignore a pause trigger if we are already paused
			}
			else if (LockMovement(*daemonGCode))					// need to lock movement before executing the pause macro
			{
				ClearBit(triggersPending, lowestTriggerPending);	// clear the trigger
				DoPause(*daemonGCode, false);
			}
		}
		else
		{
			ClearBit(triggersPending, lowestTriggerPending);		// clear the trigger
			char buffer[25];
			StringRef filename(buffer, ARRAY_SIZE(buffer));
			filename.printf(SYS_DIR "trigger%u.g", lowestTriggerPending);
			DoFileMacro(*daemonGCode, filename.Pointer(), true);
		}
	}
	else if (   lastFilamentError != FilamentSensorStatus::ok		// check for a filament error
			 && reprap.GetPrintMonitor().IsPrinting()
			 && !isPaused
			 && LockMovement(*daemonGCode)							// need to lock movement before executing the pause macro
		 	)
	{
		scratchString.printf("Extruder %u reports %s", lastFilamentErrorExtruder, FilamentSensor::GetErrorMessage(lastFilamentError));
		platform.SendAlert(GENERIC_MESSAGE, scratchString.Pointer(), "Filament error", 1, 0.0, 0);
		DoPause(*daemonGCode, false);
		lastFilamentError = FilamentSensorStatus::ok;
	}
}

// Log a filament error. Called by Platform when a filament sensor reports an incorrect status and a print is in progress.
void GCodes::FilamentError(size_t extruder, FilamentSensorStatus fstat)
{
	if (lastFilamentError == FilamentSensorStatus::ok)
	{
		lastFilamentErrorExtruder = extruder;
		lastFilamentError = fstat;
	}
}

// Execute an emergency stop
void GCodes::DoEmergencyStop()
{
	reprap.EmergencyStop();
	Reset();
	platform.Message(GENERIC_MESSAGE, "Emergency Stop! Reset the controller to continue.");
}

// Pause the print. Before calling this, check that we are doing a file print that isn't already paused and get the movement lock.
void GCodes::DoPause(GCodeBuffer& gb, bool isAuto)
{
	if (&gb == fileGCode)
	{
		// Pausing a file print because of a command in the file itself
		SavePosition(pauseRestorePoint, gb);
	}
	else
	{
		// Pausing a file print via another input source
		const bool movesSkipped = reprap.GetMove().PausePrint(pauseRestorePoint);		// tell Move we wish to pause the current print

		if (movesSkipped)
		{
			// The PausePrint call has filled in the restore point with machine coordinates
			ToolOffsetInverseTransform(pauseRestorePoint.moveCoords, currentUserPosition);	// transform the returned coordinates to user coordinates

			if (segmentsLeft != 0)
			{
				for (size_t drive = numTotalAxes; drive < DRIVES; ++drive)
				{
					pauseRestorePoint.moveCoords[drive] += moveBuffer.coords[drive];	// add on the extrusion in the move not yet taken
				}
				ClearMove();
			}
		}
		else if (segmentsLeft != 0 && moveBuffer.canPauseBefore)
		{
			// We were not able to skip any moves, however we can skip the move that is waiting
			ToolOffsetInverseTransform(moveBuffer.initialCoords, currentUserPosition);
			pauseRestorePoint.feedRate = moveBuffer.feedRate;
			pauseRestorePoint.virtualExtruderPosition = moveBuffer.virtualExtruderPosition;
			pauseRestorePoint.filePos = moveBuffer.filePos;
#if SUPPORT_IOBITS
			pauseRestorePoint.ioBits = moveBuffer.ioBits;
#endif
			for (size_t drive = numTotalAxes; drive < DRIVES; ++drive)
			{
				pauseRestorePoint.moveCoords[drive] = moveBuffer.coords[drive];			// store the extrusion in the move not yet taken
			}
			ClearMove();
		}
		else
		{
			// We were not able to skip any moves, and if there is a move waiting then we can't skip that one either
			pauseRestorePoint.feedRate = fileGCode->MachineState().feedrate;
			pauseRestorePoint.virtualExtruderPosition = virtualExtruderPosition;

			// TODO: when we use RTOS there is a possible race condition in the following,
			// because we might try to pause when a waiting move has just been added but before the gcode buffer has been re-initialised ready for the next command
			pauseRestorePoint.filePos = fileGCode->GetFilePosition(fileInput->BytesCached());
#if SUPPORT_IOBITS
			pauseRestorePoint.ioBits = moveBuffer.ioBits;
#endif
			for (size_t drive = numTotalAxes; drive < DRIVES; ++drive)
			{
				pauseRestorePoint.moveCoords[drive] = 0.0;								// we haven't omitted any extrusion
			}
		}

		// Replace the pauses machine coordinates by user coordinates, which we updated earlier
		for (size_t axis = 0; axis < numVisibleAxes; ++axis)
		{
			pauseRestorePoint.moveCoords[axis] = currentUserPosition[axis];
		}

		pauseRestorePoint.virtualExtruderPosition = virtualExtruderPosition;

		// If we skipped any moves, reset the file pointer to the start of the first move we need to replay
		// The following could be delayed until we resume the print
		FileData& fdata = fileGCode->MachineState().fileState;
		if (fdata.IsLive() && pauseRestorePoint.filePos != noFilePosition)
		{
			fdata.Seek(pauseRestorePoint.filePos);										// replay the abandoned instructions when we resume
			fileInput->Reset();															// clear the buffered data
		}

		codeQueue->PurgeEntries();

		if (reprap.Debug(moduleGcodes))
		{
			platform.MessageF(GENERIC_MESSAGE, "Paused print, file offset=%u\n", pauseRestorePoint.filePos);
		}
	}

	SaveFanSpeeds();
	gb.SetState(GCodeState::pausing1);
	isPaused = true;

#ifdef DUET_NG
	isAutoPaused = isAuto;
	resumeInfoSaved = false;
#endif
}

bool GCodes::IsPaused() const
{
	return isPaused && !IsPausing() && !IsResuming();
}

bool GCodes::IsPausing() const
{
	const GCodeState topState = fileGCode->OriginalMachineState().state;
	return topState == GCodeState::pausing1 || topState == GCodeState::pausing2;
}

bool GCodes::IsResuming() const
{
	const GCodeState topState = fileGCode->OriginalMachineState().state;
	return topState == GCodeState::resuming1 || topState == GCodeState::resuming2 || topState == GCodeState::resuming3;
}

bool GCodes::IsRunning() const
{
	return !IsPaused() && !IsPausing() && !IsResuming();
}

#ifdef DUET_NG

// Try to pause the current SD card print, returning true if successful, false if needs to be called again
bool GCodes::AutoPause()
{
	if (IsPausing() || IsResuming())
	{
		return false;
	}

	if (isPaused)
	{
		if (!resumeInfoSaved)
		{
			SaveResumeInfo();
		}
	}
	else if (reprap.GetPrintMonitor().IsPrinting())
	{
		if (!LockMovement(*autoPauseGCode))
		{
			return false;
		}
		reprap.GetHeat().SuspendHeaters(true);			// turn heaters off to conserve power for the motors to execute the pause
		DoPause(*autoPauseGCode, true);
		SaveResumeInfo();
	}
	return true;
}

// Suspend the printer, only ever called after it has been auto paused
bool GCodes::AutoShutdown()
{
	if (isPaused && isAutoPaused)
	{
		if (!LockMovementAndWaitForStandstill(*autoPauseGCode))
		{
			return false;
		}
		CancelPrint(false, false);
		platform.Message(GENERIC_MESSAGE, "Print cancelled due to low voltage\n");
		return true;
	}
	return true;
}

// Resume printing, normally only ever called after it has been auto paused
bool GCodes::AutoResume()
{
	if (isPaused && isAutoPaused)
	{
		autoPauseGCode->SetState(GCodeState::resuming1);
		if (AllAxesAreHomed())
		{
			DoFileMacro(*autoPauseGCode, POWER_RESTORE_G, true);
		}
		platform.Message(GENERIC_MESSAGE, "Print auto-resumed\n");
	}
	return true;
}

// Permit printing to be resumed after it has been suspended
bool GCodes::AutoResumeAfterShutdown()
{
	// Currently we don't do anything here
	return true;
}

void GCodes::SaveResumeInfo()
{
	const char* const printingFilename = reprap.GetPrintMonitor().GetPrintingFilename();
	if (printingFilename != nullptr)
	{
		FileStore * const f = platform.GetFileStore(platform.GetSysDir(), RESUME_AFTER_POWER_FAIL_G, true);
		if (f == nullptr)
		{
			platform.MessageF(GENERIC_MESSAGE, "Error: failed to create file %s", RESUME_AFTER_POWER_FAIL_G);
		}
		else
		{
			char bufferSpace[200];
			StringRef buf(bufferSpace, ARRAY_SIZE(bufferSpace));

			// Write the header comment
			buf.printf("; File \"%s\" resume print after auto-pause", printingFilename);
			if (reprap.GetPlatform().IsDateTimeSet())
			{
				time_t timeNow = reprap.GetPlatform().GetDateTime();
				const struct tm * const timeInfo = gmtime(&timeNow);
				buf.catf(" at %04u-%02u-%02u %02u:%02u",
								timeInfo->tm_year + 1900, timeInfo->tm_mon + 1, timeInfo->tm_mday, timeInfo->tm_hour, timeInfo->tm_min);
			}
			buf.cat('\n');
			bool ok = f->Write(buf.Pointer())
					&& reprap.GetHeat().WriteBedAndChamberTempSettings(f)	// turn on bed and chamber heaters
					&& reprap.WriteToolSettings(f)							// set tool temperatures, tool mix ratios etc.
					&& reprap.GetMove().WriteResumeSettings(f);				// load grid, if we are using one
			if (ok)
			{
				buf.printf("M98 P%s\n", RESUME_PROLOGUE_G);					// call the prologue - must contain at least M116
				ok = f->Write(buf.Pointer())
					&& platform.WriteFanSettings(f);						// set the speeds of non-thermostatic fans
			}
			if (ok)
			{
				buf.printf("M106 S%.2f\n", lastDefaultFanSpeed);
				ok = f->Write(buf.Pointer());
			}
			if (ok)
			{
				buf.printf("M116\nM290 S%.3f\nM23 %s\nM26 S%u\n", currentBabyStepZOffset, printingFilename, pauseRestorePoint.filePos);
				ok = f->Write(buf.Pointer());								// write baby stepping offset, filename and file position
			}
			if (ok && fileGCode->OriginalMachineState().volumetricExtrusion)
			{
				buf.copy("M200 ");
				char c = 'D';
				for (size_t i = 0; i < numExtruders; ++i)
				{
					buf.catf("%c%.03f", c, volumetricExtrusionFactors[i]);
					c = ':';
				}
				buf.cat('\n');
				ok = f->Write(buf.Pointer());								// write volumetric extrusion factors
			}
			if (ok)
			{
				buf.printf("G92 E%.5f\n%s\n", virtualExtruderPosition, (fileGCode->OriginalMachineState().drivesRelative) ? "M83" : "M82");
				ok = f->Write(buf.Pointer());								// write virtual extruder position and absolute/relative extrusion flag
			}
			if (ok)
			{
				buf.copy("G1 F6000");										// start building command to restore head position
				for (size_t axis = 0; axis < numVisibleAxes; ++axis)
				{
					buf.catf(" %c%.2f", axisLetters[axis], pauseRestorePoint.moveCoords[axis]);
				}
				buf.catf("\nG1 F%.1f P%u\nM24\n", pauseRestorePoint.feedRate * MinutesToSeconds, (unsigned int)pauseRestorePoint.ioBits);
				ok = f->Write(buf.Pointer());								// restore feed rate and output bits
			}
			if (!f->Close())
			{
				ok = false;
			}
			if (ok)
			{
				platform.Message(GENERIC_MESSAGE, "Resume-after-power-fail state saved\n");
			}
			else
			{
				platform.GetMassStorage()->Delete(platform.GetSysDir(), RESUME_AFTER_POWER_FAIL_G, true);
				platform.MessageF(GENERIC_MESSAGE, "Error: failed to write or close file %s\n", RESUME_AFTER_POWER_FAIL_G);
			}
		}

		resumeInfoSaved = true;			// say we saved it even if there was an error, to avoid constant retrying
	}
}

#endif

void GCodes::Diagnostics(MessageType mtype)
{
	platform.Message(mtype, "=== GCodes ===\n");
	platform.MessageF(mtype, "Segments left: %u\n", segmentsLeft);
	platform.MessageF(mtype, "Stack records: %u allocated, %u in use\n", GCodeMachineState::GetNumAllocated(), GCodeMachineState::GetNumInUse());
	const GCodeBuffer * const movementOwner = resourceOwners[MoveResource];
	platform.MessageF(mtype, "Movement lock held by %s\n", (movementOwner == nullptr) ? "null" : movementOwner->GetIdentity());

	for (size_t i = 0; i < ARRAY_SIZE(gcodeSources); ++i)
	{
		gcodeSources[i]->Diagnostics(mtype);
	}

	codeQueue->Diagnostics(mtype);
}

// Lock movement and wait for pending moves to finish.
// As a side-effect it loads moveBuffer with the last position and feedrate for you.
bool GCodes::LockMovementAndWaitForStandstill(const GCodeBuffer& gb)
{
	// Lock movement to stop another source adding moves to the queue
	if (!LockMovement(gb))
	{
		return false;
	}

	// Last one gone?
	if (segmentsLeft != 0)
	{
		return false;
	}

	// Wait for all the queued moves to stop so we get the actual last position
	if (!reprap.GetMove().AllMovesAreFinished())
	{
		return false;
	}

	// Get the current positions. These may not be the same as the ones we remembered from last time if we just did a special move.
	reprap.GetMove().GetCurrentUserPosition(moveBuffer.coords, 0, reprap.GetCurrentXAxes(), reprap.GetCurrentYAxes());
	memcpy(moveBuffer.initialCoords, moveBuffer.coords, numVisibleAxes * sizeof(moveBuffer.initialCoords[0]));
	ToolOffsetInverseTransform(moveBuffer.coords, currentUserPosition);
	return true;
}

// Save (some of) the state of the machine for recovery in the future.
bool GCodes::Push(GCodeBuffer& gb)
{
	const bool ok = gb.PushState();
	if (!ok)
	{
		platform.Message(GENERIC_MESSAGE, "Push(): stack overflow!\n");
	}
	return ok;
}

// Recover a saved state
void GCodes::Pop(GCodeBuffer& gb)
{
	if (!gb.PopState())
	{
		platform.Message(GENERIC_MESSAGE, "Pop(): stack underflow!\n");
	}
}

// Set up the extrusion and feed rate of a move for the Move class
// 'moveType' is the S parameter in the G0 or G1 command, or zero for a G2 or G3 command
// Returns true if this gcode is valid so far, false if it should be discarded
bool GCodes::LoadExtrusionAndFeedrateFromGCode(GCodeBuffer& gb, int moveType)
{
	// Zero every extruder drive as some drives may not be moved
	for (size_t drive = numTotalAxes; drive < DRIVES; drive++)
	{
		moveBuffer.coords[drive] = 0.0;
	}
	moveBuffer.hasExtrusion = false;

	// Deal with feed rate
	if (moveType >= 0 && gb.Seen(feedrateLetter))
	{
		const float rate = gb.GetFValue() * distanceScale;
		gb.MachineState().feedrate = (moveType == 0)
										? rate * speedFactor
										: rate * SecondsToMinutes;		// don't apply the speed factor to homing and other special moves
	}
	moveBuffer.feedRate = gb.MachineState().feedrate;

	// If we are extruding, check that we have a tool to extrude with
	if (gb.Seen(extrudeLetter))
	{
		moveBuffer.hasExtrusion = true;

		Tool* const tool = reprap.GetCurrentTool();
		if (tool == nullptr)
		{
			displayNoToolWarning = true;
			return false;
		}

		const size_t eMoveCount = tool->DriveCount();
		if (eMoveCount != 0)
		{
			// Set the drive values for this tool
			float eMovement[MaxExtruders];
			size_t mc = eMoveCount;
			gb.GetFloatArray(eMovement, mc, false);

			if (mc == 1)
			{
				// There may be multiple extruders present but only one value has been specified, so use mixing
				const float moveArg = eMovement[0] * distanceScale;
				float requestedExtrusionAmount;
				if (gb.MachineState().drivesRelative)
				{
					requestedExtrusionAmount = moveArg;
				}
				else
				{
					requestedExtrusionAmount = moveArg - virtualExtruderPosition;
					virtualExtruderPosition = moveArg;
				}

				for (size_t eDrive = 0; eDrive < eMoveCount; eDrive++)
				{
					const int drive = tool->Drive(eDrive);
					float extrusionAmount = requestedExtrusionAmount * tool->GetMix()[eDrive];
					if (gb.MachineState().volumetricExtrusion)
					{
						extrusionAmount *= volumetricExtrusionFactors[drive];
					}
					rawExtruderTotalByDrive[drive] += extrusionAmount;
					if (!doingToolChange)			// don't count extrusion done in tool change macros towards total filament consumed, it distorts the print progress
					{
						rawExtruderTotal += extrusionAmount;
					}
					moveBuffer.coords[drive + numTotalAxes] = extrusionAmount * extrusionFactors[drive];
				}
			}
			else
			{
				// Individual extrusion amounts have been provided. This is supported in relative extrusion mode only.
				if (gb.MachineState().drivesRelative)
				{
					for (size_t eDrive = 0; eDrive < eMoveCount; eDrive++)
					{
						const int drive = tool->Drive(eDrive);
						float extrusionAmount = eMovement[eDrive] * distanceScale;
						if (gb.MachineState().volumetricExtrusion)
						{
							extrusionAmount *= volumetricExtrusionFactors[drive];
						}
						rawExtruderTotalByDrive[drive] += extrusionAmount;
						if (!doingToolChange)		// don't count extrusion done in tool change macros towards total filament consumed, it distorts the print progress
						{
							rawExtruderTotal += extrusionAmount;
						}
						moveBuffer.coords[drive + numTotalAxes] = extrusionAmount * extrusionFactors[drive] * volumetricExtrusionFactors[drive];
					}
				}
				else
				{
					platform.Message(GENERIC_MESSAGE, "Error: multiple E parameters in G1 commands are not supported in absolute extrusion mode\n");
				}
			}
		}
	}
	return true;
}

// Execute a straight move returning true if an error was written to 'reply'
// We have already acquired the movement lock and waited for the previous move to be taken.
bool GCodes::DoStraightMove(GCodeBuffer& gb, StringRef& reply, bool isCoordinated)
{
	// Set up default move parameters
	moveBuffer.endStopsToCheck = 0;
	moveBuffer.moveType = 0;
	doingArcMove = false;
	moveBuffer.xAxes = reprap.GetCurrentXAxes();
	moveBuffer.yAxes = reprap.GetCurrentYAxes();
	moveBuffer.usePressureAdvance = false;
	moveBuffer.filePos = (&gb == fileGCode) ? gb.GetFilePosition(fileInput->BytesCached()) : noFilePosition;
	moveBuffer.virtualExtruderPosition = virtualExtruderPosition;
	axesToSenseLength = 0;

	// Check to see if the move is a 'homing' move that endstops are checked on.
	if (gb.Seen('S'))
	{
		const int ival = gb.GetIValue();
		if (ival == 1 || ival == 2 || ival == 3)
		{
			moveBuffer.moveType = ival;
			moveBuffer.xAxes = DefaultXAxisMapping;
			moveBuffer.yAxes = DefaultYAxisMapping;
		}

		if (ival == 1 || ival == 3)
		{
			for (size_t i = 0; i < numTotalAxes; ++i)
			{
				if (gb.Seen(axisLetters[i]))
				{
					SetBit(moveBuffer.endStopsToCheck, i);
				}
			}

			if (ival == 1)
			{
				moveBuffer.endStopsToCheck |= HomeAxes;
			}
			else
			{
				axesToSenseLength = moveBuffer.endStopsToCheck;
			}
		}
		else if (ival == 99)		// temporary code to log Z probe change positions
		{
			moveBuffer.endStopsToCheck |= LogProbeChanges;
		}
	}

	// Check for damaging moves on a delta or SCARA printer
	const KinematicsType kinType = reprap.GetMove().GetKinematics().GetKinematicsType();
	if (moveBuffer.moveType == 0)
	{
		// Regular move. If it's a delta or SCARA printer, all axes must be homed first.
		if (!AllAxesAreHomed() && (kinType == KinematicsType::linearDelta || kinType == KinematicsType::scara) && simulationMode == 0)
		{
			// The user may be attempting to move a delta printer to an XYZ position before homing the axes
			// This may be damaging and is almost certainly a user mistake, so ignore the move. But allow extruder-only moves.
			if (gb.Seen(axisLetters[X_AXIS]) || gb.Seen(axisLetters[Y_AXIS]) || gb.Seen(axisLetters[Z_AXIS]))
			{
				displayDeltaNotHomedWarning = true;
				return false;
			}
		}
	}
	else
	{
		// Special move. If on a delta, movement must be relative.
		if (!gb.MachineState().axesRelative && kinType == KinematicsType::linearDelta)
		{
			reply.copy("Attempt to move the motors of a Delta printer to absolute positions");
			return true;
		}
	}

	moveBuffer.canPauseAfter = (moveBuffer.endStopsToCheck == 0);
	moveBuffer.canPauseBefore = true;

	// Check for 'R' parameter to move relative to a restore point
	int rParam = (moveBuffer.moveType == 0 && gb.Seen('R')) ? gb.GetIValue() : 0;
	const RestorePoint * const rp = (rParam == 1) ? &pauseRestorePoint : (rParam == 2) ? &toolChangeRestorePoint : nullptr;

#if SUPPORT_IOBITS
	// Update the iobits parameter
	if (rp != nullptr)
	{
		moveBuffer.ioBits = rp->ioBits;
	}
	else if (gb.Seen('P'))
	{
		moveBuffer.ioBits = (IoBits_t)gb.GetIValue();
	}
	else
	{
		// Leave moveBuffer.ioBits alone so that we keep the previous value
	}
#endif

	if (moveBuffer.moveType != 0)
	{
		// This may be a raw motor move, in which case we need the current raw motor positions in moveBuffer.coords.
		// If it isn't a raw motor move, it will still be applied without axis or bed transform applies,
		// so make sure the initial coordinates don't have those either to avoid unwanted Z movement.
		reprap.GetMove().GetCurrentUserPosition(moveBuffer.coords, moveBuffer.moveType, reprap.GetCurrentXAxes(), reprap.GetCurrentYAxes());
	}

	// Set up the initial coordinates
	memcpy(moveBuffer.initialCoords, moveBuffer.coords, numVisibleAxes * sizeof(moveBuffer.initialCoords[0]));

	// Deal with XYZ movement
	const float initialX = currentUserPosition[X_AXIS];
	const float initialY = currentUserPosition[Y_AXIS];
	AxesBitmap axesMentioned = 0;
	for (size_t axis = 0; axis < numVisibleAxes; axis++)
	{
		if (gb.Seen(axisLetters[axis]))
		{
			SetBit(axesMentioned, axis);
			const float moveArg = gb.GetFValue() * distanceScale;
			if (moveBuffer.moveType != 0)
			{
				if (gb.MachineState().axesRelative)
				{
					moveBuffer.coords[axis] += moveArg;
				}
				else
				{
					moveBuffer.coords[axis] = moveArg;
				}
			}
			else if (rp != nullptr)
			{
				currentUserPosition[axis] = moveArg + rp->moveCoords[axis];
			}
			else if (gb.MachineState().axesRelative)
			{
				currentUserPosition[axis] += moveArg;
			}
			else
			{
				currentUserPosition[axis] = moveArg;
			}
		}
		// If a restore point is being used (G1 R parameter) then we used to set any coordinates that were not mentioned to the restore point values.
		// But that causes issues for tool change on IDEX machines because we end up restoring the U axis when we shouldn't.
		// So we no longer do that, and the user must mention any axes that he wants restored e.g. G1 R2 X0 Y0.
	}

	// Deal with extrusion and feed rate
	LoadExtrusionAndFeedrateFromGCode(gb, moveBuffer.moveType);

	// Set up the move. We must assign segmentsLeft last, so that when we move to RTOS, the move won't be picked up by the Move process before it is complete.
	// Note that if this is an extruder-only move, we don't do axis movements to allow for tool offset changes, we defer those until an axis moves.
	if (moveBuffer.moveType != 0)
	{
		// It's a raw motor move, so do it in a single segment and wait for it to complete
		segmentsLeft = 1;
		gb.SetState(GCodeState::waitingForSpecialMoveToComplete);
	}
	else if (axesMentioned == 0)
	{
		segmentsLeft = 1;														// extruder-only movement
	}
	else
	{
		ToolOffsetTransform(currentUserPosition, moveBuffer.coords, axesMentioned);	// apply tool offset, axis mapping, baby stepping, Z hop and axis scaling
		AxesBitmap effectiveAxesHomed = axesHomed;
		if (doingManualBedProbe)
		{
			ClearBit(effectiveAxesHomed, Z_AXIS);								// if doing a manual Z probe, don't limit the Z movement
		}
		if (limitAxes && reprap.GetMove().GetKinematics().LimitPosition(moveBuffer.coords, numVisibleAxes, effectiveAxesHomed))
		{
			ToolOffsetInverseTransform(moveBuffer.coords, currentUserPosition);	// make sure the limits are reflected in the user position
		}

		// Flag whether we should use pressure advance, if there is any extrusion in this move.
		// We assume it is a normal printing move needing pressure advance if there is forward extrusion and XYU.. movement.
		// The movement code will only apply pressure advance if there is forward extrusion, so we only need to check for XYU.. movement here.
		{
			AxesBitmap axesMentionedExceptZ = axesMentioned;
			ClearBit(axesMentionedExceptZ, Z_AXIS);
			moveBuffer.usePressureAdvance = (axesMentionedExceptZ != 0);
		}

		// Apply segmentation if necessary
		// Note for when we use RTOS: as soon as we set segmentsLeft nonzero, the Move process will assume that the move is ready to take, so this must be the last thing we do.
		const Kinematics& kin = reprap.GetMove().GetKinematics();
		if (kin.UseSegmentation() && (moveBuffer.hasExtrusion || isCoordinated || !kin.UseRawG0()))
		{
			// This kinematics approximates linear motion by means of segmentation
			const float xyLength = sqrtf(fsquare(currentUserPosition[X_AXIS] - initialX) + fsquare(currentUserPosition[Y_AXIS] - initialY));
			const float moveTime = xyLength/moveBuffer.feedRate;			// this is a best-case time, often the move will take longer
			segmentsLeft = max<unsigned int>(1, min<unsigned int>(xyLength/kin.GetMinSegmentLength(), (unsigned int)(moveTime * kin.GetSegmentsPerSecond())));
		}
		else if (reprap.GetMove().IsUsingMesh())
		{
			const HeightMap& heightMap = reprap.GetMove().AccessBedProbeGrid();
			segmentsLeft = max<unsigned int>(1, heightMap.GetMinimumSegments(currentUserPosition[X_AXIS] - initialX, currentUserPosition[Y_AXIS] - initialY));
		}
		else
		{
			segmentsLeft = 1;
		}
	}

	return false;
}

// Execute an arc move returning true if it was badly-formed
// We already have the movement lock and the last move has gone
// Currently, we do not process new babystepping when executing an arc move
bool GCodes::DoArcMove(GCodeBuffer& gb, bool clockwise)
{
	// Get the axis parameters. X Y I J are compulsory, Z is optional.
	if (!gb.Seen('X')) return true;
	const float xParam = gb.GetFValue() * distanceScale;
	if (!gb.Seen('Y')) return true;
	const float yParam = gb.GetFValue() * distanceScale;
	if (!gb.Seen('I')) return true;
	const float iParam = gb.GetFValue() * distanceScale;
	if (!gb.Seen('J')) return true;
	const float jParam = gb.GetFValue() * distanceScale;

	memcpy(moveBuffer.initialCoords, moveBuffer.coords, numVisibleAxes * sizeof(moveBuffer.initialCoords[0]));

	// Save the arc centre user coordinates for later
	const float userArcCentreX = currentUserPosition[X_AXIS] + iParam;
	const float userArcCentreY = currentUserPosition[Y_AXIS] + jParam;

	// Work out the new user position
	const bool axesRelative = gb.MachineState().axesRelative;
	if (axesRelative)
	{
		currentUserPosition[X_AXIS] += xParam;
		currentUserPosition[Y_AXIS] += yParam;
	}
	else
	{
		currentUserPosition[X_AXIS] = xParam;
		currentUserPosition[Y_AXIS] = yParam;
	}

	// Get the optional Z parameter
	if (gb.Seen('Z'))
	{
		const float zParam = gb.GetFValue() * distanceScale;
		if (axesRelative)
		{
			currentUserPosition[Z_AXIS] += zParam;
		}
		else
		{
			currentUserPosition[Z_AXIS] = zParam;
		}
	}

	ToolOffsetTransform(currentUserPosition, moveBuffer.coords);			// set the final position
	if (limitAxes && reprap.GetMove().GetKinematics().LimitPosition(moveBuffer.coords, numVisibleAxes, axesHomed))
	{
		ToolOffsetInverseTransform(moveBuffer.coords, currentUserPosition);	// make sure the limits are reflected in the user position
	}

	// Compute the angle at which we stop
	const float finalTheta = atan2(currentUserPosition[Y_AXIS] - userArcCentreY, currentUserPosition[X_AXIS] - userArcCentreX);

	// Set up default move parameters
	moveBuffer.endStopsToCheck = 0;
	moveBuffer.moveType = 0;
	moveBuffer.canPauseAfter = moveBuffer.canPauseBefore = true;
	moveBuffer.xAxes = reprap.GetCurrentXAxes();
	moveBuffer.yAxes = reprap.GetCurrentYAxes();
	moveBuffer.virtualExtruderPosition = virtualExtruderPosition;
	moveBuffer.endStopsToCheck = 0;
	moveBuffer.usePressureAdvance = true;
	moveBuffer.filePos = (&gb == fileGCode) ? gb.GetFilePosition(fileInput->BytesCached()) : noFilePosition;

	// Set up the arc centre coordinates and record which axes behave like an X axis.
	// The I and J parameters are always relative to present position.
	// For X and Y we need to set up the arc centre for each axis that X or Y is mapped to.
	for (size_t axis = 0; axis < numVisibleAxes; ++axis)
	{
		if (IsBitSet(moveBuffer.xAxes, axis))
		{
			arcCentre[axis] = moveBuffer.initialCoords[axis] + iParam;
		}
		else if (IsBitSet(moveBuffer.yAxes, axis))
		{
			arcCentre[axis] = moveBuffer.initialCoords[axis] + jParam;
		}
	}

	LoadExtrusionAndFeedrateFromGCode(gb, moveBuffer.moveType);

	arcRadius = sqrtf(iParam * iParam + jParam * jParam);
	arcCurrentAngle = atan2(-jParam, -iParam);

	// Calculate the total angle moved, which depends on which way round we are going
	float totalArc = (clockwise) ? arcCurrentAngle - finalTheta : finalTheta - arcCurrentAngle;
	if (totalArc < 0)
	{
		totalArc += 2 * PI;
	}

	// Compute how many segments we need to move, but don't store it yet
	const unsigned int segsLeft = max<unsigned int>((unsigned int)((arcRadius * totalArc)/arcSegmentLength + 0.8), 1u);
	arcAngleIncrement = totalArc/segsLeft;
	if (clockwise)
	{
		arcAngleIncrement = -arcAngleIncrement;
	}
	doingArcMove = true;

	segmentsLeft = segsLeft;		// must do this last for RTOS
//	debugPrintf("Radius %.2f, initial angle %.1f, increment %.1f, segments %u\n",
//				arcRadius, arcCurrentAngle * RadiansToDegrees, arcAngleIncrement * RadiansToDegrees, segmentsLeft);
	return false;
}

// The Move class calls this function to find what to do next.
bool GCodes::ReadMove(RawMove& m)
{
	if (segmentsLeft == 0)
	{
		return false;
	}

	m = moveBuffer;

	if (segmentsLeft == 1)
	{
		// If there is just 1 segment left, it doesn't matter if it is an arc move or not, just move to the end position
		ClearMove();
	}
	else
	{
		// This move needs to be divided into 2 or more segments
		m.canPauseAfter = false;							// we can only pause after the final segment
		moveBuffer.canPauseBefore = false;					// we can't pause before any of the remaining segments

		// Do the axes
		if (doingArcMove)
		{
			arcCurrentAngle += arcAngleIncrement;
		}

		for (size_t drive = 0; drive < numVisibleAxes; ++drive)
		{
			if (doingArcMove && drive != Z_AXIS)
			{
				if (IsBitSet(moveBuffer.yAxes, drive))
				{
					// Y axis or a substitute Y axis
					moveBuffer.initialCoords[drive] = arcCentre[drive] + arcRadius * sinf(arcCurrentAngle);
				}
				else if (IsBitSet(moveBuffer.xAxes, drive))
				{
					// X axis or a substitute X axis
					moveBuffer.initialCoords[drive] = arcCentre[drive] + arcRadius * cosf(arcCurrentAngle);
				}
			}
			else
			{
				const float movementToDo = (moveBuffer.coords[drive] - moveBuffer.initialCoords[drive])/segmentsLeft;
				moveBuffer.initialCoords[drive] += movementToDo;
			}
			m.coords[drive] = moveBuffer.initialCoords[drive];
		}

		// Do the extruders
		for (size_t drive = numTotalAxes; drive < DRIVES; ++drive)
		{
			const float extrusionToDo = moveBuffer.coords[drive]/segmentsLeft;
			m.coords[drive] = extrusionToDo;
			moveBuffer.coords[drive] -= extrusionToDo;
		}

		--segmentsLeft;
	}

	return true;
}

void GCodes::ClearMove()
{
	doingArcMove = false;
	moveBuffer.endStopsToCheck = 0;
	moveBuffer.moveType = 0;
	moveBuffer.isFirmwareRetraction = false;
	segmentsLeft = 0;				// do this last
}

// Run a file macro. Prior to calling this, 'state' must be set to the state we want to enter when the macro has been completed.
// Return true if the file was found or it wasn't and we were asked to report that fact.
bool GCodes::DoFileMacro(GCodeBuffer& gb, const char* fileName, bool reportMissing, bool runningM502)
{
	FileStore * const f = platform.GetFileStore(platform.GetSysDir(), fileName, false);
	if (f == nullptr)
	{
		if (reportMissing)
		{
			// Don't use snprintf into scratchString here, because fileName may be aliased to scratchString
			platform.MessageF(GENERIC_MESSAGE, "Macro file %s not found.\n", fileName);
			return true;
		}
		return false;
	}

	if (!Push(gb))
	{
		return true;
	}
	gb.MachineState().fileState.Set(f);
	gb.MachineState().doingFileMacro = true;
	gb.MachineState().runningM502 = runningM502;
	gb.SetState(GCodeState::normal);
	gb.Init();
	return true;
}

void GCodes::FileMacroCyclesReturn(GCodeBuffer& gb)
{
	if (gb.IsDoingFileMacro())
	{
		FileData &file = gb.MachineState().fileState;
		fileInput->Reset(file);
		file.Close();

		gb.PopState();
		gb.Init();
	}
}

// This handles G92. Return true if completed, false if it needs to be called again.
bool GCodes::SetPositions(GCodeBuffer& gb)
{
	// Don't wait for the machine to stop if only extruder drives are being reset.
	// This avoids blobs and seams when the gcode uses absolute E coordinates and periodically includes G92 E0.
	AxesBitmap axesIncluded = 0;
	for (size_t axis = 0; axis < numVisibleAxes; ++axis)
	{
		if (gb.Seen(axisLetters[axis]))
		{
			const float axisValue = gb.GetFValue();
			if (axesIncluded == 0)
			{
				if (!LockMovementAndWaitForStandstill(gb))	// lock movement and get current coordinates
				{
					return false;
				}
			}
			SetBit(axesIncluded, axis);
			currentUserPosition[axis] = axisValue;
		}
	}

	// Handle any E parameter in the G92 command
	if (gb.Seen(extrudeLetter))
	{
		virtualExtruderPosition = gb.GetFValue() * distanceScale;
	}

	if (axesIncluded != 0)
	{
		ToolOffsetTransform(currentUserPosition, moveBuffer.coords);
		if (reprap.GetMove().GetKinematics().LimitPosition(moveBuffer.coords, numVisibleAxes, LowestNBits<AxesBitmap>(numVisibleAxes)))	// pretend that all axes are homed
		{
			ToolOffsetInverseTransform(moveBuffer.coords, currentUserPosition);		// make sure the limits are reflected in the user position
		}
		reprap.GetMove().SetNewPosition(moveBuffer.coords, true);
		axesHomed |= reprap.GetMove().GetKinematics().AxesAssumedHomed(axesIncluded);

#if SUPPORT_ROLAND
		if (reprap.GetRoland()->Active())
		{
			for(size_t axis = 0; axis < AXES; axis++)
			{
				if (!reprap.GetRoland()->ProcessG92(moveBuffer[axis], axis))
				{
					return false;
				}
			}
		}
#endif
	}

	return true;
}

// Offset the axes by the X, Y, and Z amounts in the M code in gb. The actual movement occurs on the next move command.
// It's not clear from the description in the reprap.org wiki whether offsets are cumulative or not. We assume they are.
bool GCodes::OffsetAxes(GCodeBuffer& gb)
{
	for (size_t drive = 0; drive < numVisibleAxes; drive++)
	{
		if (gb.Seen(axisLetters[drive]))
		{
			axisOffsets[drive] += gb.GetFValue() * distanceScale;
		}
	}

	return true;
}

// Home one or more of the axes.  Which ones are decided by the
// booleans homeX, homeY and homeZ.
// Returns true if completed, false if needs to be called again.
// 'reply' is only written if there is an error.
// 'error' is false on entry, gets changed to true if there is an error.
bool GCodes::DoHome(GCodeBuffer& gb, StringRef& reply, bool& error)
{
	if (!LockMovementAndWaitForStandstill(gb))
	{
		return false;
	}

#if SUPPORT_ROLAND
	// Deal with a Roland configuration
	if (reprap.GetRoland()->Active())
	{
		bool rolHome = reprap.GetRoland()->ProcessHome();
		if (rolHome)
		{
			for(size_t axis = 0; axis < AXES; axis++)
			{
				axisIsHomed[axis] = true;
			}
		}
		return rolHome;
	}
#endif

	// Find out which axes we have been asked to home
	toBeHomed = 0;
	for (size_t axis = 0; axis < numTotalAxes; ++axis)
	{
		if (gb.Seen(axisLetters[axis]))
		{
			SetBit(toBeHomed, axis);
			SetAxisNotHomed(axis);
		}
	}

	if (toBeHomed == 0)
	{
		SetAllAxesNotHomed();		// homing everything
		toBeHomed = LowestNBits<AxesBitmap>(numVisibleAxes);
	}

	gb.SetState(GCodeState::homing1);
	return true;
}

// This is called to execute a G30.
// It sets wherever we are as the probe point P (probePointIndex) then probes the bed, or gets all its parameters from the arguments.
// If X or Y are specified, use those; otherwise use the machine's coordinates.  If no Z is specified use the machine's coordinates.
// If it is specified and is greater than SILLY_Z_VALUE (i.e. greater than -9999.0) then that value is used.
// If it's less than SILLY_Z_VALUE the bed is probed and that value is used.
// Return true if an error occurs.
// We already own the movement lock before this is called.
bool GCodes::ExecuteG30(GCodeBuffer& gb, StringRef& reply)
{
	g30SValue = (gb.Seen('S')) ? gb.GetIValue() : -2;		// S-2 is equivalent to having no S parameter
	g30ProbePointIndex = -1;
	bool seenP = false;
	gb.TryGetIValue('P', g30ProbePointIndex, seenP);
	if (seenP)
	{
		if (g30ProbePointIndex < 0 || g30ProbePointIndex >= (int)MaxProbePoints)
		{
			reply.copy("Z probe point index out of range");
			return true;
		}
		else
		{
			// Set the specified probe point index to the specified coordinates
			const float x = (gb.Seen(axisLetters[X_AXIS])) ? gb.GetFValue() : currentUserPosition[X_AXIS];
			const float y = (gb.Seen(axisLetters[Y_AXIS])) ? gb.GetFValue() : currentUserPosition[Y_AXIS];
			const float z = (gb.Seen(axisLetters[Z_AXIS])) ? gb.GetFValue() : currentUserPosition[Z_AXIS];
			reprap.GetMove().SetXYBedProbePoint((size_t)g30ProbePointIndex, x, y);

			if (z > SILLY_Z_VALUE)
			{
				// Just set the height error to the specified Z coordinate
				reprap.GetMove().SetZBedProbePoint((size_t)g30ProbePointIndex, z, false, false);
				if (g30SValue > -2)
				{
					reprap.GetMove().FinishedBedProbing(g30SValue, reply);
				}
			}
			else
			{
				// Do a Z probe at the specified point.
				gb.SetState(GCodeState::probingAtPoint0);
				if (platform.GetZProbeType() != 0 && !probeIsDeployed)
				{
					DoFileMacro(gb, DEPLOYPROBE_G, false);
				}
			}
		}
	}
	else
	{
		// G30 without P parameter. This probes the current location starting from the current position.
		// If S=-1 it just reports the stopped height, else it resets the Z origin.
		gb.SetState(GCodeState::probingAtPoint2);
		if (platform.GetZProbeType() != 0 && !probeIsDeployed)
		{
			DoFileMacro(gb, DEPLOYPROBE_G, false);
		}
	}
	return false;
}

// Decide which device to display a message box on
MessageType GCodes::GetMessageBoxDevice(GCodeBuffer& gb) const
{
	MessageType mt = gb.GetResponseMessageType();
	if (mt == GENERIC_MESSAGE)
	{
		// Command source was the file being printed, or a trigger. Send the message to PanelDue if there is one, else to the web server.
		mt = (lastAuxStatusReportType >= 0) ? AUX_MESSAGE : HTTP_MESSAGE;
	}
	return mt;
}

// Do a manual bed probe. On entry the state variable is the state we want to return to when the user has finished adjusting the height.
void GCodes::DoManualProbe(GCodeBuffer& gb)
{
	if (Push(gb))										// stack the machine state including the file position
	{
		gb.MachineState().fileState.Close();							// stop reading from file
		gb.MachineState().waitingForAcknowledgement = true;				// flag that we are waiting for acknowledgement
		const MessageType mt = GetMessageBoxDevice(gb);
<<<<<<< HEAD
		platform.SendAlert(mt, "Adjust height until the nozzle just touches the bed, then press OK", "Manual bed probing", 2, 0.0, 1 << Z_AXIS);
=======
		platform.SendAlert(mt, "Adjust height until the nozzle just touches the bed, then press OK", "Manual bed probing", 2, 0.0, MakeBitmap<AxesBitmap>(Z_AXIS));
>>>>>>> 7df2fe5e
	}
}

// Set or print the Z probe. Called by G31.
// Note that G31 P or G31 P0 prints the parameters of the currently-selected Z probe.
bool GCodes::SetPrintZProbe(GCodeBuffer& gb, StringRef& reply)
{
	int32_t zProbeType = 0;
	bool seenT = false;
	gb.TryGetIValue('T',zProbeType, seenT);
	if (zProbeType == 0)
	{
		zProbeType = platform.GetZProbeType();
	}
	ZProbeParameters params = platform.GetZProbeParameters(zProbeType);
	bool seen = false;
	gb.TryGetFValue(axisLetters[X_AXIS], params.xOffset, seen);
	gb.TryGetFValue(axisLetters[Y_AXIS], params.yOffset, seen);
	gb.TryGetFValue(axisLetters[Z_AXIS], params.height, seen);
	gb.TryGetIValue('P', params.adcValue, seen);

	if (gb.Seen('C'))
	{
		params.temperatureCoefficient = gb.GetFValue();
		seen = true;
		if (gb.Seen('S'))
		{
			params.calibTemperature = gb.GetFValue();
		}
		else
		{
			// Use the current bed temperature as the calibration temperature if no value was provided
			params.calibTemperature = platform.GetZProbeTemperature();
		}
	}

	if (seen)
	{
		if (!LockMovementAndWaitForStandstill(gb))
		{
			return false;
		}
		platform.SetZProbeParameters(zProbeType, params);
	}
	else if (seenT)
	{
		// Don't bother printing temperature coefficient and calibration temperature because we will probably remove them soon
		reply.printf("Threshold %d, trigger height %.2f, offsets X%.1f Y%.1f", params.adcValue, params.height, params.xOffset, params.yOffset);
	}
	else
	{
		const int v0 = platform.GetZProbeReading();
		int v1, v2;
		switch (platform.GetZProbeSecondaryValues(v1, v2))
		{
		case 1:
			reply.printf("%d (%d)", v0, v1);
			break;
		case 2:
			reply.printf("%d (%d, %d)", v0, v1, v2);
			break;
		default:
			reply.printf("%d", v0);
			break;
		}
	}
	return true;
}

// Define the probing grid, returning true if error
// Called when we see an M557 command with no P parameter
bool GCodes::DefineGrid(GCodeBuffer& gb, StringRef &reply)
{
	bool seenX = false, seenY = false, seenR = false, seenS = false;
	float xValues[2];
	float yValues[2];
	float spacings[2] = { DefaultGridSpacing, DefaultGridSpacing };

	if (gb.TryGetFloatArray('X', 2, xValues, reply, seenX, false))
	{
		return true;
	}
	if (gb.TryGetFloatArray('Y', 2, yValues, reply, seenY, false))
	{
		return true;
	}
	if (gb.TryGetFloatArray('S', 2, spacings, reply, seenS, true))
	{
		return true;
	}

	float radius = -1.0;
	gb.TryGetFValue('R', radius, seenR);

	if (!seenX && !seenY && !seenR && !seenS)
	{
		// Just print the existing grid parameters
		const GridDefinition& grid = reprap.GetMove().AccessBedProbeGrid().GetGrid();
		if (grid.IsValid())
		{
			reply.copy("Grid: ");
			grid.PrintParameters(reply);
		}
		else
		{
			reply.copy("Grid is not defined");
		}
		return false;
	}

	if (seenX != seenY)
	{
		reply.copy("specify both or neither of X and Y in M577");
		return true;
	}

	if (!seenX && !seenR)
	{
		// Must have given just the S parameter
		reply.copy("specify at least radius or X,Y ranges in M577");
		return true;

	}

	if (!seenX)
	{
		if (radius > 0)
		{
			const float effectiveXRadius = floor((radius - 0.1)/spacings[0]) * spacings[0];
			xValues[0] = -effectiveXRadius;
			xValues[1] =  effectiveXRadius + 0.1;

			const float effectiveYRadius = floor((radius - 0.1)/spacings[1]) * spacings[1];
			yValues[0] = -effectiveYRadius;
			yValues[1] =  effectiveYRadius + 0.1;
		}
		else
		{
			reply.copy("M577 radius must be positive unless X and Y are specified");
			return true;
		}
	}
	GridDefinition newGrid(xValues, yValues, radius, spacings);		// create a new grid
	if (newGrid.IsValid())
	{
		reprap.GetMove().AccessBedProbeGrid().SetGrid(newGrid);
		return false;
	}
	else
	{
		const float xRange = (seenX) ? xValues[1] - xValues[0] : 2 * radius;
		const float yRange = (seenX) ? yValues[1] - yValues[0] : 2 * radius;
		reply.copy("bad grid definition: ");
		newGrid.PrintError(xRange, yRange, reply);
		return true;
	}
}

// Start probing the grid, returning true if we didn't because of an error.
// Prior to calling this the movement system must be locked.
bool GCodes::ProbeGrid(GCodeBuffer& gb, StringRef& reply)
{
	Move& move = reprap.GetMove();
	if (!move.AccessBedProbeGrid().GetGrid().IsValid())
	{
		reply.copy("No valid grid defined for G29 bed probing");
		return true;
	}

	if (!AllAxesAreHomed())
	{
		reply.copy("Must home printer before G29 bed probing");
		return true;
	}

	gridXindex = gridYindex = 0;

	move.AccessBedProbeGrid().ClearGridHeights();
	move.SetIdentityTransform();
	gb.SetState(GCodeState::gridProbing1);
	if (platform.GetZProbeType() != 0 && !probeIsDeployed)
	{
		DoFileMacro(gb, DEPLOYPROBE_G, false);
	}
	return false;
}

bool GCodes::LoadHeightMap(GCodeBuffer& gb, StringRef& reply) const
{
	reprap.GetMove().SetIdentityTransform();					// stop using old-style bed compensation and clear the height map

	String<FILENAME_LENGTH> heightMapFileName;
	bool seen = false;
	gb.TryGetQuotedString('P', heightMapFileName.GetRef(), seen);
	if (!seen)
	{
		heightMapFileName.GetRef().copy(DefaultHeightMapFile);
	}

	FileStore * const f = platform.GetFileStore(platform.GetSysDir(), heightMapFileName.c_str(), false);
	if (f == nullptr)
	{
		reply.printf("Height map file %s not found", heightMapFileName.c_str());
		return true;
	}

	reply.printf("Failed to load height map from file %s: ", heightMapFileName.c_str());	// set up error message to append to
	HeightMap& heightMap = reprap.GetMove().AccessBedProbeGrid();
	const bool err = heightMap.LoadFromFile(f, reply);
	f->Close();
	if (err)
	{
		heightMap.ClearGridHeights();							// make sure we don't end up with a partial height map
	}
	else
	{
		reply.Clear();											// wipe the error message
	}

	reprap.GetMove().UseMesh(!err);
	return err;
}

// Save the height map and append the success or error message to 'reply', returning true if an error occurred
// Called by G29 and M374. Both use the P parameter to provide the filename.
bool GCodes::SaveHeightMap(GCodeBuffer& gb, StringRef& reply) const
{
	String<FILENAME_LENGTH> heightMapFileName;
	bool seen = false;
	gb.TryGetQuotedString('P', heightMapFileName.GetRef(), seen);
	if (!seen)
	{
		heightMapFileName.GetRef().copy(DefaultHeightMapFile);
	}

	FileStore * const f = platform.GetFileStore(platform.GetSysDir(), heightMapFileName.c_str(), true);
	bool err;
	if (f == nullptr)
	{
		reply.catf("Failed to create height map file %s", heightMapFileName.c_str());
		err = true;
	}
	else
	{
		err = reprap.GetMove().AccessBedProbeGrid().SaveToFile(f);
		f->Close();
		if (err)
		{
			platform.GetMassStorage()->Delete(platform.GetSysDir(), heightMapFileName.c_str());
			reply.catf("Failed to save height map to file %s", heightMapFileName.c_str());
		}
		else
		{
			reply.catf("Height map saved to file %s", heightMapFileName.c_str());
		}
	}
	return err;
}

// Return the current coordinates as a printable string.
// Coordinates are updated at the end of each movement, so this won't tell you where you are mid-movement.
void GCodes::GetCurrentCoordinates(StringRef& s) const
{
	float liveCoordinates[DRIVES];
	reprap.GetMove().LiveCoordinates(liveCoordinates, reprap.GetCurrentXAxes(), reprap.GetCurrentYAxes());
	const Tool * const currentTool = reprap.GetCurrentTool();
	if (currentTool != nullptr)
	{
		const float * const offset = currentTool->GetOffset();
		for (size_t i = 0; i < numVisibleAxes; ++i)
		{
			liveCoordinates[i] += offset[i];
		}
	}

	s.Clear();
	for (size_t axis = 0; axis < numVisibleAxes; ++axis)
	{
		s.catf("%c: %.3f ", axisLetters[axis], liveCoordinates[axis]);
	}
	for (size_t i = numTotalAxes; i < DRIVES; i++)
	{
		s.catf("E%u: %.1f ", i - numTotalAxes, liveCoordinates[i]);
	}

	// Print the axis stepper motor positions as Marlin does, as an aid to debugging.
	// Don't bother with the extruder endpoints, they are zero after any non-extruding move.
	s.cat(" Count");
	for (size_t i = 0; i < numVisibleAxes; ++i)
	{
		s.catf(" %d", reprap.GetMove().GetEndPoint(i));
	}

	// Add the user coordinates because they may be different from the machine coordinates under some conditions
	s.cat(" User");
	for (size_t i = 0; i < numVisibleAxes; ++i)
	{
		s.catf(" %.1f", currentUserPosition[i]);
	}
}

bool GCodes::OpenFileToWrite(GCodeBuffer& gb, const char* directory, const char* fileName, const FilePosition size, const bool binaryWrite, const uint32_t fileCRC32)
{
	fileBeingWritten = platform.GetFileStore(directory, fileName, true);
	eofStringCounter = 0;
	fileSize = size;
	if (fileBeingWritten == nullptr)
	{
		platform.MessageF(GENERIC_MESSAGE, "Can't open GCode file \"%s\" for writing.\n", fileName);
		return false;
	}
	else
	{
		gb.SetCRC32(fileCRC32);
		gb.SetBinaryWriting(binaryWrite);
		gb.SetWritingFileDirectory(directory);
		return true;
	}
}

void GCodes::WriteHTMLToFile(GCodeBuffer& gb, char b)
{
	if (fileBeingWritten == nullptr)
	{
		platform.Message(GENERIC_MESSAGE, "Attempt to write to a null file.\n");
		return;
	}

	if ((b == eofString[eofStringCounter]) && (fileSize == 0))
	{
		eofStringCounter++;
		if (eofStringCounter >= eofStringLength)
		{
			FinishWrite(gb);
		}
	}
	else
	{
		if (eofStringCounter != 0)
		{
			for (uint8_t i = 0; i < eofStringCounter; i++)
			{
				fileBeingWritten->Write(eofString[i]);
			}
			eofStringCounter = 0;
		}
		fileBeingWritten->Write(b);		// writing one character at a time isn't very efficient, but uploading HTML files via USB is rarely done these days
		if (fileSize > 0 && fileBeingWritten->Length() >= fileSize)
		{
			FinishWrite(gb);
		}
	}
}

void GCodes::FinishWrite(GCodeBuffer& gb)
{
	const char* r;
	fileBeingWritten->Close();
	if ((gb.GetCRC32() != fileBeingWritten->GetCRC32()) && (gb.GetCRC32() != 0))
	{
		r = "Error: CRC32 checksum doesn't match";
	}
	else
	{
		r = (platform.Emulating() == marlin) ? "Done saving file." : "";
	}
	fileBeingWritten = nullptr;
	gb.SetBinaryWriting(false);
	gb.SetWritingFileDirectory(nullptr);

	HandleReply(gb, false, r);
}

void GCodes::WriteGCodeToFile(GCodeBuffer& gb)
{
	if (fileBeingWritten == nullptr)
	{
		platform.Message(GENERIC_MESSAGE, "Attempt to write to a null file.\n");
		return;
	}

	// End of file?
	if (gb.Seen('M'))
	{
		if (gb.GetIValue() == 29)
		{
			fileBeingWritten->Close();
			fileBeingWritten = nullptr;
			gb.SetWritingFileDirectory(nullptr);
			const char* r = (platform.Emulating() == marlin) ? "Done saving file." : "";
			HandleReply(gb, false, r);
			return;
		}
	}

	// Resend request?
	if (gb.Seen('G'))
	{
		if (gb.GetIValue() == 998)
		{
			if (gb.Seen('P'))
			{
				scratchString.printf("%d\n", gb.GetIValue());
				HandleReply(gb, false, scratchString.Pointer());
				return;
			}
		}
	}

	fileBeingWritten->Write(gb.Buffer());
	fileBeingWritten->Write('\n');
	HandleReply(gb, false, "");
}

// Set up a file to print, but don't print it yet.
void GCodes::QueueFileToPrint(const char* fileName)
{
	FileStore * const f = platform.GetFileStore(platform.GetGCodeDir(), fileName, false);
	if (f != nullptr)
	{
		// Cancel current print if there is any
		if (!reprap.GetPrintMonitor().IsPrinting())
		{
			CancelPrint(false, true);
		}

		fileGCode->SetToolNumberAdjust(0);								// clear tool number adjustment
		fileGCode->MachineState().volumetricExtrusion = false;			// default to non-volumetric extrusion

		// Reset all extruder positions when starting a new print
		virtualExtruderPosition = 0.0;
		for (size_t extruder = 0; extruder < MaxExtruders; extruder++)
		{
			rawExtruderTotalByDrive[extruder] = 0.0;
		}
		rawExtruderTotal = 0.0;
		reprap.GetMove().ResetExtruderPositions();

		fileToPrint.Set(f);
		fileOffsetToPrint = 0;
	}
	else
	{
		platform.MessageF(GENERIC_MESSAGE, "GCode file \"%s\" not found\n", fileName);
	}
}

// Start printing the file already selected
void GCodes::StartPrinting()
{
	fileGCode->OriginalMachineState().fileState.MoveFrom(fileToPrint);
	fileInput->Reset();
	lastFilamentError = FilamentSensorStatus::ok;
	reprap.GetPrintMonitor().StartedPrint();
}

void GCodes::DeleteFile(const char* fileName)
{
	if (!platform.GetMassStorage()->Delete(platform.GetGCodeDir(), fileName))
	{
		platform.MessageF(GENERIC_MESSAGE, "Could not delete file \"%s\"\n", fileName);
	}
}

// Function to handle dwell delays. Returns true for dwell finished, false otherwise.
bool GCodes::DoDwell(GCodeBuffer& gb)
{
	int32_t dwell;
	if (gb.Seen('S'))
	{
		dwell = (int32_t)(gb.GetFValue() * 1000.0);		// S values are in seconds
	}
	else if (gb.Seen('P'))
	{
		dwell = gb.GetIValue();							// P value are in milliseconds
	}
	else
	{
		return true;  // No time given - throw it away
	}

	if (dwell <= 0)
	{
		return true;
	}

#if SUPPORT_ROLAND
	// Deal with a Roland configuration
	if (reprap.GetRoland()->Active())
	{
		return reprap.GetRoland()->ProcessDwell(dwell);
	}
#endif

	// Wait for all the queued moves to stop
	if (!LockMovementAndWaitForStandstill(gb))
	{
		return false;
	}

	if (simulationMode != 0)
	{
		simulationTime += (float)dwell * 0.001;
		return true;
	}
	else
	{
		return DoDwellTime(gb, (uint32_t)dwell);
	}
}

bool GCodes::DoDwellTime(GCodeBuffer& gb, uint32_t dwellMillis)
{
	const uint32_t now = millis();

	// Are we already in the dwell?
	if (gb.timerRunning)
	{
		if (now - gb.whenTimerStarted >= dwellMillis)
		{
			gb.timerRunning = false;
			return true;
		}
		return false;
	}

	// New dwell - set it up
	gb.whenTimerStarted = now;
	gb.timerRunning = true;
	return false;
}

// Set offset, working and standby temperatures for a tool. I.e. handle a G10.
bool GCodes::SetOrReportOffsets(GCodeBuffer &gb, StringRef& reply, bool& error)
{
	Tool *tool;
	if (gb.Seen('P'))
	{
		int toolNumber = gb.GetIValue();
		toolNumber += gb.GetToolNumberAdjust();
		tool = reprap.GetTool(toolNumber);

		if (tool == nullptr)
		{
			reply.printf("Attempt to set/report offsets and temperatures for non-existent tool: %d", toolNumber);
			error = true;
			return true;
		}
	}
	else
	{
		tool = reprap.GetCurrentTool();
		if (tool == nullptr)
		{
			reply.printf("Attempt to set/report offsets and temperatures for no selected tool");
			error = true;
			return true;
		}
	}

	// Deal with setting offsets
	float offset[MaxAxes];
	for (size_t i = 0; i < MaxAxes; ++i)
	{
		offset[i] = tool->GetOffset()[i];
	}

	bool settingOffset = false;
	for (size_t axis = 0; axis < numVisibleAxes; ++axis)
	{
		gb.TryGetFValue(axisLetters[axis], offset[axis], settingOffset);
	}
	if (settingOffset)
	{
		if (!LockMovement(gb))
		{
			return false;
		}
		tool->SetOffset(offset);
	}

	// Deal with setting temperatures
	bool settingTemps = false;
	size_t hCount = tool->HeaterCount();
	float standby[Heaters];
	float active[Heaters];
	if (hCount > 0)
	{
		tool->GetVariables(standby, active);
		if (gb.Seen('R'))
		{
			gb.GetFloatArray(standby, hCount, true);
			settingTemps = true;
		}
		if (gb.Seen('S'))
		{
			gb.GetFloatArray(active, hCount, true);
			settingTemps = true;
		}

		if (settingTemps && simulationMode == 0)
		{
			tool->SetVariables(standby, active);
		}
	}

	if (!settingOffset && !settingTemps)
	{
		// Print offsets and temperatures
		reply.printf("Tool %d offsets:", tool->Number());
		for (size_t axis = 0; axis < numVisibleAxes; ++axis)
		{
			reply.catf(" %c%.2f", axisLetters[axis], offset[axis]);
		}
		if (hCount != 0)
		{
			reply.cat(", active/standby temperature(s):");
			for (size_t heater = 0; heater < hCount; heater++)
			{
				reply.catf(" %.1f/%.1f", active[heater], standby[heater]);
			}
		}
	}
	return true;
}

// Create a new tool definition, returning true if an error was reported
bool GCodes::ManageTool(GCodeBuffer& gb, StringRef& reply)
{
	if (!gb.Seen('P'))
	{
		// DC temporary code to allow tool numbers to be adjusted so that we don't need to edit multi-media files generated by slic3r
		if (gb.Seen('S'))
		{
			int adjust = gb.GetIValue();
			gb.SetToolNumberAdjust(adjust);
		}
		return false;
	}

	// Check tool number
	bool seen = false;
	const int toolNumber = gb.GetIValue();
	if (toolNumber < 0)
	{
		reply.copy("Tool number must be positive");
		return true;
	}

	// Check tool name
	String<ToolNameLength> name;
	if (gb.Seen('S'))
	{
		if (!gb.GetQuotedString(name.GetRef()))
		{
			reply.copy("Invalid tool name");
			return true;
		}
		seen = true;
	}

	// Check drives
	long drives[MaxExtruders];  		// There can never be more than we have...
	size_t dCount = numExtruders;	// Sets the limit and returns the count
	if (gb.Seen('D'))
	{
		gb.GetLongArray(drives, dCount);
		seen = true;
	}
	else
	{
		dCount = 0;
	}

	// Check heaters
	long heaters[Heaters];
	size_t hCount = Heaters;
	if (gb.Seen('H'))
	{
		gb.GetLongArray(heaters, hCount);
		seen = true;
	}
	else
	{
		hCount = 0;
	}

	// Check X axis mapping
	AxesBitmap xMap;
	if (gb.Seen('X'))
	{
		long xMapping[MaxAxes];
		size_t xCount = numVisibleAxes;
		gb.GetLongArray(xMapping, xCount);
		xMap = LongArrayToBitMap<AxesBitmap>(xMapping, xCount) & LowestNBits<AxesBitmap>(numVisibleAxes);
		seen = true;
	}
	else
	{
		xMap = DefaultXAxisMapping;					// by default map X axis straight through
	}

	// Check Y axis mapping
	AxesBitmap yMap;
	if (gb.Seen('Y'))
	{
		long yMapping[MaxAxes];
		size_t yCount = numVisibleAxes;
		gb.GetLongArray(yMapping, yCount);
		yMap = LongArrayToBitMap<AxesBitmap>(yMapping, yCount) & LowestNBits<AxesBitmap>(numVisibleAxes);
		seen = true;
	}
	else
	{
		yMap = DefaultYAxisMapping;					// by default map X axis straight through
	}

	if ((xMap & yMap) != 0)
	{
		reply.copy("Cannot map bith X and Y to the aame axis");
		return true;
	}

	// Check for fan mapping
	FansBitmap fanMap;
	if (gb.Seen('F'))
	{
		long fanMapping[NUM_FANS];
		size_t fanCount = NUM_FANS;
		gb.GetLongArray(fanMapping, fanCount);
		fanMap = LongArrayToBitMap<FansBitmap>(fanMapping, fanCount) & LowestNBits<FansBitmap>(NUM_FANS);
		seen = true;
	}
	else
	{
		fanMap = 1;					// by default map fan 0 to fan 0
	}

	if (seen)
	{
		// Add or delete tool, so start by deleting the old one with this number, if any
		reprap.DeleteTool(reprap.GetTool(toolNumber));

		// M563 P# D-1 H-1 removes an existing tool
		if (dCount == 1 && hCount == 1 && drives[0] == -1 && heaters[0] == -1)
		{
			// nothing more to do
		}
		else
		{
			Tool* const tool = Tool::Create(toolNumber, name.c_str(), drives, dCount, heaters, hCount, xMap, yMap, fanMap, reply);
			if (tool == nullptr)
			{
				return true;
			}
			reprap.AddTool(tool);
		}
	}
	else
	{
		reprap.PrintTool(toolNumber, reply);
	}
	return false;
}

// Does what it says.
void GCodes::DisableDrives()
{
	for (size_t drive = 0; drive < DRIVES; drive++)
	{
		platform.DisableDrive(drive);
	}
	SetAllAxesNotHomed();
}

void GCodes::SetMACAddress(GCodeBuffer& gb)
{
	uint8_t mac[6];
	const char* ipString = gb.GetString();
	uint8_t sp = 0;
	uint8_t spp = 0;
	uint8_t ipp = 0;
	while (ipString[sp])
	{
		if (ipString[sp] == ':')
		{
			mac[ipp] = strtoul(&ipString[spp], nullptr, 16);
			ipp++;
			if (ipp > 5)
			{
				break;
			}
			sp++;
			spp = sp;
		}
		else
		{
			sp++;
		}
	}
	if (ipp == 5)
	{
		mac[ipp] = strtoul(&ipString[spp], nullptr, 16);
		platform.SetMACAddress(mac);
	}
	else
	{
		platform.MessageF(GENERIC_MESSAGE, "Dud MAC address: %s\n", gb.Buffer());
	}
}

bool GCodes::ChangeMicrostepping(size_t drive, int microsteps, int mode) const
{
	bool dummy;
	unsigned int oldSteps = platform.GetMicrostepping(drive, mode, dummy);
	bool success = platform.SetMicrostepping(drive, microsteps, mode);
	if (success && mode <= 1)							// modes higher than 1 are used for special functions
	{
		// We changed the microstepping, so adjust the steps/mm to compensate
		float stepsPerMm = platform.DriveStepsPerUnit(drive);
		if (stepsPerMm > 0)
		{
			platform.SetDriveStepsPerUnit(drive, stepsPerMm * (float)microsteps / (float)oldSteps);
		}
	}
	return success;
}

// Set the speeds of fans mapped for the current tool to lastDefaultFanSpeed
void GCodes::SetMappedFanSpeed()
{
	if (reprap.GetCurrentTool() == nullptr)
	{
		platform.SetFanValue(0, lastDefaultFanSpeed);
	}
	else
	{
		const uint32_t fanMap = reprap.GetCurrentTool()->GetFanMapping();
		for (size_t i = 0; i < NUM_FANS; ++i)
		{
			if (IsBitSet(fanMap, i))
			{
				platform.SetFanValue(i, lastDefaultFanSpeed);
			}
		}
	}
}

// Save the speeds of all fans
void GCodes::SaveFanSpeeds()
{
	for (size_t i = 0; i < NUM_FANS; ++i)
	{
		pausedFanSpeeds[i] = platform.GetFanValue(i);
	}
	pausedDefaultFanSpeed = lastDefaultFanSpeed;
}

// Handle sending a reply back to the appropriate interface(s).
// Note that 'reply' may be empty. If it isn't, then we need to append newline when sending it.
// Also, gb may be null if we were executing a trigger macro.
void GCodes::HandleReply(GCodeBuffer& gb, bool error, const char* reply)
{
	// Don't report "ok" responses if a (macro) file is being processed
	// Also check that this response was triggered by a gcode
	if ((gb.MachineState().doingFileMacro || &gb == fileGCode) && reply[0] == 0)
	{
		return;
	}

	// Second UART device, e.g. dc42's PanelDue. Do NOT use emulation for this one!
	if (&gb == auxGCode)
	{
		platform.AppendAuxReply(reply);
		return;
	}

	const Compatibility c = (&gb == serialGCode || &gb == telnetGCode) ? platform.Emulating() : me;
	const MessageType type = gb.GetResponseMessageType();
	const char* const response = (gb.Seen('M') && gb.GetIValue() == 998) ? "rs " : "ok";
	const char* emulationType = 0;

	switch (c)
	{
	case me:
	case reprapFirmware:
		if (error)
		{
			platform.Message(type, "Error: ");
		}
		platform.Message(type, reply);
		platform.Message(type, "\n");
		return;

	case marlin:
		// We don't need to handle M20 here because we always allocate an output buffer for that one
		if (gb.Seen('M') && gb.GetIValue() == 28)
		{
			platform.Message(type, response);
			platform.Message(type, "\n");
			platform.Message(type, reply);
			platform.Message(type, "\n");
			return;
		}

		if ((gb.Seen('M') && gb.GetIValue() == 105) || (gb.Seen('M') && gb.GetIValue() == 998))
		{
			platform.Message(type, response);
			platform.Message(type, " ");
			platform.Message(type, reply);
			platform.Message(type, "\n");
			return;
		}

		if (reply[0] != 0 && !gb.IsDoingFileMacro())
		{
			platform.Message(type, reply);
			platform.Message(type, "\n");
			platform.Message(type, response);
			platform.Message(type, "\n");
		}
		else if (reply[0] != 0)
		{
			platform.Message(type, reply);
			platform.Message(type, "\n");
		}
		else
		{
			platform.Message(type, response);
			platform.Message(type, "\n");
		}
		return;

	case teacup:
		emulationType = "teacup";
		break;
	case sprinter:
		emulationType = "sprinter";
		break;
	case repetier:
		emulationType = "repetier";
		break;
	default:
		emulationType = "unknown";
	}

	if (emulationType != 0)
	{
		platform.MessageF(type, "Emulation of %s is not yet supported.\n", emulationType);	// don't send this one to the web as well, it concerns only the USB interface
	}
}

void GCodes::HandleReply(GCodeBuffer& gb, bool error, OutputBuffer *reply)
{
	// Although unlikely, it's possible that we get a nullptr reply. Don't proceed if this is the case
	if (reply == nullptr)
	{
		return;
	}

	// Second UART device, e.g. dc42's PanelDue. Do NOT use emulation for this one!
	if (&gb == auxGCode)
	{
		platform.AppendAuxReply(reply);
		return;
	}

	const Compatibility c = (&gb == serialGCode || &gb == telnetGCode) ? platform.Emulating() : me;
	const MessageType type = gb.GetResponseMessageType();
	const char* const response = (gb.Seen('M') && gb.GetIValue() == 998) ? "rs " : "ok";
	const char* emulationType = nullptr;

	switch (c)
	{
	case me:
	case reprapFirmware:
		if (error)
		{
			platform.Message(type, "Error: ");
		}
		platform.Message(type, reply);
		return;

	case marlin:
		if (gb.Seen('M') && gb.GetIValue() == 20)
		{
			platform.Message(type, "Begin file list\n");
			platform.Message(type, reply);
			platform.Message(type, "End file list\n");
			platform.Message(type, response);
			platform.Message(type, "\n");
			return;
		}

		if (gb.Seen('M') && gb.GetIValue() == 28)
		{
			platform.Message(type, response);
			platform.Message(type, "\n");
			platform.Message(type, reply);
			return;
		}

		if ((gb.Seen('M') && gb.GetIValue() == 105) || (gb.Seen('M') && gb.GetIValue() == 998))
		{
			platform.Message(type, response);
			platform.Message(type, " ");
			platform.Message(type, reply);
			return;
		}

		if (reply->Length() != 0 && !gb.IsDoingFileMacro())
		{
			platform.Message(type, reply);
			platform.Message(type, "\n");
			platform.Message(type, response);
			platform.Message(type, "\n");
		}
		else if (reply->Length() != 0)
		{
			platform.Message(type, reply);
		}
		else
		{
			OutputBuffer::ReleaseAll(reply);
			platform.Message(type, response);
			platform.Message(type, "\n");
		}
		return;

	case teacup:
		emulationType = "teacup";
		break;
	case sprinter:
		emulationType = "sprinter";
		break;
	case repetier:
		emulationType = "repetier";
		break;
	default:
		emulationType = "unknown";
	}

	// If we get here then we didn't handle the message, so release the buffer(s)
	OutputBuffer::ReleaseAll(reply);
	if (emulationType != 0)
	{
		platform.MessageF(type, "Emulation of %s is not yet supported.\n", emulationType);	// don't send this one to the web as well, it concerns only the USB interface
	}
}

// Set PID parameters (M301 or M304 command). 'heater' is the default heater number to use.
void GCodes::SetPidParameters(GCodeBuffer& gb, int heater, StringRef& reply)
{
	if (gb.Seen('H'))
	{
		heater = gb.GetIValue();
	}

	if (heater >= 0 && heater < (int)Heaters)
	{
		const FopDt& model = reprap.GetHeat().GetHeaterModel(heater);
		M301PidParameters pp = model.GetM301PidParameters(false);
		bool seen = false;
		gb.TryGetFValue('P', pp.kP, seen);
		gb.TryGetFValue('I', pp.kI, seen);
		gb.TryGetFValue('D', pp.kD, seen);

		if (seen)
		{
			reprap.GetHeat().SetM301PidParameters(heater, pp);
		}
		else if (!model.UsePid())
		{
			reply.printf("Heater %d is in bang-bang mode", heater);
		}
		else if (model.ArePidParametersOverridden())
		{
			reply.printf("Heater %d P:%.1f I:%.3f D:%.1f", heater, pp.kP, pp.kI, pp.kD);
		}
		else
		{
			reply.printf("Heater %d uses model-derived PID parameters. Use M307 H%d to view them", heater, heater);
		}
	}
}

// Process M305, returning true if an error occurs
bool GCodes::SetHeaterParameters(GCodeBuffer& gb, StringRef& reply)
{
	if (gb.Seen('P'))
	{
		const int heater = gb.GetIValue();
		if ((heater >= 0 && heater < (int)Heaters) || (heater >= (int)FirstVirtualHeater && heater < (int)(FirstVirtualHeater + MaxVirtualHeaters)))
		{
			Heat& heat = reprap.GetHeat();
			const int oldChannel = heat.GetHeaterChannel(heater);
			bool seen = false;
			int32_t channel = oldChannel;
			gb.TryGetIValue('X', channel, seen);
			if (!seen && oldChannel < 0)
			{
				// For backwards compatibility, if no sensor has been configured on this channel then assume the thermistor normally associated with the heater
				if (heater < (int)Heaters)
				{
					channel = heater;
				}
				else
				{
					reply.printf("Virtual heater %d is not configured", heater);
					return false;
				}
			}

			if (channel != oldChannel)
			{
				if (heat.SetHeaterChannel(heater, channel))
				{
					reply.printf("unable to use sensor channel %d on heater %d", channel, heater);
					return true;
				}
			}

			bool hadError = false;
			heat.ConfigureHeaterSensor(305, (unsigned int)heater, gb, reply, hadError);
			return hadError;
		}
		else
		{
			reply.printf("heater number %d is out of range", heater);
			return true;
		}
	}
	return false;
}

void GCodes::SetToolHeaters(Tool *tool, float temperature)
{
	if (tool == nullptr)
	{
		platform.Message(GENERIC_MESSAGE, "Setting temperature: no tool selected.\n");
		return;
	}

	float standby[Heaters];
	float active[Heaters];
	tool->GetVariables(standby, active);
	for (size_t h = 0; h < tool->HeaterCount(); h++)
	{
		active[h] = temperature;
		if (tool->GetState() == ToolState::standby)
		{
			// Using M104 to set the temperature of a tool that is on standby.
			// Cura uses M104 to preheat the next tool shortly before a tool change, so set the standby temperature too in this case.
			standby[h] = temperature;
		}
	}
	tool->SetVariables(standby, active);
}

// Retract or un-retract filament, returning true if movement has been queued, false if this needs to be called again
bool GCodes::RetractFilament(GCodeBuffer& gb, bool retract)
{
	if (retract != isRetracted && (retractLength != 0.0 || retractHop != 0.0 || (!retract && retractExtra != 0.0)))
	{
		if (!LockMovement(gb))
		{
			return false;
		}

		if (segmentsLeft != 0)
		{
			return false;
		}

		// New code does the retraction and the Z hop as separate moves
		// Get ready to generate a move
		const uint32_t xAxes = reprap.GetCurrentXAxes();
		const uint32_t yAxes = reprap.GetCurrentYAxes();
		reprap.GetMove().GetCurrentUserPosition(moveBuffer.coords, 0, xAxes, yAxes);
		for (size_t i = numTotalAxes; i < DRIVES; ++i)
		{
			moveBuffer.coords[i] = 0.0;
		}
		moveBuffer.moveType = 0;
		moveBuffer.isFirmwareRetraction = true;
		moveBuffer.usePressureAdvance = false;
		moveBuffer.filePos = (&gb == fileGCode) ? gb.GetFilePosition(fileInput->BytesCached()) : noFilePosition;
		moveBuffer.xAxes = xAxes;
		moveBuffer.yAxes = yAxes;

		if (retract)
		{
			// Set up the retract move
			const Tool * const tool = reprap.GetCurrentTool();
			if (tool != nullptr)
			{
				for (size_t i = 0; i < tool->DriveCount(); ++i)
				{
					moveBuffer.coords[numTotalAxes + tool->Drive(i)] = -retractLength;
				}
				moveBuffer.feedRate = retractSpeed;
				moveBuffer.canPauseAfter = false;			// don't pause after a retraction because that could cause too much retraction
				segmentsLeft = 1;
			}
			if (retractHop > 0.0)
			{
				gb.SetState(GCodeState::doingFirmwareRetraction);
			}
		}
		else if (retractHop > 0.0)
		{
			// Set up the reverse Z hop move
			moveBuffer.feedRate = platform.MaxFeedrate(Z_AXIS);
			moveBuffer.coords[Z_AXIS] -= retractHop;
			currentZHop = 0.0;
			moveBuffer.canPauseAfter = false;			// don't pause in the middle of a command
			segmentsLeft = 1;
			gb.SetState(GCodeState::doingFirmwareUnRetraction);
		}
		else
		{
			// No retract hop, so just un-retract
			const Tool * const tool = reprap.GetCurrentTool();
			if (tool != nullptr)
			{
				for (size_t i = 0; i < tool->DriveCount(); ++i)
				{
					moveBuffer.coords[numTotalAxes + tool->Drive(i)] = retractLength + retractExtra;
				}
				moveBuffer.feedRate = unRetractSpeed;
				moveBuffer.canPauseAfter = true;
				segmentsLeft = 1;
			}
		}
		isRetracted = retract;
	}
	return true;
}

// Load the specified filament into a tool
bool GCodes::LoadFilament(GCodeBuffer& gb, StringRef& reply, bool &error)
{
	Tool * const tool = reprap.GetCurrentTool();
	if (tool == nullptr)
	{
		reply.copy("No tool selected");
		error = true;
		return true;
	}

	if (tool->GetFilament() == nullptr)
	{
		reply.copy("Loading filament into the selected tool is not supported");
		error = true;
		return true;
	}

	if (gb.Seen('S'))
	{
		String<FilamentNameLength> filamentName;
		if (!gb.GetQuotedString(filamentName.GetRef()) || filamentName.IsEmpty())
		{
			reply.copy("Invalid filament name");
			error = true;
			return true;
		}

		if (StringContains(filamentName.c_str(), ",") >= 0)
		{
			reply.copy("Filament names must not contain commas");
			error = true;
			return true;
		}

		if (StringEquals(filamentName.c_str(), tool->GetFilament()->GetName()))
		{
			// Filament already loaded - nothing to do
			return true;
		}

		if (tool->GetFilament()->IsLoaded())
		{
			reply.copy("Unload the current filament before you attempt to load another one");
			error = true;
			return true;
		}

		if (!reprap.GetPlatform().GetMassStorage()->DirectoryExists(FILAMENTS_DIRECTORY, filamentName.c_str()))
		{
			reply.copy("Filament configuration directory not found");
			error = true;
			return true;
		}

		if (Filament::IsInUse(filamentName.c_str()))
		{
			reply.copy("One filament type can be only assigned to a single tool");
			error = true;
			return true;
		}

		SafeStrncpy(filamentToLoad, filamentName.c_str(), ARRAY_SIZE(filamentToLoad));
		gb.SetState(GCodeState::loadingFilament);

		scratchString.printf("%s%s/%s", FILAMENTS_DIRECTORY, filamentName.c_str(), LOAD_FILAMENT_G);
		DoFileMacro(gb, scratchString.Pointer(), true);
		return true;
	}
	else if (tool->GetFilament()->IsLoaded())
	{
		reply.printf("Loaded filament in the selected tool: %s", tool->GetFilament()->GetName());
		return true;
	}
	else
	{
		reply.printf("No filament loaded in the selected tool");
		return true;
	}
}

// Unload the current filament from a tool
bool GCodes::UnloadFilament(GCodeBuffer& gb, StringRef& reply, bool &error)
{
	Tool *tool = reprap.GetCurrentTool();
	if (tool == nullptr)
	{
		reply.copy("No tool selected");
		error = true;
		return true;
	}

	if (tool->GetFilament() == nullptr)
	{
		reply.copy("Unloading filament from this tool is not supported");
		error = true;
		return true;
	}

	if (!tool->GetFilament()->IsLoaded())
	{
		// Filament already unloaded - nothing to do
		return true;
	}

	gb.SetState(GCodeState::unloadingFilament);
	scratchString.printf("%s%s/%s", FILAMENTS_DIRECTORY, tool->GetFilament()->GetName(), UNLOAD_FILAMENT_G);
	DoFileMacro(gb, scratchString.Pointer(), true);
	return true;
}

float GCodes::GetRawExtruderTotalByDrive(size_t extruder) const
{
	return (extruder < numExtruders) ? rawExtruderTotalByDrive[extruder] : 0.0;
}

// Cancel the current SD card print.
// This is called from Pid.cpp when there is a heater fault, and from elsewhere in this module.
void GCodes::CancelPrint(bool printStats, bool deleteResumeFile)
{
	segmentsLeft = 0;
	isPaused = pausePending = false;

	FileData& fileBeingPrinted = fileGCode->OriginalMachineState().fileState;

	fileInput->Reset(fileBeingPrinted);
	fileGCode->Init();

	if (fileBeingPrinted.IsLive())
	{
		fileBeingPrinted.Close();
	}

	reprap.GetMove().ResetMoveCounters();
	codeQueue->Clear();

	UnlockAll(*fileGCode);

	const char *printingFilename = reprap.GetPrintMonitor().GetPrintingFilename();
	if (printingFilename == nullptr)
	{
		printingFilename = "(unknown)";
	}

	if (exitSimulationWhenFileComplete)
	{
		exitSimulationWhenFileComplete = false;
		simulationMode = 0;
		reprap.GetMove().Simulate(simulationMode);
		EndSimulation(nullptr);
		const uint32_t simMinutes = lrintf((reprap.GetMove().GetSimulationTime() + simulationTime)/60.0);
		platform.MessageF(GENERIC_MESSAGE, "File %s will print in %uh %um plus heating time\n",
								printingFilename, simMinutes/60u, simMinutes % 60u);
	}
	else if (reprap.GetPrintMonitor().IsPrinting())
	{
		if (platform.Emulating() == marlin)
		{
			// Pronterface expects a "Done printing" message
			platform.Message(HOST_MESSAGE, "Done printing file");
		}
		if (printStats)
		{
			const uint32_t printMinutes = lrintf(reprap.GetPrintMonitor().GetPrintDuration()/60.0);
			platform.MessageF(GENERIC_MESSAGE, "File %s print time was %uh %um\n",
				printingFilename, printMinutes/60u, printMinutes % 60u);
		}
	}

	reprap.GetPrintMonitor().StoppedPrint();		// must do this after printing the simulation details because it clears the filename
#ifdef DUET_NG
	if (deleteResumeFile)
	{
		platform.GetMassStorage()->Delete(platform.GetSysDir(), RESUME_AFTER_POWER_FAIL_G, true);
	}
#endif
}

// Return true if all the heaters for the specified tool are at their set temperatures
bool GCodes::ToolHeatersAtSetTemperatures(const Tool *tool, bool waitWhenCooling) const
{
	if (tool != nullptr)
	{
		for (size_t i = 0; i < tool->HeaterCount(); ++i)
		{
			if (!reprap.GetHeat().HeaterAtSetTemperature(tool->Heater(i), waitWhenCooling))
			{
				return false;
			}
		}
	}
	return true;
}

// Set the current position, optionally applying bed and axis compensation
void GCodes::SetMachinePosition(const float positionNow[DRIVES], bool doBedCompensation)
{
	memcpy(moveBuffer.coords, positionNow, sizeof(moveBuffer.coords[0] * numTotalAxes));
	reprap.GetMove().SetNewPosition(positionNow, doBedCompensation);
}

// Get the current position from the Move class
void GCodes::GetCurrentUserPosition()
{
	reprap.GetMove().GetCurrentUserPosition(moveBuffer.coords, 0, reprap.GetCurrentXAxes(), reprap.GetCurrentYAxes());
	ToolOffsetInverseTransform(moveBuffer.coords, currentUserPosition);
}

// Save position to a restore point
void GCodes::SavePosition(RestorePoint& rp, const GCodeBuffer& gb) const
{
	for (size_t axis = 0; axis < numVisibleAxes; ++axis)
	{
		rp.moveCoords[axis] = currentUserPosition[axis];
	}

	rp.feedRate = gb.MachineState().feedrate;
	rp.virtualExtruderPosition = virtualExtruderPosition;

#if SUPPORT_IOBITS
	rp.ioBits = moveBuffer.ioBits;
#endif
}

// Restore user position form a restore point
void GCodes::RestorePosition(const RestorePoint& rp, GCodeBuffer *gb)
{
	for (size_t axis = 0; axis < numVisibleAxes; ++axis)
	{
		currentUserPosition[axis] = rp.moveCoords[axis];
	}
	if (gb != nullptr)
	{
		gb->MachineState().feedrate = rp.feedRate;
	}

#if SUPPORT_IOBITS
	moveBuffer.ioBits = rp.ioBits;
#endif
}

// Convert user coordinates to head reference point coordinates, optionally allowing for X axis mapping
// If the X axis is mapped to some other axes not including X, then the X coordinate of coordsOut will be left unchanged. So make sure it is suitably initialised before calling this.
void GCodes::ToolOffsetTransform(const float coordsIn[MaxAxes], float coordsOut[MaxAxes], AxesBitmap explicitAxes)
{
	const Tool * const currentTool = reprap.GetCurrentTool();
	if (currentTool == nullptr)
	{
		for (size_t axis = 0; axis < numVisibleAxes; ++axis)
		{
			coordsOut[axis] = (coordsIn[axis] * axisScaleFactors[axis]) - axisOffsets[axis];
		}
	}
	else
	{
		const AxesBitmap xAxes = currentTool->GetXAxisMap();
		const AxesBitmap yAxes = currentTool->GetYAxisMap();
		for (size_t axis = 0; axis < numVisibleAxes; ++axis)
		{
			if (   (axis != X_AXIS || IsBitSet(xAxes, X_AXIS))
				&& (axis != Y_AXIS || IsBitSet(yAxes, Y_AXIS))
			   )
			{
				const float totalOffset = currentTool->GetOffset()[axis] + axisOffsets[axis];
				const size_t inputAxis = (IsBitSet(explicitAxes, axis)) ? axis
										: (IsBitSet(xAxes, axis)) ? X_AXIS
											: (IsBitSet(yAxes, axis)) ? Y_AXIS
												: axis;
				coordsOut[axis] = (coordsIn[inputAxis] * axisScaleFactors[axis]) - totalOffset;
			}
		}
	}
	coordsOut[Z_AXIS] += (currentZHop + currentBabyStepZOffset);
}

// Convert head reference point coordinates to user coordinates, allowing for XY axis mapping
// Caution: coordsIn and coordsOut may address the same array!
void GCodes::ToolOffsetInverseTransform(const float coordsIn[MaxAxes], float coordsOut[MaxAxes])
{
	const Tool * const currentTool = reprap.GetCurrentTool();
	if (currentTool == nullptr)
	{
		for (size_t axis = 0; axis < numVisibleAxes; ++axis)
		{
			coordsOut[axis] = coordsIn[axis]/axisScaleFactors[axis];
		}
	}
	else
	{
		const uint32_t xAxes = reprap.GetCurrentXAxes();
		const uint32_t yAxes = reprap.GetCurrentYAxes();
		float xCoord = 0.0, yCoord = 0.0;
		size_t numXAxes = 0, numYAxes = 0;
		for (size_t axis = 0; axis < numVisibleAxes; ++axis)
		{
			coordsOut[axis] = coordsIn[axis] + currentTool->GetOffset()[axis];
			if (IsBitSet(xAxes, axis))
			{
				xCoord += coordsIn[axis]/axisScaleFactors[axis] + currentTool->GetOffset()[axis];
				++numXAxes;
			}
			if (IsBitSet(yAxes, axis))
			{
				yCoord += coordsIn[axis]/axisScaleFactors[axis] + currentTool->GetOffset()[axis];
				++numYAxes;
			}
		}
		if (numXAxes != 0)
		{
			coordsOut[X_AXIS] = xCoord/numXAxes;
		}
		if (numYAxes != 0)
		{
			coordsOut[Y_AXIS] = yCoord/numYAxes;
		}
	}
	coordsOut[Z_AXIS] -= (currentZHop + currentBabyStepZOffset)/axisScaleFactors[Z_AXIS];
}

const char *GCodes::TranslateEndStopResult(EndStopHit es)
{
	switch (es)
	{
	case EndStopHit::lowHit:
		return "at min stop";

	case EndStopHit::highHit:
		return "at max stop";

	case EndStopHit::lowNear:
		return "near min stop";

	case EndStopHit::noStop:
	default:
		return "not stopped";
	}
}

// Append a list of trigger endstops to a message
void GCodes::ListTriggers(StringRef reply, TriggerInputsBitmap mask)
{
	if (mask == 0)
	{
		reply.cat("(none)");
	}
	else
	{
		bool printed = false;
		for (unsigned int i = 0; i < DRIVES; ++i)
		{
			if (IsBitSet(mask, i))
			{
				if (printed)
				{
					reply.cat(' ');
				}
				if (i < numVisibleAxes)
				{
					reply.cat(axisLetters[i]);
				}
				else if (i >= numTotalAxes)
				{
					reply.catf("E%d", i - numTotalAxes);
				}
				printed = true;
			}
		}
	}
}

// M38 (SHA1 hash of a file) implementation:
bool GCodes::StartHash(const char* filename)
{
	// Get a FileStore object
	fileBeingHashed = platform.GetFileStore(FS_PREFIX, filename, false);
	if (fileBeingHashed == nullptr)
	{
		return false;
	}

	// Start hashing
	SHA1Reset(&hash);
	return true;
}

bool GCodes::AdvanceHash(StringRef &reply)
{
	// Read and process some more data from the file
	uint32_t buf32[(FILE_BUFFER_SIZE + 3) / 4];
	char *buffer = reinterpret_cast<char *>(buf32);

	int bytesRead = fileBeingHashed->Read(buffer, FILE_BUFFER_SIZE);
	if (bytesRead != -1)
	{
		SHA1Input(&hash, reinterpret_cast<const uint8_t *>(buffer), bytesRead);

		if (bytesRead != FILE_BUFFER_SIZE)
		{
			// Calculate and report the final result
			SHA1Result(&hash);
			for(size_t i = 0; i < 5; i++)
			{
				reply.catf("%x", hash.Message_Digest[i]);
			}

			// Clean up again
			fileBeingHashed->Close();
			fileBeingHashed = nullptr;
			return true;
		}
		return false;
	}

	// Something went wrong, we cannot read any more from the file
	fileBeingHashed->Close();
	fileBeingHashed = nullptr;
	return true;
}

bool GCodes::AllAxesAreHomed() const
{
	const AxesBitmap allAxes = LowestNBits<AxesBitmap>(numVisibleAxes);
	return (axesHomed & allAxes) == allAxes;
}

void GCodes::SetAllAxesNotHomed()
{
	axesHomed = 0;
}

// Write the config-override file returning true if an error occurred
bool GCodes::WriteConfigOverrideFile(StringRef& reply, const char *fileName) const
{
	FileStore * const f = platform.GetFileStore(platform.GetSysDir(), fileName, true);
	if (f == nullptr)
	{
		reply.printf("Failed to create file %s", fileName);
		return true;
	}

	bool ok = f->Write("; This is a system-generated file - do not edit\n");
	if (ok)
	{
		ok = reprap.GetMove().GetKinematics().WriteCalibrationParameters(f);
	}
	if (ok)
	{
		ok = reprap.GetHeat().WriteModelParameters(f);
	}
	if (ok)
	{
		ok = platform.WriteZProbeParameters(f);
	}
	if (!f->Close())
	{
		ok = false;
	}
	if (!ok)
	{
		reply.printf("Failed to write file %s", fileName);
		platform.GetMassStorage()->Delete(platform.GetSysDir(), fileName);
	}
	return !ok;
}

// Store a standard-format temperature report in 'reply'. This doesn't put a newline character at the end.
void GCodes::GenerateTemperatureReport(StringRef& reply) const
{
	Heat& heat = reprap.GetHeat();

	// Pronterface, Repetier etc. expect the temperatures to be reported for T0, T1 etc.
	// So scan the tool list and report the temperature of the heaters associated with each tool.
	// If the user configures tools T0, T1 etc. with 1 heater each, that will return what these programs expect.
	reply.copy("T");
	char sep = ':';
	for (const Tool *tool = reprap.GetFirstTool(); tool != nullptr; tool = tool->Next())
	{
		for (size_t i = 0; i < tool->HeaterCount(); ++i)
		{
			const int heater = tool->Heater(i);
			reply.catf("%c%.1f /%.1f", sep, heat.GetTemperature(heater), heat.GetTargetTemperature(heater));
			sep = ' ';
		}
	}

	const int bedHeater = heat.GetBedHeater();
	if (bedHeater >= 0)
	{
		reply.catf(" B:%.1f /%.1f", heat.GetTemperature(bedHeater), heat.GetTargetTemperature(bedHeater));
	}

	const int chamberHeater = heat.GetChamberHeater();
	if (chamberHeater >= 0)
	{
		reply.catf(" C:%.1f /%.1f", heat.GetTemperature(chamberHeater), heat.GetTargetTemperature(chamberHeater));
	}
}

// Check whether we need to report temperatures or status.
// 'reply' is a convenient buffer that is free for us to use.
void GCodes::CheckReportDue(GCodeBuffer& gb, StringRef& reply) const
{
	const uint32_t now = millis();
	if (gb.timerRunning)
	{
		if (now - gb.whenTimerStarted >= 1000)
		{
			if (platform.Emulating() == marlin && (&gb == serialGCode || &gb == telnetGCode))
			{
				// In Marlin emulation mode we should return a standard temperature report every second
				GenerateTemperatureReport(reply);
				reply.cat('\n');
				platform.Message(HOST_MESSAGE, reply.Pointer());
			}
			if (lastAuxStatusReportType >= 0)
			{
				// Send a standard status response for PanelDue
				OutputBuffer * const statusBuf = GenerateJsonStatusResponse(0, -1, ResponseSource::AUX);
				if (statusBuf != nullptr)
				{
					platform.AppendAuxReply(statusBuf);
				}
			}
			gb.whenTimerStarted = now;
		}
	}
	else
	{
		gb.whenTimerStarted = now;
		gb.timerRunning = true;
	}
}

// Generate a M408 response
// Return the output buffer containing the response, or nullptr if we failed
OutputBuffer *GCodes::GenerateJsonStatusResponse(int type, int seq, ResponseSource source) const
{
	OutputBuffer *statusResponse = nullptr;
	switch (type)
	{
		case 0:
		case 1:
			statusResponse = reprap.GetLegacyStatusResponse(type + 2, seq);
			break;

		case 2:
		case 3:
		case 4:
			statusResponse = reprap.GetStatusResponse(type - 1, source);
			break;

		case 5:
			statusResponse = reprap.GetConfigResponse();
			break;
	}
	if (statusResponse != nullptr)
	{
		statusResponse->cat('\n');
	}
	return statusResponse;
}

// Resource locking/unlocking

// Lock the resource, returning true if success.
// Locking the same resource more than once only locks it once, there is no lock count held.
bool GCodes::LockResource(const GCodeBuffer& gb, Resource r)
{
	if (resourceOwners[r] == &gb)
	{
		return true;
	}
	if (resourceOwners[r] == nullptr)
	{
		resourceOwners[r] = &gb;
		SetBit(gb.MachineState().lockedResources, r);
		return true;
	}
	return false;
}

bool GCodes::LockHeater(const GCodeBuffer& gb, int heater)
{
	if (heater >= 0 && heater < (int)Heaters)
	{
		return LockResource(gb, HeaterResourceBase + heater);
	}
	return true;
}

bool GCodes::LockFan(const GCodeBuffer& gb, int fan)
{
	if (fan >= 0 && fan < (int)NUM_FANS)
	{
		return LockResource(gb, FanResourceBase + fan);
	}
	return true;
}

// Lock the unshareable parts of the file system
bool GCodes::LockFileSystem(const GCodeBuffer &gb)
{
	return LockResource(gb, FileSystemResource);
}

// Lock movement
bool GCodes::LockMovement(const GCodeBuffer& gb)
{
	return LockResource(gb, MoveResource);
}

// Release all locks, except those that were owned when the current macro was started
void GCodes::UnlockAll(const GCodeBuffer& gb)
{
	const GCodeMachineState * const mc = gb.MachineState().previous;
	const uint32_t resourcesToKeep = (mc == nullptr) ? 0 : mc->lockedResources;
	for (size_t i = 0; i < NumResources; ++i)
	{
		if (resourceOwners[i] == &gb && !IsBitSet(resourcesToKeep, i))
		{
			resourceOwners[i] = nullptr;
			ClearBit(gb.MachineState().lockedResources, i);
		}
	}
}

// Append a list of axes to a string
void GCodes::AppendAxes(StringRef& reply, AxesBitmap axes) const
{
	for (size_t axis = 0; axis < numVisibleAxes; ++axis)
	{
		if (IsBitSet(axes, axis))
		{
			reply.cat(axisLetters[axis]);
		}
	}
}

// End<|MERGE_RESOLUTION|>--- conflicted
+++ resolved
@@ -2435,11 +2435,7 @@
 		gb.MachineState().fileState.Close();							// stop reading from file
 		gb.MachineState().waitingForAcknowledgement = true;				// flag that we are waiting for acknowledgement
 		const MessageType mt = GetMessageBoxDevice(gb);
-<<<<<<< HEAD
-		platform.SendAlert(mt, "Adjust height until the nozzle just touches the bed, then press OK", "Manual bed probing", 2, 0.0, 1 << Z_AXIS);
-=======
 		platform.SendAlert(mt, "Adjust height until the nozzle just touches the bed, then press OK", "Manual bed probing", 2, 0.0, MakeBitmap<AxesBitmap>(Z_AXIS));
->>>>>>> 7df2fe5e
 	}
 }
 
