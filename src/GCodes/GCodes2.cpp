--- conflicted
+++ resolved
@@ -2498,18 +2498,11 @@
 							gb.SetState(GCodeState::waitingForAcknowledgement);
 						}
 #endif
-<<<<<<< HEAD
-						if (Push(gb, true))					// stack the machine state including the file position
-						{
-							UnlockMovement(gb);												// allow movement so that e.g. an SD card print can call M291 and then DWC or PanelDue can be used to jog axes
-							gb.WaitForAcknowledgement();						// flag that we are waiting for acknowledgement
-						}
-=======
-					if (Push(gb, true))												// stack the machine state including the file position
-					{
-						UnlockMovement(gb);											// allow movement so that e.g. an SD card print can call M291 and then DWC or PanelDue can be used to jog axes
-						gb.WaitForAcknowledgement();								// flag that we are waiting for acknowledgement
->>>>>>> 07a3c744
+						if (Push(gb, true))												// stack the machine state including the file position
+						{
+							UnlockMovement(gb);											// allow movement so that e.g. an SD card print can call M291 and then DWC or PanelDue can be used to jog axes
+							gb.WaitForAcknowledgement();								// flag that we are waiting for acknowledgement
+						}
 					}
 
 					// Display the message box on all relevant devices. Acknowledging any one of them clears them all.
