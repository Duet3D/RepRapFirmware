--- conflicted
+++ resolved
@@ -2688,18 +2688,11 @@
 						if (canMove && haveResidual && ms.segmentsLeft == 0 && reprap.GetMove().NoLiveMovement())
 						{
 							// The pipeline is empty, so execute the babystepping move immediately if it is safe to do
-<<<<<<< HEAD
 							SetMoveBufferDefaults(ms);
 							ms.feedRate = ConvertSpeedFromMmPerMin(DefaultFeedRate);
+							ms.linearAxesMentioned = axesMentioned.Intersects(reprap.GetPlatform().GetLinearAxes());
+							ms.rotationalAxesMentioned = axesMentioned.Intersects(reprap.GetPlatform().GetRotationalAxes());
 							NewSingleSegmentMoveAvailable(ms);
-=======
-							SetMoveBufferDefaults();
-							moveState.feedRate = ConvertSpeedFromMmPerMin(DefaultFeedRate);
-							moveState.tool = reprap.GetCurrentTool();
-							moveState.linearAxesMentioned = axesMentioned.Intersects(reprap.GetPlatform().GetLinearAxes());
-							moveState.rotationalAxesMentioned = axesMentioned.Intersects(reprap.GetPlatform().GetRotationalAxes());
-							NewSingleSegmentMoveAvailable();
->>>>>>> 467ffe27
 						}
 					}
 					else
@@ -4106,10 +4099,7 @@
 					reply.copy("Insufficient axes configured");
 					result = GCodeResult::error;
 				}
-<<<<<<< HEAD
-				else if (LockMovementAndWaitForStandstillNoSync(gb))
-=======
-				else if (!LockMovementAndWaitForStandstill(gb))
+				else if (!LockMovementAndWaitForStandstillNoSync(gb))
 				{
 					result = GCodeResult::notFinished;
 				}
@@ -4119,7 +4109,6 @@
 					result = GCodeResult::error;
 				}
 				else
->>>>>>> 467ffe27
 				{
 					Move& move = reprap.GetMove();
 					if (move.GetNumProbedProbePoints() < 2)
@@ -4161,15 +4150,10 @@
 
 							// An axis letter is given, so try to level the given axis
 							const float correctionAngle = atanf((z2 - z1) / (a2 - a1)) * 180.0 / M_PI;
-<<<<<<< HEAD
 							const float correctionFactor = gb.Seen('S') ? gb.GetPositiveFValue() : 1.0;
 							ms.coords[axisToUse] += correctionAngle * correctionFactor;
-
-=======
-							const float correctionFactor = gb.Seen('S') ? gb.GetFValue() : 1.0;
-							moveState.coords[axisToUse] += correctionAngle * correctionFactor;
-							moveState.rotationalAxesMentioned = true;
->>>>>>> 467ffe27
+							ms.rotationalAxesMentioned = true;
+
 							reply.printf("%c axis is off by %.2f deg", axisLetters[axisToUse], (double)correctionAngle);
 							HandleReply(gb, GCodeResult::notFinished, reply.c_str());
 						}
@@ -4186,14 +4170,9 @@
 									((z4 - z3) * (a2 - a1) - (z2 - z1) * (a4 - a3));
 							const float zS = ((z1 - z2) * (a4 * z3 - a3 * z4) - (z3 - z4) * (a2 * z1 - a1 * z2)) /
 									((z4 - z3) * (a2 - a1) - (z2 - z1) * (a4 - a3));
-<<<<<<< HEAD
 							ms.coords[(x1 == x2) ? Y_AXIS : X_AXIS] += aS;
 							ms.coords[Z_AXIS] += zS;
-=======
-							moveState.coords[(x1 == x2) ? Y_AXIS : X_AXIS] += aS;
-							moveState.coords[Z_AXIS] += zS;
-							moveState.linearAxesMentioned = true;
->>>>>>> 467ffe27
+							ms.linearAxesMentioned = true;
 
 							reply.printf("%c is offset by %.2fmm, Z is offset by %.2fmm", (x2 == x1) ? 'Y' : 'X', (double)aS, (double)zS);
 							HandleReply(gb, GCodeResult::notFinished, reply.c_str());
@@ -4210,16 +4189,9 @@
 						{
 							gb.LatestMachineState().feedRate = gb.GetSpeed();		// don't apply the speed factor
 						}
-<<<<<<< HEAD
 						ms.feedRate = gb.LatestMachineState().feedRate;
 						ms.usingStandardFeedrate = true;
 						NewSingleSegmentMoveAvailable(ms);
-=======
-						moveState.feedRate = gb.LatestMachineState().feedRate;
-						moveState.usingStandardFeedrate = true;
-						moveState.tool = reprap.GetCurrentTool();
-						NewSingleSegmentMoveAvailable();
->>>>>>> 467ffe27
 
 						gb.SetState(GCodeState::waitingForSpecialMoveToComplete);
 					}
