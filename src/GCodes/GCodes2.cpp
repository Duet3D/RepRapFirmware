/*
 * GCodes2.cpp
 *
 *  Created on: 3 Dec 2016
 *      Author: David
 *
 *  This file contains the code to see what G, M or T command we have and start processing it.
 */

#include "GCodes.h"

#include "GCodeBuffer/GCodeBuffer.h"
#include "GCodeException.h"
#include "GCodeQueue.h"
#include "Heating/Heat.h"
#if HAS_LINUX_INTERFACE
# include <Linux/LinuxInterface.h>
#endif
#include <Movement/Move.h>
#include <Networking/Network.h>
#include <Platform/Scanner.h>
#include <PrintMonitor/PrintMonitor.h>
#include <Platform/RepRap.h>
#include <Tools/Tool.h>
#include <Endstops/ZProbe.h>
#include <FilamentMonitors/FilamentMonitor.h>
#include <General/IP4String.h>
#include <Movement/StepperDrivers/DriverMode.h>
#include <Hardware/SoftwareReset.h>
#include <Hardware/ExceptionHandlers.h>
#include <Version.h>

#if SUPPORT_IOBITS
# include <Platform/PortControl.h>
#endif

#if HAS_WIFI_NETWORKING
# include <Comms/FirmwareUpdater.h>
#endif

#if SUPPORT_12864_LCD
# include <Display/Display.h>
#endif

#if SUPPORT_LED_STRIPS
# include <Fans/LedStripDriver.h>
#endif

#if SUPPORT_CAN_EXPANSION
# include <CAN/CanInterface.h>
# include <CAN/ExpansionManager.h>
#endif

#ifdef DUET3_ATE
# include <Duet3Ate.h>
#endif

#if HAS_MASS_STORAGE
# include <Platform/Logger.h>
#endif

#include <utility>			// for std::swap

// If the code to act on is completed, this returns true, otherwise false.
// It is called repeatedly for a given code until it returns true for that code.
bool GCodes::ActOnCode(GCodeBuffer& gb, const StringRef& reply) noexcept
{
	try
	{
		// Can we queue this code?
		if (gb.CanQueueCodes() && codeQueue->ShouldQueueCode(gb))
		{
			// Don't queue any GCodes if there are segments not yet picked up by Move, because in the event that a segment corresponds to no movement,
			// the move gets discarded, which throws out the count of scheduled moves and hence the synchronisation
			if (moveBuffer.segmentsLeft != 0)
			{
				return false;
			}

			if (codeQueue->QueueCode(gb, reprap.GetMove().GetScheduledMoves() + moveBuffer.segmentsLeft))
			{
				HandleReply(gb, GCodeResult::ok, "");
				return true;
			}

			return false;		// we should queue this code but we can't, so wait until we can either execute it or queue it
		}

		switch (gb.GetCommandLetter())
		{
		case 'G':
			if (gb.HasCommandNumber())
			{
				return HandleGcode(gb, reply);
			}
			break;

		case 'M':
			if (gb.HasCommandNumber())
			{
				return HandleMcode(gb, reply);
			}
			break;

		case 'T':
			return HandleTcode(gb, reply);

		case 'Q':
			return HandleQcode(gb, reply);

		default:
			break;
		}
	}
	catch (const GCodeException& e)
	{
		e.GetMessage(reply, &gb);
		HandleReply(gb, GCodeResult::error, reply.c_str());
		return true;
	}

	// If we get here then we didn't see a command that was worth parsing
	reply.printf("Bad command: ");
	gb.AppendFullCommand(reply);
	HandleReply(gb, GCodeResult::error, reply.c_str());
	return true;
}

bool GCodes::HandleGcode(GCodeBuffer& gb, const StringRef& reply) THROWS(GCodeException)
{
	GCodeResult result = GCodeResult::ok;
	const int code = gb.GetCommandNumber();
	if (simulationMode != 0 && code > 4 && code != 10 && code != 11 && code != 20 && code != 21 && (code < 53 || code > 59) && (code < 90 || code > 92))
	{
		HandleReply(gb, GCodeResult::ok, "");
		return true;					// we only simulate some gcodes
	}

	switch (code)
	{
	case 0: // Rapid move
	case 1: // Ordinary move
		if (moveBuffer.segmentsLeft != 0)							// do this check first to avoid locking movement unnecessarily
		{
			return false;
		}
		if (!LockMovement(gb))
		{
			return false;
		}
		{
			const char* err = nullptr;
			if (!DoStraightMove(gb, code == 1, err))
			{
				return false;
			}
			if (err != nullptr)
			{
				gb.SetState(GCodeState::abortWhenMovementFinished);		// empty the queue before ending simulation, and force the user position to be restored
				gb.LatestMachineState().SetError(err);						// must do this *after* calling SetState
			}
		}
		break;

	case 2: // Clockwise arc
	case 3: // Anti clockwise arc
		// We only support X and Y axes in these (and optionally Z for corkscrew moves), but you can map them to other axes in the tool definitions
		if (moveBuffer.segmentsLeft != 0)								// do this check first to avoid locking movement unnecessarily
		{
			return false;
		}
		if (!LockMovement(gb))
		{
			return false;
		}
		{
			const char* err = nullptr;
			if (!DoArcMove(gb, code == 2, err))
			{
				return false;
			}
			if (err != nullptr)
			{
				gb.SetState(GCodeState::abortWhenMovementFinished);		// empty the queue before ending simulation, and force the user position to be restored
				gb.LatestMachineState().SetError(err);						// must do this *after* calling SetState
			}
		}
		break;

	case 4: // Dwell
		result = DoDwell(gb);
		break;

	case 10: // Set/report offsets and temperatures, or retract
		{
#if SUPPORT_WORKPLACE_COORDINATES
			if (gb.Seen('L'))
			{
				const uint32_t ival = gb.GetUIValue();
				switch (ival)
				{
				case 1:
					result = SetOrReportOffsets(gb, reply, 10);			// same as G10 with offsets and no L parameter
					break;

				case 2:
					result = GetSetWorkplaceCoordinates(gb, reply, false);
					break;

				case 20:
					result = GetSetWorkplaceCoordinates(gb, reply, true);
					break;

				default:
					result = GCodeResult::badOrMissingParameter;
					break;
				}
			}
			else
#endif
			{
				bool modifyingTool = gb.Seen('P') || gb.Seen('R') || gb.Seen('S') || gb.Seen('F');
				for (size_t axis = 0; axis < numVisibleAxes; ++axis)
				{
					modifyingTool |= gb.Seen(axisLetters[axis]);
				}

				if (modifyingTool)
				{
					if (simulationMode != 0)
					{
						break;
					}
					result = SetOrReportOffsets(gb, reply, 10);
				}
				else
				{
					result = RetractFilament(gb, true);
				}
			}
		}
		break;

	case 11: // Un-retract
		result = RetractFilament(gb, false);
		break;

	case 17:	// Select XY plane for G2/G3
	case 18:	// Select XZ plane
	case 19:	// Select YZ plane
		if (!LockMovementAndWaitForStandstill(gb))			// do this in case a G2 or G3 command is in progress
		{
			return false;
		}

		gb.LatestMachineState().selectedPlane = code - 17;
		break;

	case 20: // Inches (which century are we living in, here?)
		gb.LatestMachineState().usingInches = true;
		break;

	case 21: // mm
		gb.LatestMachineState().usingInches = false;
		break;

	case 28: // Home
		result = DoHome(gb, reply);
		break;

	case 29: // Grid-based bed probing

#if HAS_LINUX_INTERFACE
		// Pass file- and system-related commands to DSF if they came from somewhere else.
		// They will be passed back to us via a binary buffer or separate SPI message if necessary.
		if (reprap.UsingLinuxInterface() && reprap.GetLinuxInterface().IsConnected() && !gb.IsBinary())
		{
			gb.SendToSbc();
			return false;
		}
#endif
		if (!LockMovementAndWaitForStandstill(gb))			// do this first to make sure that a new grid isn't being defined
		{
			return false;
		}
		{
			int sparam;
			if (gb.Seen('S'))
			{
				sparam = gb.GetIValue();
			}
			else if (DoFileMacro(gb, MESH_G, false, 29))	// no S parameter found so try to execute mesh.g
			{
				break;
			}
			else
			{
				sparam = 0;									// mesh.g not found, so treat G29 the same as G29 S0
			}

			switch(sparam)
			{
			case 0:		// probe and save height map
				result = ProbeGrid(gb, reply);
				break;

			case 1:		// load height map file
#if HAS_MASS_STORAGE
				result = LoadHeightMap(gb, reply);
#else
				result = GCodeResult::errorNotSupported;
#endif
				break;

			case 2:		// clear height map
				ClearBedMapping();
				break;

			case 3:		// save height map to names file
#if HAS_MASS_STORAGE
				result = SaveHeightMap(gb, reply);
#else
				result = GCodeResult::errorNotSupported;
#endif
				break;

			default:
				result = GCodeResult::badOrMissingParameter;
				break;
			}
		}
		break;

	case 30: // Z probe/manually set at a position and set that as point P
		if (!LockMovementAndWaitForStandstill(gb))
		{
			return false;
		}

		if (reprap.GetMove().GetKinematics().AxesToHomeBeforeProbing().Intersects(~axesVirtuallyHomed))
		{
			reply.copy("Insufficient axes homed for bed probing");
			result = GCodeResult::error;
		}
		else
		{
			result = ExecuteG30(gb, reply);
		}
		break;

	case 31: // Return the probe value, or set probe variables
		result = platform.GetEndstops().HandleG31(gb, reply);
		break;

	case 32: // Probe Z at multiple positions and generate the bed transform
		if (!LockMovementAndWaitForStandstill(gb))
		{
			return false;
		}

		// We need to unlock the movement system here in case there is no Z probe and we are doing manual probing.
		// Otherwise, even though the bed probing code calls UnlockAll when doing a manual bed probe, the movement system
		// remains locked because the current MachineState object already held the lock when the macro file was started,
		// which means that no gcode source other than the one that executed G32 is allowed to jog the Z axis.
		UnlockAll(gb);

		DoFileMacro(gb, BED_EQUATION_G, true, 32);	// Try to execute bed.g
		break;

	case 38: // Straight probe - move until either the probe is triggered or the commanded move ends
		if (!LockMovementAndWaitForStandstill(gb))
		{
			return false;
		}
		result = StraightProbe(gb, reply);
		break;

	case 53:	// Temporarily use machine coordinates
		gb.LatestMachineState().g53Active = true;
		break;

#if SUPPORT_WORKPLACE_COORDINATES
	case 54:	// Switch to coordinate system 1
	case 55:	// Switch to coordinate system 2
	case 56:	// Switch to coordinate system 3
	case 57:	// Switch to coordinate system 4
	case 58:	// Switch to coordinate system 5
	case 59:	// Switch to coordinate system 6,7,8,9
		{
			unsigned int cs = code - 54;
			if (code == 59)
			{
				const int8_t fraction = gb.GetCommandFraction();
				if (fraction > 0)
				{
					cs += (unsigned int)fraction;
				}
			}
			if (cs < NumCoordinateSystems)
			{
				currentCoordinateSystem = cs;											// this is the zero-base coordinate system number
				reprap.MoveUpdated();
				gb.LatestMachineState().g53Active = false;									// cancel any active G53
			}
			else
			{
				result = GCodeResult::errorNotSupported;
			}
		}
		break;
#endif

	case 60: // Save position
		result = SavePosition(gb, reply);
		break;

	case 90: // Absolute coordinates
		gb.LatestMachineState().axesRelative = false;
		break;

	case 91: // Relative coordinates
		gb.LatestMachineState().axesRelative = true;   // Axis movements (i.e. X, Y and Z)
		break;

	case 92: // Set position
		result = SetPositions(gb);
		break;

	default:
		// See if there is a file in /sys named Gxx.g
		if (code >= 0 && code < 10000)
		{
			String<StringLength20> macroName;
			macroName.printf("G%d.g", code);
			if (DoFileMacro(gb, macroName.c_str(), false, 98))
			{
				break;
			}
		}
		result = GCodeResult::warningNotSupported;
	}

	return HandleResult(gb, result, reply, nullptr);
}

bool GCodes::HandleMcode(GCodeBuffer& gb, const StringRef& reply) THROWS(GCodeException)
{
	const int code = gb.GetCommandNumber();

	if (   simulationMode != 0
		&& (code < 20 || code > 37)
		&& code != 0 && code != 1 && code != 82 && code != 83 && code != 105 && code != 109 && code != 111 && code != 112 && code != 122
		&& code != 200 && code != 204 && code != 207 && code != 408 && code != 409 && code != 486 && code != 999)
	{
		HandleReply(gb, GCodeResult::ok, "");
		return true;			// we don't simulate most M codes
	}

#if HAS_LINUX_INTERFACE
	// Pass file- and system-related commands to DSF if they came from somewhere else. They will be passed back to us via a binary buffer or separate SPI message if necessary.
	if (   reprap.UsingLinuxInterface() && reprap.GetLinuxInterface().IsConnected() && !gb.IsBinary()
		&& (   code == 0 || code == 1
			|| code == 20 || code == 21 || code == 22 || code == 23 || code == 24 || code == 26 || code == 27 || code == 28 || code == 29
			|| code == 30 || code == 32 || code == 36 || code == 37 || code == 38 || code == 39
			|| code == 112
			|| code == 374 || code == 375
			|| code == 470 || code == 471
			|| code == 500 || code == 503 || code == 505
			|| code == 540 || code == 550 || code == 552 || code == 586 || (code >= 587 && code <= 589)
			|| code == 703
			|| code == 905 || code == 929 || code == 997 || code == 999
		   )
	   )
	{
		gb.SendToSbc();
		return false;
	}
#endif

	OutputBuffer *outBuf = nullptr;

	try
	{
#ifdef DUET3_ATE
		if (code >= 1000)
		{
			const GCodeResult rc = Duet3Ate::HandleAteMCode(code, gb, reply);
			return HandleResult(gb, rc, reply, outBuf);
		}
#endif

		GCodeResult result = GCodeResult::ok;
		switch (code)
		{
		case 0: // Stop
		case 1: // Sleep
			// Don't allow M0 or M1 to stop a print, unless the print is paused or the command comes from the file being printed itself.
			if (reprap.GetPrintMonitor().IsPrinting() && &gb != fileGCode && pauseState != PauseState::paused)
			{
				reply.copy("Pause the print before attempting to cancel it");
				result = GCodeResult::error;
			}
			else if (   !LockMovementAndWaitForStandstill(gb)	// wait until everything has stopped
					 || !IsCodeQueueIdle()						// must also wait until deferred command queue has caught up
					)
			{
				return false;
			}
			else
			{
				const auto oldPauseState = pauseState;			// pauseState gets reset by CancelPrint
				const bool wasSimulating = IsSimulating();		// simulationMode may get cleared by CancelPrint
				isWaiting = cancelWait = false;					// we may have been waiting for temperatures to be reached
				StopPrint((&gb == fileGCode) ? StopPrintReason::normalCompletion : StopPrintReason::userCancelled);

				if (!wasSimulating)								// don't run any macro files or turn heaters off etc. if we were simulating before we stopped the print
				{
					// If we are cancelling a paused print with M0 and we are homed and cancel.g exists then run it and do nothing else
<<<<<<< HEAD
					if (oldPauseState != PauseState::notPaused && code == 0 && AllAxesAreHomed() && DoFileMacro(gb, CANCEL_G, false, code))
=======
					if (oldPauseState != PauseState::notPaused && code == 0 && AllAxesAreHomed() && DoFileMacro(gb, CANCEL_G, false, SystemHelperMacroCode))
>>>>>>> 2dab154f
					{
						break;
					}

					const bool leaveHeatersOn = (gb.Seen('H') && gb.GetIValue() > 0);
					gb.SetState((leaveHeatersOn) ? GCodeState::stoppingWithHeatersOn : GCodeState::stoppingWithHeatersOff);
<<<<<<< HEAD
					(void)DoFileMacro(gb, (code == 0) ? STOP_G : SLEEP_G, false, code);
=======
					(void)DoFileMacro(gb, (code == 0) ? STOP_G : SLEEP_G, false, SystemHelperMacroCode);
>>>>>>> 2dab154f
				}
			}
			break;

		case 3: // Spin spindle clockwise
			{
				if (machineType == MachineType::cnc)
				{
					Tool * const currentTool = reprap.GetCurrentTool();
					if (gb.Seen('S'))
					{
						if (currentTool != nullptr && currentTool->GetSpindleNumber() > -1)
						{
							currentTool->SetSpindleRpm(gb.GetUIValue());
							platform.AccessSpindle(currentTool->GetSpindleNumber()).SetState(SpindleState::forward);
						}
						else
						{
							const uint32_t slot = gb.GetLimitedUIValue('P', MaxSpindles);			// Direct spindle speed can only be set when slot is provided as well
							Spindle& spindle = platform.AccessSpindle(slot);
							spindle.SetConfiguredRpm(gb.GetIValue(), false);
							spindle.SetState(SpindleState::forward);
						}
					}
					else if (currentTool != nullptr && currentTool->GetSpindleNumber() > -1)
					{
						platform.AccessSpindle(currentTool->GetSpindleNumber()).SetState(SpindleState::forward);
					}
					else
					{
						reply.copy("No spindle selected via P and no active tool with spindle");
						result = GCodeResult::warning;
					}
				}
				else if (gb.Seen('S'))
				{
					switch (machineType)
					{
#if SUPPORT_LASER
					case MachineType::laser:
						if (moveBuffer.segmentsLeft != 0)
						{
							return false;						// don't modify moves that haven't gone yet
						}
						moveBuffer.laserPwmOrIoBits.laserPwm = ConvertLaserPwm(gb.GetFValue());
						break;
#endif

					default:
#if SUPPORT_ROLAND
						if (reprap.GetRoland()->Active())
						{
							result = reprap.GetRoland()->ProcessSpindle(gb.GetFValue());
						}
						else
#endif
						{
							result = GCodeResult::notSupportedInCurrentMode;
						}
						break;
					}
				}
				else
				{
					result = GCodeResult::notSupportedInCurrentMode;
				}
			}
			break;

		case 4: // Spin spindle counter clockwise
			if (machineType == MachineType::cnc)
			{
				Tool * const currentTool = reprap.GetCurrentTool();
				if (gb.Seen('S'))
				{
					if (currentTool != nullptr && currentTool->GetSpindleNumber() > -1)
					{
						currentTool->SetSpindleRpm(gb.GetUIValue());
						platform.AccessSpindle(currentTool->GetSpindleNumber()).SetState(SpindleState::reverse);
					}
					else
					{
						const uint32_t slot = gb.GetLimitedUIValue('P', MaxSpindles);			// Direct spindle speed can only be set when slot is provided as well
						Spindle& spindle = platform.AccessSpindle(slot);
						spindle.SetConfiguredRpm(gb.GetIValue(), false);
						spindle.SetState(SpindleState::reverse);
					}
				}
				else if (currentTool != nullptr && currentTool->GetSpindleNumber() > -1)
				{
					// At this point slot = currentTool->GetSpindleNumber()
					platform.AccessSpindle(currentTool->GetSpindleNumber()).SetState(SpindleState::reverse);
				}
				else
				{
					reply.copy("No spindle selected via P and no active tool with spindle");
					result = GCodeResult::warning;
				}
			}
			else
			{
				result = GCodeResult::notSupportedInCurrentMode;
			}
			break;

		case 5: // Spindle motor off
			switch (machineType)
			{
			case MachineType::cnc:
				{
					if (gb.Seen('P'))
					{
						// Turn off specific spindle
						const uint32_t slot = gb.GetLimitedUIValue('P', MaxSpindles);
						platform.AccessSpindle(slot).SetState(SpindleState::stopped);
					}
					else
					{
						Tool * const currentTool = reprap.GetCurrentTool();
						if (currentTool != nullptr && currentTool->GetSpindleNumber() > -1) // Turn off spindle of current tool
						{
							platform.AccessSpindle(currentTool->GetSpindleNumber()).SetState(SpindleState::stopped);
						}
						else
						{
							// Turn off every spindle if no 'P' parameter is present and the current tool
							// does not have a spindle
							for (size_t i = 0; i < MaxSpindles; i++)
							{
								platform.AccessSpindle(i).SetState(SpindleState::stopped);
							}
						}
					}
				}
				break;

#if SUPPORT_LASER
			case MachineType::laser:
				if (moveBuffer.segmentsLeft != 0)
				{
					return false;						// don't modify moves that haven't gone yet
				}
				moveBuffer.laserPwmOrIoBits.Clear();
				break;
#endif

			default:
#if SUPPORT_ROLAND
				if (reprap.GetRoland()->Active())
				{
					result = reprap.GetRoland()->ProcessSpindle(0.0);
				}
				else
#endif
				{
					result = GCodeResult::notSupportedInCurrentMode;
				}
				break;
			}
			break;

		case 18: // Motors off
		case 84:
			if (!LockMovementAndWaitForStandstill(gb))
			{
				return false;
			}
			// no break
		case 17: // Motors on
			{
				bool seen = false;
				for (size_t axis = 0; axis < numTotalAxes; axis++)
				{
					if (gb.Seen(axisLetters[axis]))
					{
						if (code == 17)
						{
							platform.EnableDrivers(axis);
						}
						else
						{
							SetAxisNotHomed(axis);
							platform.DisableDrivers(axis);
						}
						seen = true;
					}
				}

				if (gb.Seen(extrudeLetter))
				{
					uint32_t eDrive[MaxExtruders];
					size_t eCount = numExtruders;
					gb.GetUnsignedArray(eDrive, eCount, false);
					for (size_t i = 0; i < eCount; i++)
					{
						seen = true;
						if (eDrive[i] >= numExtruders)
						{
							reply.printf("Invalid extruder number specified: %" PRIu32, eDrive[i]);
							result = GCodeResult::error;
							break;
						}
						if (code == 17)
						{
							platform.EnableDrivers(ExtruderToLogicalDrive(eDrive[i]));
						}
						else
						{
							platform.DisableDrivers(ExtruderToLogicalDrive(eDrive[i]));
						}
					}
				}

				if (gb.Seen('S'))
				{
					seen = true;

					const float idleTimeout = gb.GetFValue();
					if (idleTimeout < 0.0)
					{
						reply.copy("Idle timeouts cannot be negative");
						result = GCodeResult::error;
					}
					else
					{
						reprap.GetMove().SetIdleTimeout(idleTimeout);
					}
				}

				if (!seen)
				{
					if (code == 17)
					{
						for (size_t axis = 0; axis < numTotalAxes; ++axis)
						{
							reprap.GetPlatform().EnableDrivers(axis);
						}
						for (size_t extruder = 0; extruder < numExtruders; ++extruder)
						{
							reprap.GetPlatform().EnableDrivers(ExtruderToLogicalDrive(extruder));
						}
					}
					else
					{
						DisableDrives();
					}
				}
			}
			break;

#if HAS_MASS_STORAGE
		case 20:		// List files on SD card
			if (!LockFileSystem(gb))		// don't allow more than one at a time to avoid contention on output buffers
			{
				return false;
			}
			{
				const int sparam = (gb.Seen('S')) ? gb.GetIValue() : 0;
				const unsigned int rparam = (gb.Seen('R')) ? gb.GetUIValue() : 0;
				String<MaxFilenameLength> dir;
				if (gb.Seen('P'))
				{
					gb.GetPossiblyQuotedString(dir.GetRef());
				}
				else
				{
					dir.copy(platform.GetGCodeDir());
				}

				if (sparam == 2)
				{
					outBuf = reprap.GetFilesResponse(dir.c_str(), rparam, true);	// send the file list in JSON format
					if (outBuf == nullptr)
					{
						reply.copy("{\"err\":-1}");
					}
				}
				else if (sparam == 3)
				{
					outBuf = reprap.GetFilelistResponse(dir.c_str(), rparam);
					if (outBuf == nullptr)
					{
						reply.copy("{\"err\":-1}");
					}
				}
				else
				{
					if (!OutputBuffer::Allocate(outBuf))
					{
						return false;												// cannot allocate an output buffer, try again later
					}

					// To mimic the behaviour of the official RepRapPro firmware:
					// If we are emulating RepRap then we print "GCode files:\n" at the start, otherwise we don't.
					// If we are emulating Marlin and the code came via the serial/USB interface, then we don't put quotes around the names and we separate them with newline;
					// otherwise we put quotes around them and separate them with comma.
					if (gb.LatestMachineState().compatibility == Compatibility::Default || gb.LatestMachineState().compatibility == Compatibility::RepRapFirmware)
					{
						outBuf->copy("GCode files:\n");
					}

					const bool encapsulateList = gb.LatestMachineState().compatibility != Compatibility::Marlin;
					FileInfo fileInfo;
					if (MassStorage::FindFirst(dir.c_str(), fileInfo))
					{
						// Iterate through all entries and append each file name
						bool first = true;
						do
						{
							if (encapsulateList)
							{
								outBuf->catf((first) ? "\"%s\"" : ",\"%s\"", fileInfo.fileName.c_str());
								first = false;
							}
							else
							{
								outBuf->catf("%s\n", fileInfo.fileName.c_str());
							}
						} while (MassStorage::FindNext(fileInfo));
					}
					else if (!encapsulateList)
					{
						outBuf->cat("NONE\n");
					}
				}
			}
			break;

		case 21: // Initialise SD card
			if (!LockFileSystem(gb))		// don't allow more than one at a time to avoid contention on output buffers
			{
				return false;
			}
			{
				const size_t card = (gb.Seen('P')) ? gb.GetIValue() : 0;
				result = MassStorage::Mount(card, reply, true);
			}
			break;

		case 22: // Release SD card
			if (!LockFileSystem(gb))		// don't allow more than one at a time to avoid contention on output buffers
			{
				return false;
			}
			{
				const size_t card = (gb.Seen('P')) ? gb.GetIValue() : 0;
				result = MassStorage::Unmount(card, reply);
			}
			break;

		case 23: // Set file to print
		case 32: // Select file and start SD print
			// We now allow a file that is being printed to chain to another file. This is required for the resume-after-power-fail functionality.
			if (fileGCode->IsDoingFile() && (&gb) != fileGCode)
			{
				reply.copy("Cannot set file to print, because a file is already being printed");
				result = GCodeResult::error;
				break;
			}

			if (code == 32 && !LockMovementAndWaitForStandstill(gb))
			{
				return false;
			}
			{
				String<MaxFilenameLength> filename;
				gb.GetUnprecedentedString(filename.GetRef());
				if (QueueFileToPrint(filename.c_str(), reply))
				{
					reprap.GetPrintMonitor().StartingPrint(filename.c_str());
					if (gb.LatestMachineState().compatibility == Compatibility::Marlin)
					{
						reply.copy("File opened\nFile selected");
					}
					else
					{
						// Command came from web interface or PanelDue, or not emulating Marlin, so send a nicer response
						reply.printf("File %s selected for printing", filename.c_str());
					}

					if (code == 32)
					{
						StartPrinting(true);
					}
				}
				else
				{
					result = GCodeResult::error;
				}
			}
			break;
#endif

		case 24: // Print/resume-printing the selected file
			if (pauseState == PauseState::pausing || pauseState == PauseState::resuming)
			{
				// ignore the resume request
			}
			else
			{
				if (!LockMovementAndWaitForStandstill(gb))
				{
					return false;
				}

				if (pauseState == PauseState::paused)
				{
#if HAS_VOLTAGE_MONITOR
					if (!platform.IsPowerOk())
					{
						reply.copy("Cannot resume while power voltage is low");
						result = GCodeResult::error;
					}
					else
#endif
					{
						pauseState = PauseState::resuming;
						gb.SetState(GCodeState::resuming1);
						if (AllAxesAreHomed())
						{
<<<<<<< HEAD
							DoFileMacro(gb, RESUME_G, true, 24);
=======
							DoFileMacro(gb, RESUME_G, true, SystemHelperMacroCode);
>>>>>>> 2dab154f
						}
					}
				}
#if HAS_MASS_STORAGE
				else if (!fileToPrint.IsLive())
				{
					reply.copy("Cannot print, because no file is selected!");
					result = GCodeResult::error;
				}
				else
				{
# if HAS_VOLTAGE_MONITOR
					if (!platform.IsPowerOk())
					{
						reply.copy("Cannot start a print while power voltage is low");
						result = GCodeResult::error;
					}
					else
# endif
					{
						bool fromStart = (fileOffsetToPrint == 0);
						if (!fromStart)
						{
							// We executed M26 to set the file offset, which normally means that we are executing resurrect.g.
							// We need to copy the absolute/relative and volumetric extrusion flags over
							fileGCode->OriginalMachineState().CopyStateFrom(gb.LatestMachineState());
							fileToPrint.Seek(fileOffsetToPrint);
							moveFractionToSkip = restartMoveFractionDone;
						}
						StartPrinting(fromStart);
					}
				}
#endif
			}
			break;

		case 226: // Synchronous pause, normally initiated from within the file being printed
		case 601:
			if (pauseState == PauseState::notPaused)
			{
				if (gb.IsDoingFileMacro())
				{
					pausePending = true;
				}
				else
				{
					if (!LockMovementAndWaitForStandstill(gb))	// lock movement before calling DoPause, also wait for movement to complete
					{
						return false;
					}
					DoPause(gb, PauseReason::gcode, nullptr);
				}
			}
			break;

		case 600: // Filament change pause, synchronous
			if (pauseState == PauseState::notPaused)
			{
				if (fileGCode->IsDoingFileMacro())
				{
					filamentChangePausePending = true;
					if (&gb != fileGCode)
					{
						return false;							// wait for the current macro to finish
					}
				}
				else
				{
					if (!LockMovementAndWaitForStandstill(gb))	// lock movement before calling DoPause, also wait for movement to complete
					{
						return false;
					}
					DoPause(gb, PauseReason::filamentChange, nullptr);
				}
			}
			break;

		case 25: // Pause the print
			if (pauseState != PauseState::notPaused)
			{
				reply.copy("Printing is already paused!");
				result = GCodeResult::error;
			}
			else if (!reprap.GetPrintMonitor().IsPrinting())
			{
				reply.copy("Cannot pause print, because no file is being printed!");
				result = GCodeResult::error;
			}
			else if (fileGCode->IsDoingFileMacro())
			{
				pausePending = true;
				if (&gb != fileGCode)
				{
					return false;								// wait for the current macro to finish
				}
			}
			else
			{
				if (!LockMovement(gb))							// lock movement before calling DoPause
				{
					return false;
				}
				DoPause(gb, PauseReason::user, nullptr);
			}
			break;

#if HAS_MASS_STORAGE
		case 26: // Set SD position
			// This is used between executing M23 to set up the file to print, and M25 to print it
			gb.MustSee('S');
			fileOffsetToPrint = (FilePosition)gb.GetUIValue();
			restartMoveFractionDone = (gb.Seen('P')) ? constrain<float>(gb.GetFValue(), 0.0, 1.0) : 0.0;
			{
				const unsigned int selectedPlane = gb.LatestMachineState().selectedPlane;
				const char c0 = (selectedPlane == 2) ? 'Y' : 'X';
				const char c1 = (selectedPlane == 0) ? 'Y' : 'Z';
				restartInitialUserC0 = (gb.Seen(c0)) ? gb.GetFValue() : 0.0;
				restartInitialUserC1 = (gb.Seen(c1)) ? gb.GetFValue() : 0.0;
			}
			break;

		case 27: // Report print status - Deprecated
			if (reprap.GetPrintMonitor().IsPrinting())
			{
				// Pronterface keeps sending M27 commands if "Monitor status" is checked, and it specifically expects the following response syntax
				FileData& fileBeingPrinted = fileGCode->OriginalMachineState().fileState;
				// In case there are short periods of time when PrintMonitor says a file is printing but the file is not open, or DSF passes M27 to us, check that we have a file
				if (fileBeingPrinted.IsLive())
				{
					reply.printf("SD printing byte %lu/%lu", GetFilePosition(), fileBeingPrinted.Length());
					break;
				}
			}
			reply.copy("Not SD printing.");
			break;

		case 28: // Write to file
			{
				String<MaxFilenameLength> filename;
				gb.GetUnprecedentedString(filename.GetRef());
				const bool ok = gb.OpenFileToWrite(platform.GetGCodeDir(), filename.c_str(), 0, false, 0);
				if (ok)
				{
					reply.printf("Writing to file: %s", filename.c_str());
				}
				else
				{
					reply.printf("Can't open file %s for writing.", filename.c_str());
					result = GCodeResult::error;
				}
			}
			break;

		case 29: // End of file being written; should be intercepted before getting here
			reply.copy("GCode end-of-file being interpreted.");
			break;

		case 30:	// Delete file
			{
				String<MaxFilenameLength> filename;
				gb.GetUnprecedentedString(filename.GetRef());
				result = (platform.Delete(platform.GetGCodeDir(), filename.c_str())) ? GCodeResult::ok : GCodeResult::warning;
			}
			break;
#endif

		// For case 32, see case 23

#if HAS_MASS_STORAGE || HAS_LINUX_INTERFACE
		case 36:	// Return file information
# if HAS_LINUX_INTERFACE
			if (reprap.UsingLinuxInterface())
			{
				reprap.GetFileInfoResponse(nullptr, outBuf, true);
			}
			else
# endif
			{
# if HAS_MASS_STORAGE
				if (!LockFileSystem(gb))									// getting file info takes several calls and isn't reentrant
				{
					return false;
				}

				String<MaxFilenameLength> filename;
				gb.GetUnprecedentedString(filename.GetRef(), true);
				result = reprap.GetFileInfoResponse((filename.IsEmpty()) ? nullptr : filename.c_str(), outBuf, false);
# endif
			}
			break;

		case 37:	// Simulation mode on/off, or simulate a whole file
# if HAS_LINUX_INTERFACE
			if (reprap.UsingLinuxInterface() && !gb.IsBinary())
			{
				reply.copy("M37 can be only started from the Linux interface");
				result = GCodeResult::error;
			}
			else
# endif
			{
				bool seen = false;
				String<MaxFilenameLength> simFileName;

				gb.TryGetPossiblyQuotedString('P', simFileName.GetRef(), seen);
				if (seen)
				{
					const bool updateFile = !gb.Seen('F') || gb.GetUIValue() == 1;
					result = SimulateFile(gb, reply, simFileName.GetRef(), updateFile);
				}
				else
				{
					uint32_t newSimulationMode;
					gb.TryGetUIValue('S', newSimulationMode, seen);
					if (seen)
					{
						result = ChangeSimulationMode(gb, reply, newSimulationMode);
					}
					else
					{
						reply.printf("Simulation mode: %s, move time: %.1f sec, other time: %.1f sec",
								(simulationMode != 0) ? "on" : "off", (double)reprap.GetMove().GetSimulationTime(), (double)simulationTime);
					}
				}
			}
			break;
#endif

#if HAS_MASS_STORAGE
		case 38: // Report SHA1 of file
			if (!LockFileSystem(gb))								// getting file hash takes several calls and isn't reentrant
			{
				return false;
			}
			if (fileBeingHashed == nullptr)
			{
				// See if we can open the file and start hashing
				String<MaxFilenameLength> filename;
				gb.GetUnprecedentedString(filename.GetRef());
				if (StartHash(filename.c_str()))
				{
					// Hashing is now in progress...
					result = GCodeResult::notFinished;
				}
				else
				{
					reply.printf("Cannot open file: %s", filename.c_str());
					result = GCodeResult::error;
				}
			}
			else
			{
				// This can take some time. All the actual heavy lifting is in dedicated methods
				result = AdvanceHash(reply);
			}
			break;

		case 39:	// Return SD card info
			{
				uint32_t slot = 0;
				bool dummy;
				gb.TryGetUIValue('P', slot, dummy);
				int32_t format = 0;
				gb.TryGetIValue('S', format, dummy);
				uint64_t capacity, freeSpace;
				uint32_t speed;
				uint32_t clSize;
				const MassStorage::InfoResult res = MassStorage::GetCardInfo(slot, capacity, freeSpace, speed, clSize);
				if (format == 2)
				{
					reply.printf("{\"SDinfo\":{\"slot\":%" PRIu32 ",\"present\":", slot);
					if (res == MassStorage::InfoResult::ok)
					{
						reply.catf("1,\"capacity\":%" PRIu64 ",\"free\":%" PRIu64 ",\"speed\":%" PRIu32 ",\"clsize\":%" PRIu32 "}}", capacity, freeSpace, speed, clSize);
					}
					else
					{
						reply.cat("0}}");
					}
				}
				else
				{
					switch(res)
					{
					case MassStorage::InfoResult::badSlot:
					default:
						reply.printf("Bad SD slot number: %" PRIu32, slot);
						result = GCodeResult::error;
						break;

					case MassStorage::InfoResult::noCard:
						reply.printf("No SD card mounted in slot %" PRIu32, slot);
						result = GCodeResult::error;
						break;

					case MassStorage::InfoResult::ok:
						reply.printf("SD card in slot %" PRIu32 ": capacity %.2fGb, free space %.2fGb, speed %.2fMBytes/sec, cluster size ",
										slot, (double)capacity/(1000*1000*1000), (double)freeSpace/(1000*1000*1000), (double)speed/(1000*1000));
						if (clSize < 1024)
						{
							reply.catf("%" PRIu32 " bytes", clSize);
						}
						else
						{
							reply.catf("%" PRIu32 "kb", clSize/1024);
						}
						break;
					}
				}
			}
			break;
#endif

		case 42:	// Turn an output pin on or off
			{
				const uint32_t gpioPortNumber = gb.GetLimitedUIValue('P', MaxGpOutPorts);
				gb.MustSee('S');
				result = platform.GetGpOutPort(gpioPortNumber).WriteAnalog(gpioPortNumber, false, gb.GetPwmValue(), gb, reply);
			}
			break;

		case 73:	// Slicer-inserted print time values
			result = reprap.GetPrintMonitor().ProcessM73(gb, reply);
			break;

		case 80:	// ATX power on
			atxPowerControlled = true;
			platform.AtxPowerOn();
			break;

		case 81:	// ATX power off
			atxPowerControlled = true;
			if (!LockMovementAndWaitForStandstill(gb))
			{
				return false;
			}
			platform.AtxPowerOff(gb.Seen('S') && gb.GetUIValue() != 0);
			break;

		case 82:	// Use absolute extruder positioning
			gb.LatestMachineState().drivesRelative = false;
			break;

		case 83:	// Use relative extruder positioning
			gb.LatestMachineState().drivesRelative = true;
			break;

			// For case 84, see case 18

		case 85: // Set inactive time
			break;

		case 92: // Set/report steps/mm for some axes
			{
				bool seenUstepMultiplier = false;
				uint32_t ustepMultiplier = 0;
				gb.TryGetUIValue('S', ustepMultiplier, seenUstepMultiplier);

				bool seen = false;
#if SUPPORT_CAN_EXPANSION
				AxesBitmap axesToUpdate;
#endif
				for (size_t axis = 0; axis < numTotalAxes; axis++)
				{
					if (gb.Seen(axisLetters[axis]))
					{
						if (!LockMovementAndWaitForStandstill(gb))
						{
							return false;
						}
						platform.SetDriveStepsPerUnit(axis, gb.GetFValue(), ustepMultiplier);
#if SUPPORT_CAN_EXPANSION
						axesToUpdate.SetBit(axis);
#endif
						seen = true;
					}
				}

				if (gb.Seen(extrudeLetter))
				{
					if (!LockMovementAndWaitForStandstill(gb))
					{
						return false;
					}
					seen = true;
					float eVals[MaxExtruders];
					size_t eCount = numExtruders;
					gb.GetFloatArray(eVals, eCount, true);

					// The user may not have as many extruders as we allow for, so just set the ones for which a value is provided
					for (size_t e = 0; e < eCount; e++)
					{
						const size_t drive = ExtruderToLogicalDrive(e);
#if SUPPORT_CAN_EXPANSION
						axesToUpdate.SetBit(drive);
#endif
						platform.SetDriveStepsPerUnit(drive, eVals[e], ustepMultiplier);
					}
				}

				if (seen)
				{
					// On a delta, if we change the drive steps/mm then we need to recalculate the motor positions
					reprap.GetMove().SetNewPosition(moveBuffer.coords, true);
#if SUPPORT_CAN_EXPANSION
					result = platform.UpdateRemoteStepsPerMmAndMicrostepping(axesToUpdate, reply);
#endif
				}
				else
				{
					reply.copy("Steps/mm: ");
					for (size_t axis = 0; axis < numTotalAxes; ++axis)
					{
						reply.catf("%c: %.3f, ", axisLetters[axis], (double)platform.DriveStepsPerUnit(axis));
					}
					reply.catf("E:");
					char sep = ' ';
					for (size_t extruder = 0; extruder < numExtruders; extruder++)
					{
						reply.catf("%c%.3f", sep, (double)platform.DriveStepsPerUnit(ExtruderToLogicalDrive(extruder)));
						sep = ':';
					}
				}
			}
			break;

		case 98: // Call Macro/Subprogram
			{
				gb.MustSee('P');
				String<MaxFilenameLength> filename;
				gb.GetPossiblyQuotedString(filename.GetRef());
				DoFileMacro(gb, filename.c_str(), true, code);
			}
			break;

		case 99: // Return from Macro/Subprogram
			FileMacroCyclesReturn(gb);
			break;

		case 101: // Un-retract, generated by S3D if "Include M101/101/103" is enabled
			result = RetractFilament(gb, false);
			break;

		case 102:
			// S3D generates this command just before each explicit retraction command if both explicit retraction and "Include M101/101/103" are enabled.
			// Old versions of S3D also generate it once at the start of each print file if "Include M101/101/103" is enabled.
			// It's not documented, so we just ignore it rather than generate an error message.
			break;

		case 103: // Retract, generated by S3D if "Include M101/101/103" is enabled
			result = RetractFilament(gb, true);
			break;

		// For case 104, see 109

		case 105: // Get temperatures
			GenerateTemperatureReport(reply);
			break;

		case 106: // Set/report fan values
			{
				bool seenFanNum = false;
				uint32_t fanNum;
				gb.TryGetUIValue('P', fanNum, seenFanNum);
				bool processed;

				// 2018-08-09: only configure the fan if a fan number was given.
				// This avoids M106 Snn failing if we have disabled Fan 0 and mapped the print cooling fan to a different fan.
				if (seenFanNum)
				{
					bool error = false;
					processed = reprap.GetFansManager().ConfigureFan(code, fanNum, gb, reply, error);
					result = GetGCodeResultFromError(error);
				}
				else
				{
					processed = false;
				}

				// ConfigureFan only processes S parameters if there were other parameters to process
				if (!processed && gb.Seen('S'))
				{
					// Convert the parameter to an interval in 0.0..1.0 here so that we save the correct value in lastDefaultFanSpeed
					const float f = gb.GetPwmValue();
					if (seenFanNum)
					{
						result = reprap.GetFansManager().SetFanValue(fanNum, f, reply);
						if (IsMappedFan(fanNum))
						{
							lastDefaultFanSpeed = f;
						}
					}
					else
					{
						// We are processing an M106 S### command with no other recognised parameters and we have a tool selected.
						// Apply the fan speed setting to the fans in the fan mapping for the current tool.
						SetMappedFanSpeed(f);
					}
				}

				// ConfigureFan doesn't process R parameters
				if (gb.Seen('R'))
				{
					// Restore fan speed to value when print was paused
					if (seenFanNum)
					{
						result = reprap.GetFansManager().SetFanValue(fanNum, pausedFanSpeeds[fanNum], reply);
					}
					else
					{
						SetMappedFanSpeed(pausedDefaultFanSpeed);
					}
				}
			}
			break;

		case 107: // Fan off - deprecated
			SetMappedFanSpeed(0.0);
			break;

		case 108: // Cancel waiting for temperature
			if (isWaiting)
			{
				cancelWait = true;
			}
			break;

		case 109: // Deprecated in RRF, but widely generated by slicers
			{
				const bool movementWasLocked = gb.LatestMachineState().lockedResources.IsBitSet(MoveResource);
				if (   !LockMovementAndWaitForStandstill(gb)		// wait until movement has finished
					|| !IsCodeQueueIdle()							// also wait until deferred command queue has caught up to avoid out-of-order execution
				   )
				{
					return false;
				}

				// 2020-02-04 Don't unlock movement if it was already locked, e.g. because M109 was used in a macro
				if (!movementWasLocked)
				{
					UnlockMovement(gb);								// allow babystepping and pausing while heating
				}
			}

			// no break
		case 104:
			// New behaviour from 1.20beta12:
			// M109 Snnn
			// - If no tools are active, set Tool 0 to active
			// - Set active tool's active and standby temperatures to Snnn
			//
			// M109 Tnnn Snnn
			// - If no tools are active, set Tnnn to active
			// - If another tool is active but Tnnn is off, set Tnnn to standby
			// - Set Tnnn's active and standby temperatures to Snnn
			// M104 does the same but doesn't ever select a tool
			{
				// Get the temperature to set
				float temperature;
				if (gb.Seen('R'))
				{
					gb.LatestMachineState().waitWhileCooling = true;
					temperature = gb.GetFValue();
				}
				else if (gb.Seen('S'))
				{
					gb.LatestMachineState().waitWhileCooling = false;
					temperature = gb.GetFValue();
				}
				else
				{
					break;		// no target temperature given
				}

				// Find the tool that the command applies to.
				// This is the tool specified in the T parameter, else the current tool if there is one, else the default tool
				int32_t toolNumber = 0;
				bool seenT = false;
				gb.TryGetIValue('T', toolNumber, seenT);
				ReadLockedPointer<Tool> const applicableTool = (seenT) ? reprap.GetTool(toolNumber) : reprap.GetCurrentOrDefaultTool();

				// Check that we have a tool
				if (applicableTool.IsNull())
				{
					reply.copy("Invalid tool number");
					result = GCodeResult::error;
					break;
				}

				// Set the heater temperatures for that tool. We set the standby temperatures as well as the active ones,
				// because any slicer that uses M109 doesn't understand that there are separate active and standby temperatures.
				if (simulationMode == 0)
				{
					SetToolHeaters(applicableTool.Ptr(), temperature, true);	// this may throw
				}

				Tool * const currentTool = reprap.GetCurrentTool();
				if (code == 109 && currentTool == nullptr)
				{
					// Switch to the tool
					if (!LockMovementAndWaitForStandstill(gb))
					{
						return false;
					}

					newToolNumber = applicableTool->Number();
					toolChangeParam = (simulationMode != 0) ? 0 : DefaultToolChangeParam;
					gb.SetState(GCodeState::m109ToolChange0);
					result = GCodeResult::ok;
				}
				else
				{
					if (applicableTool.Ptr() == currentTool)
					{
						// Even though the tool is selected, we may have turned it off e.g. when upgrading the WiFi firmware or following a heater fault that has been cleared.
						// So make sure the tool heaters are on.
						reprap.SelectTool(applicableTool->Number(), simulationMode != 0);
					}
					else
					{
						// If we already have an active tool and we are setting temperatures for a different tool, set that tool's heaters to standby in case it is off
						reprap.StandbyTool(applicableTool->Number(), simulationMode != 0);
					}

					if (code == 109 && simulationMode == 0)
					{
						gb.SetState(GCodeState::m109WaitForTemperature);
						result = GCodeResult::ok;
					}
				}
			}
			break;

		case 110: // Set line numbers
			//TODO
			break;

		case 111: // Debug level
			if (gb.Seen('S'))
			{
				const bool dbv = (gb.GetIValue() != 0);
				if (gb.Seen('P'))
				{
					reprap.SetDebug(static_cast<Module>(gb.GetIValue()), dbv);
					reprap.PrintDebug(gb.GetResponseMessageType());
					return true;
				}
				if (dbv)
				{
					// Repetier Host sends M111 with various S parameters to enable echo and similar features, which used to turn on all out debugging.
					// But it's not useful to enable all debugging anyway. So we no longer allow debugging to be enabled without a P parameter.
					reply.copy("Use P parameter to specify which module to debug");
				}
				else
				{
					// M111 S0 still clears all debugging
					reprap.ClearDebug();
				}
			}
			else
			{
				reprap.PrintDebug(gb.GetResponseMessageType());
				return true;
			}
			break;

		case 112: // Emergency stop - acted upon in Webserver, but also here in case it comes from USB etc.
			DoEmergencyStop();
			break;

		case 114:
			GetCurrentCoordinates(reply);
			break;

		case 115: // Print firmware version or set hardware type
#if defined(DUET_NG) || defined(DUET_06_85)
			if (gb.Seen('P'))
			{
				if (runningConfigFile)
				{
					platform.SetBoardType((BoardType)gb.GetIValue());
				}
				else
				{
					reply.copy("Board type can only be set within config.g");
					result = GCodeResult::error;
				}
			}
			else
#endif
			{
#if SUPPORT_CAN_EXPANSION
				if (gb.Seen('B'))
				{
					const uint32_t board = gb.GetUIValue();
					if (board != CanInterface::GetCanAddress())
					{
						result = CanInterface::GetRemoteFirmwareDetails(board, gb, reply);
						break;
					}
				}
#endif
				reply.printf("FIRMWARE_NAME: %s FIRMWARE_VERSION: %s ELECTRONICS: %s", FIRMWARE_NAME, VERSION, platform.GetElectronicsString());
#ifdef DUET_NG
				const char* const expansionName = DuetExpansion::GetExpansionBoardName();
				if (expansionName != nullptr)
				{
					reply.catf(" + %s", expansionName);
				}
				const char* const additionalExpansionName = DuetExpansion::GetAdditionalExpansionBoardName();
				if (additionalExpansionName != nullptr)
				{
					reply.catf(" + %s", additionalExpansionName);
				}
#endif
				reply.catf(" FIRMWARE_DATE: %s%s", DATE, TIME_SUFFIX);
			}
			break;

		case 116: // Wait for set temperatures
			if (   !LockMovementAndWaitForStandstill(gb)		// wait until movement has finished
				|| !IsCodeQueueIdle()							// also wait until deferred command queue has caught up to avoid out-of-order execution
			   )
			{
				return false;
			}

			if (!cancelWait)
			{
				const float tolerance = (gb.Seen('S')) ? max<float>(gb.GetFValue(), 0.1) : TEMPERATURE_CLOSE_ENOUGH;
				bool seen = false;
				if (gb.Seen('P'))
				{
					// Wait for the heaters associated with the specified tool to be ready
					if (!ToolHeatersAtSetTemperatures(reprap.GetTool(gb.GetIValue()).Ptr(), true, tolerance))
					{
						isWaiting = true;
						return false;
					}
					seen = true;
				}

				if (gb.Seen('H'))
				{
					// Wait for specified heaters to be ready
					uint32_t heaters[MaxHeaters];
					size_t heaterCount = MaxHeaters;
					gb.GetUnsignedArray(heaters, heaterCount, false);

					for (size_t i = 0; i < heaterCount; i++)
					{
						if (!reprap.GetHeat().HeaterAtSetTemperature(heaters[i], true, tolerance))
						{
							isWaiting = true;
							return false;
						}
					}
					seen = true;
				}

				if (gb.Seen('C'))
				{
					// Wait for specified chamber(s) to be ready
					uint32_t chamberIndices[MaxChamberHeaters];
					size_t chamberCount = MaxChamberHeaters;
					gb.GetUnsignedArray(chamberIndices, chamberCount, false);

					if (chamberCount == 0)
					{
						// If no values are specified, wait for all chamber heaters
						for (size_t i = 0; i < MaxChamberHeaters; i++)
						{
							const int8_t heater = reprap.GetHeat().GetChamberHeater(i);
							if (heater >= 0 && !reprap.GetHeat().HeaterAtSetTemperature(heater, true, tolerance))
							{
								isWaiting = true;
								return false;
							}
						}
					}
					else
					{
						// Otherwise wait only for the specified chamber heaters
						for (size_t i = 0; i < chamberCount; i++)
						{
							if (chamberIndices[i] >= 0 && chamberIndices[i] < MaxChamberHeaters)
							{
								const int8_t heater = reprap.GetHeat().GetChamberHeater(chamberIndices[i]);
								if (heater >= 0 && !reprap.GetHeat().HeaterAtSetTemperature(heater, true, tolerance))
								{
									isWaiting = true;
									return false;
								}
							}
						}
					}
					seen = true;
				}

				// Wait for all heaters except chamber(s) to be ready
				if (!seen && !reprap.GetHeat().AllHeatersAtSetTemperatures(true, tolerance))
				{
					isWaiting = true;
					return false;
				}
			}

			// If we get here, there is nothing more to wait for
			cancelWait = isWaiting = false;
			break;

		case 117:	// Display message
			{
				String<MediumStringLength> msg;
				gb.GetUnprecedentedString(msg.GetRef(), true);
				reprap.SetMessage(msg.c_str());
			}
			break;

		case 118:	// Echo message on host
			{
				gb.MustSee('S');
				String<GCODE_LENGTH> message;
				gb.GetQuotedString(message.GetRef());

				MessageType type = GenericMessage;
#if HAS_MASS_STORAGE
				bool seenP = false;
#endif
				if (gb.Seen('P'))
				{
#if HAS_MASS_STORAGE
					seenP = true;
#endif
					const int32_t param = gb.GetIValue();
					switch (param)
					{
					case 0:		// Generic (default)
						// no need to set it twice
						break;
					case 1:		// USB
						type = UsbMessage;
						break;
					case 2:		// UART port
						type = DirectAuxMessage;
						break;
					case 3:		// HTTP
						type = HttpMessage;
						break;
					case 4:		// Telnet
						type = TelnetMessage;
						break;
#ifdef SERIAL_AUX2_DEVICE
					case 5:		// AUX2
						type = Aux2Message;
						break;
#endif
					default:
						reply.printf("Invalid message type: %" PRIi32, param);
						result = GCodeResult::error;
						break;
					}
				}

#if HAS_MASS_STORAGE
				if (gb.Seen('L'))
				{
					// If we haven't seen a P parameter but seen the L parameter we are going to log
					// only to log file so reset message type first
					if (!seenP)
					{
						type = MessageType::NoDestinationMessage;
					}
					const LogLevel logLevel = (LogLevel) gb.GetLimitedUIValue('L', LogLevel::off, LogLevel::NumValues);
					switch (logLevel.ToBaseType())
					{
					case LogLevel::off:
						type = RemoveLogging(type);
						break;
					case LogLevel::warn:
						type = AddLogWarn(type);
						break;
					case LogLevel::info:
						type = AddLogInfo(type);
						break;
					case LogLevel::debug:
						type = AddLogDebug(type);
						break;
					}
				}
#endif

				if (result != GCodeResult::error)
				{
					// Append newline and send the message to the destinations
					message.cat('\n');
					platform.Message(type, message.c_str());
				}
			}
			break;

		case 119:
			platform.GetEndstops().GetM119report(reply);
			break;

		case 120:
			Push(gb, true);
			break;

		case 121:
			Pop(gb, true);
			break;

		case 122:
			{
				const unsigned int type = (gb.Seen('P')) ? gb.GetIValue() : 0;
				const MessageType mt = (MessageType)(gb.GetResponseMessageType() | PushFlag);	// set the Push flag to combine multiple messages into a single OutputBuffer chain
#if SUPPORT_CAN_EXPANSION
				const uint32_t board = (gb.Seen('B')) ? gb.GetUIValue() : CanInterface::GetCanAddress();
				if (board != CanInterface::GetCanAddress())
				{
					result = CanInterface::RemoteDiagnostics(mt, board, type, gb, reply);
					break;
				}
#endif
				if (type == 0)
				{
					reprap.Diagnostics(mt);
				}
				else
				{
					result = platform.DiagnosticTest(gb, reply, outBuf, type);
				}
			}
			break;

		// M135 (set PID sample interval) is no longer supported

		case 140: // Bed temperature
		case 141: // Chamber temperature
			{
				Heat& heat = reprap.GetHeat();
				bool seen = false;

				// Check if the heater index is passed
				const unsigned int index = gb.Seen('P') ? gb.GetLimitedUIValue('P', (code == 140) ? MaxBedHeaters : MaxChamberHeaters) : 0;

				// See if the heater number is being set
				if (gb.Seen('H'))
				{
					seen = true;
					int heater = gb.GetIValue();
					if (heater < 0)
					{
						heater = -1;
					}
					else if (heater >= (int)MaxHeaters)
					{
						reply.printf("Invalid heater number '%d'", heater);
						result = GCodeResult::error;
						break;
					}

					if (code == 141)
					{
						heat.SetChamberHeater(index, heater);
					}
					else
					{
						heat.SetBedHeater(index, heater);
					}
					platform.UpdateConfiguredHeaters();
				}

				const int8_t currentHeater = (code == 141) ? heat.GetChamberHeater(index) : heat.GetBedHeater(index);
				const char* const heaterName = (code == 141) ? "chamber" : "bed";

				// Active temperature
				if (gb.Seen('S'))
				{
					seen = true;
					const float temperature = gb.GetFValue();
					if (currentHeater < 0)
					{
						if (temperature > 0.0)		// turning off a non-existent bed or chamber heater is not an error
						{
							reply.printf("No %s heater has been configured for slot %d", heaterName, index);
							result = GCodeResult::error;
						}
					}
					else
					{
						if (temperature < NEARLY_ABS_ZERO)
						{
							heat.SwitchOff(currentHeater);
						}
						else
						{
							heat.SetActiveTemperature(currentHeater, temperature);		// may throw
							result = heat.Activate(currentHeater, reply);
						}
					}
				}

				// Standby temperature
				if (gb.Seen('R'))
				{
					seen = true;
					if (currentHeater < 0)
					{
						reply.printf("No %s heater has been configured for slot %d", heaterName, index);
						result = GCodeResult::error;
					}
					else
					{
						heat.SetStandbyTemperature(currentHeater, gb.GetFValue());
					}
				}

				if (!seen)
				{
					if (currentHeater < 0)
					{
						reply.printf("No %s heater has been configured for slot %d", heaterName, index);
					}
					else
					{
						reply.printf("%c%s heater %d (slot %d) is currently at %.1f" DEGREE_SYMBOL "C",
							toupper(heaterName[0]), heaterName + 1, currentHeater, index, (double)reprap.GetHeat().GetHeaterTemperature(currentHeater));
					}
				}
			}
			break;

		case 143: // Configure heater protection
			result = reprap.GetHeat().HandleM143(gb, reply);
			break;

		case 144: // Set bed to standby, or to active if S1 parameter given
			{
				const unsigned int index = gb.Seen('P') ? gb.GetLimitedUIValue('P', MaxBedHeaters) : 0;
				const int8_t bedHeater = reprap.GetHeat().GetBedHeater(index);
				if (bedHeater >= 0)
				{
					if (gb.Seen('S') && gb.GetIValue() == 1)
					{
						result = reprap.GetHeat().Activate(bedHeater, reply);
					}
					else
					{
						reprap.GetHeat().Standby(bedHeater, nullptr);
					}
				}
			}
			break;

#if SUPPORT_LED_STRIPS
		case 150:
			result = LedStripDriver::SetColours(gb, reply);
			break;
#endif

		case 190: // Set bed temperature and wait
		case 191: // Set chamber temperature and wait
			if (   !LockMovementAndWaitForStandstill(gb)		// wait until movement has finished
				|| !IsCodeQueueIdle()							// also wait until deferred command queue has caught up to avoid out-of-order execution
			   )
			{
				return false;
			}

			UnlockMovement(gb);									// allow babystepping and pausing while heating
			{
				// Check if the heater index is passed
				const uint32_t index = gb.Seen('P') ? gb.GetLimitedUIValue('P', (code == 190) ? MaxBedHeaters : MaxChamberHeaters) : 0;
				const int8_t heater = (code == 191) ? reprap.GetHeat().GetChamberHeater(index) : reprap.GetHeat().GetBedHeater(index);
				if (heater >= 0)
				{
					float temperature;
					bool waitWhenCooling;
					if (gb.Seen('R'))
					{
						waitWhenCooling = true;
						temperature = gb.GetFValue();
					}
					else if (gb.Seen('S'))
					{
						waitWhenCooling = false;
						temperature = gb.GetFValue();
					}
					else
					{
						break;		// no target temperature given
					}

					reprap.GetHeat().SetActiveTemperature(heater, temperature);		// may throw
					result = reprap.GetHeat().Activate(heater, reply);
					if (cancelWait || reprap.GetHeat().HeaterAtSetTemperature(heater, waitWhenCooling, TEMPERATURE_CLOSE_ENOUGH))
					{
						cancelWait = isWaiting = false;
						break;
					}

					isWaiting = true;
					return false;
				}
			}
			break;

		case 200: // Set filament diameter for volumetric extrusion and enable/disable volumetric extrusion
			if (gb.Seen('D'))
			{
				float diameters[MaxExtruders];
				size_t len = MaxExtruders;
				gb.GetFloatArray(diameters, len, true);
				for (size_t i = 0; i < len; ++i)
				{
					const float d = diameters[i];
					volumetricExtrusionFactors[i] = (d <= 0.0) ? 1.0 : 4.0/(fsquare(d) * Pi);
				}
				gb.LatestMachineState().volumetricExtrusion = (diameters[0] > 0.0);
			}
			else if (!gb.LatestMachineState().volumetricExtrusion)
			{
				reply.copy("Volumetric extrusion is disabled for this input source");
			}
			else
			{
				reply.copy("Filament diameters for volumetric extrusion:");
				for (size_t i = 0; i < numExtruders; ++i)
				{
					const float vef = volumetricExtrusionFactors[i];
					if (vef == 1.0)
					{
						reply.cat(" n/a");
					}
					else
					{
						reply.catf(" %.03f", (double)(2.0/fastSqrtf(vef * Pi)));
					}
				}
			}
			break;

		case 201: // Set/print axis accelerations
			{
				bool seen = false;
				for (size_t axis = 0; axis < numTotalAxes; axis++)
				{
					if (gb.Seen(axisLetters[axis]))
					{
						platform.SetAcceleration(axis, gb.GetDistance());
						seen = true;
					}
				}

				if (gb.Seen(extrudeLetter))
				{
					seen = true;
					float eVals[MaxExtruders];
					size_t eCount = numExtruders;
					gb.GetFloatArray(eVals, eCount, true);
					for (size_t e = 0; e < eCount; e++)
					{
						platform.SetAcceleration(ExtruderToLogicalDrive(e), gb.ConvertDistance(eVals[e]));
					}
				}

				if (seen)
				{
					reprap.MoveUpdated();
				}
				else
				{
					reply.printf("Accelerations (mm/sec^2): ");
					for (size_t axis = 0; axis < numTotalAxes; ++axis)
					{
						reply.catf("%c: %.1f, ", axisLetters[axis], (double)platform.Acceleration(axis));
					}
					reply.cat("E:");
					char sep = ' ';
					for (size_t extruder = 0; extruder < numExtruders; extruder++)
					{
						reply.catf("%c%.1f", sep, (double)platform.Acceleration(ExtruderToLogicalDrive(extruder)));
						sep = ':';
					}
				}
			}
			break;

		case 203: // Set/print minimum/maximum feedrates
			{
				// Units are mm/sec if S1 is given, else mm/min
				const bool usingMmPerSec = (gb.Seen('S') && gb.GetIValue() == 1);
				const float settingMultiplier = (usingMmPerSec) ? 1.0 : SecondsToMinutes;
				bool seen = false;

				// Do the minimum first, because we constrain the maximum rates to be no lower than it
				if (gb.Seen('I'))
				{
					seen = true;
					platform.SetMinMovementSpeed(gb.GetDistance() * settingMultiplier);
				}

				for (size_t axis = 0; axis < numTotalAxes; ++axis)
				{
					if (gb.Seen(axisLetters[axis]))
					{
						seen = true;
						platform.SetMaxFeedrate(axis, gb.GetDistance() * settingMultiplier);
					}
				}

				if (gb.Seen(extrudeLetter))
				{
					seen = true;
					float eVals[MaxExtruders];
					size_t eCount = numExtruders;
					gb.GetFloatArray(eVals, eCount, true);
					for (size_t e = 0; e < eCount; e++)
					{
						platform.SetMaxFeedrate(ExtruderToLogicalDrive(e), gb.ConvertDistance(eVals[e]) * settingMultiplier);
					}
				}

				if (seen)
				{
					reprap.MoveUpdated();
				}
				else
				{
					const float reportingMultiplier = (usingMmPerSec) ? 1.0 : MinutesToSeconds;
					reply.printf("Max speeds (mm/%s): ", (usingMmPerSec) ? "sec" : "min");
					for (size_t axis = 0; axis < numTotalAxes; ++axis)
					{
						reply.catf("%c: %.1f, ", axisLetters[axis], (double)(platform.MaxFeedrate(axis) * reportingMultiplier));
					}
					reply.cat("E:");
					char sep = ' ';
					for (size_t extruder = 0; extruder < numExtruders; extruder++)
					{
						reply.catf("%c%.1f", sep, (double)(platform.MaxFeedrate(ExtruderToLogicalDrive(extruder)) * reportingMultiplier));
						sep = ':';
					}
					reply.catf(", min. speed %.2f", (double)(platform.MinMovementSpeed() * reportingMultiplier));
				}
			}
			break;

		case 204: // Set max travel and printing accelerations
			result = reprap.GetMove().ConfigureAccelerations(gb, reply);
			break;

		// For case 205 see case 566

		case 206: // Offset axes
			result = OffsetAxes(gb, reply);
			break;

		case 207: // Set firmware retraction details
			if (gb.Seen('P'))
			{
				const unsigned int toolNumber = gb.GetUIValue();
				auto tool = reprap.GetTool(toolNumber);
				if (tool.IsNull())
				{
					reply.printf("Tool %u does not exist", toolNumber);
					result = GCodeResult::error;
				}
				else
				{
					result = tool->SetFirmwareRetraction(gb, reply, outBuf);
				}
			}
			else
			{
				result = reprap.SetAllToolsFirmwareRetraction(gb, reply, outBuf);
			}
			break;

		case 208: // Set/print maximum axis lengths. If there is an S parameter with value 1 then we set the min value, else we set the max value.
			{
				bool setMin = (gb.Seen('S') ? (gb.GetIValue() == 1) : false);
				bool seen = false;
				for (size_t axis = 0; axis < numTotalAxes; axis++)
				{
					if (gb.Seen(axisLetters[axis]))
					{
						seen = true;
						float values[2];
						size_t numValues = 2;
						gb.GetFloatArray(values, numValues, false);
						bool ok;
						if (numValues == 2)
						{
							ok = values[1] > values[0];
							if (ok)
							{
								platform.SetAxisMinimum(axis, values[0], gb.LatestMachineState().runningM501);
								platform.SetAxisMaximum(axis, values[1], gb.LatestMachineState().runningM501);
							}
						}
						else if (setMin)
						{
							ok = platform.AxisMaximum(axis) > values[0];
							if (ok)
							{
								platform.SetAxisMinimum(axis, values[0], gb.LatestMachineState().runningM501);
							}
						}
						else
						{
							ok = values[0] > platform.AxisMinimum(axis);
							if (ok)
							{
								platform.SetAxisMaximum(axis, values[0], gb.LatestMachineState().runningM501);
							}
						}

						if (!ok)
						{
							reply.printf("%c axis maximum must be greater than minimum", axisLetters[axis]);
							result = GCodeResult::error;
						}
					}
				}

				if (!seen)
				{
					reply.copy("Axis limit");
					char sep = 's';
					for (size_t axis = 0; axis < numTotalAxes; axis++)
					{
						reply.catf("%c %c%.1f:%.1f", sep, axisLetters[axis], (double)platform.AxisMinimum(axis), (double)platform.AxisMaximum(axis));
						sep = ',';
					}
				}
			}
			break;

		case 220:	// Set/report speed factor override percentage
			if (gb.Seen('S'))
			{
				const float newSpeedFactor = gb.GetFValue() * 0.01;
				if (newSpeedFactor >= 0.01)
				{
					// If the last move hasn't gone yet, update its feed rate if it is not a firmware retraction
					if (moveBuffer.segmentsLeft != 0 && moveBuffer.applyM220M221)
					{
						moveBuffer.feedRate *= newSpeedFactor / speedFactor;
					}
					speedFactor = newSpeedFactor;
					reprap.MoveUpdated();
				}
				else
				{
					reply.copy("Invalid speed factor");
					result = GCodeResult::error;
				}
			}
			else
			{
				reply.printf("Speed factor: %.1f%%", (double)(speedFactor * 100.0));
			}
			break;

		case 221:	// Set/report extrusion factor override percentage
			{
				uint32_t extruder = 0;
				const bool seenD = gb.Seen('D');
				if (seenD)
				{
					extruder = gb.GetLimitedUIValue('D', numExtruders);
				}

				const Tool * const ct = reprap.GetCurrentTool();
				if (!seenD && ct == nullptr)
				{
					reply.copy("No tool selected");
					result = GCodeResult::error;
				}
				else if (gb.Seen('S'))	// S parameter sets the override percentage
				{
					const float extrusionFactor = gb.GetFValue() * 0.01;
					if (extrusionFactor >= 0.01)
					{
						if (seenD)
						{
							ChangeExtrusionFactor(extruder, extrusionFactor);
						}
						else
						{
							ct->IterateExtruders([this, extrusionFactor](unsigned int extruder) { ChangeExtrusionFactor(extruder, extrusionFactor); });
						}
					}
				}
				else if (seenD)
				{
					reply.printf("Extrusion factor for extruder %" PRIu32 ": %.1f%%", extruder, (double)(extrusionFactors[extruder] * 100.0));
				}
				else
				{
					reply.copy("Extrusion factor(s) for current tool:");
					ct->IterateExtruders([reply, this](unsigned int extruder) { reply.catf(" %.1f%%", (double)(extrusionFactors[extruder] * 100.0)); });
				}
			}
			break;

			// For case 226, see case 25

		case 260:	// I2C send
			result = SendI2c(gb, reply);
			break;

		case 261:	// I2C send
			result = ReceiveI2c(gb, reply);
			break;

		case 280:	// Servos
			{
				const uint32_t gpioPortNumber = gb.GetLimitedUIValue('P', MaxGpOutPorts);
				gb.MustSee('S');
				float angleOrWidth = gb.GetFValue();
				if (angleOrWidth < 0.0)
				{
					// Disable the servo by setting the pulse width to zero
					angleOrWidth = 0.0;
				}
				else if (angleOrWidth < MinServoPulseWidth)
				{
					// User gave an angle so convert it to a pulse width in microseconds
					angleOrWidth = (min<float>(angleOrWidth, 180.0) * ((MaxServoPulseWidth - MinServoPulseWidth) / 180.0)) + MinServoPulseWidth;
				}
				else if (angleOrWidth > MaxServoPulseWidth)
				{
					angleOrWidth = MaxServoPulseWidth;
				}

				const float pwm = angleOrWidth * (ServoRefreshFrequency/1e6);
				result = platform.GetGpOutPort(gpioPortNumber).WriteAnalog(gpioPortNumber, true, pwm, gb, reply);
			}
			break;

		case 290:	// Baby stepping
			{
				const bool absolute = (gb.Seen('R') && gb.GetIValue() == 0);
				bool seen = false;
				float differences[MaxAxes];
				for (size_t axis = 0; axis < numVisibleAxes; ++axis)
				{
					if (gb.Seen(axisLetters[axis]) || (axis == 2 && gb.Seen('S')))			// S is a synonym for Z
					{
						seen = true;
						const float fval = gb.GetFValue();
						if (absolute)
						{
							differences[axis] = fval - GetTotalBabyStepOffset(axis);
						}
						else
						{
							differences[axis] = constrain<float>(fval, -1.0, 1.0);
						}
					}
					else
					{
						differences[axis] = 0.0;
					}
				}

				if (seen)
				{
					if (!LockMovement(gb))
					{
						return false;
					}

					// Perform babystepping synchronously with moves
					bool haveResidual = false;
					for (size_t axis = 0; axis < numVisibleAxes; ++axis)
					{
						currentBabyStepOffsets[axis] += differences[axis];
						reprap.MoveUpdated();
						const float amountPushed = reprap.GetMove().PushBabyStepping(axis, differences[axis]);
						moveBuffer.initialCoords[axis] += amountPushed;

						// The following causes all the remaining baby stepping that we didn't manage to push to be added to the [remainder of the] currently-executing move, if there is one.
						// This could result in an abrupt Z movement, however the move will be processed as normal so the jerk limit will be honoured.
						moveBuffer.coords[axis] += differences[axis];
						if (amountPushed != differences[axis])
						{
							haveResidual = true;
						}
					}

					if (haveResidual && moveBuffer.segmentsLeft == 0 && reprap.GetMove().NoLiveMovement())
					{
						// The pipeline is empty, so execute the babystepping move immediately
						SetMoveBufferDefaults();
						moveBuffer.feedRate = DefaultFeedRate;
						moveBuffer.tool = reprap.GetCurrentTool();
						NewMoveAvailable(1);
					}
				}
				else
				{
					reply.printf("Baby stepping offsets (mm):");
					for (size_t axis = 0; axis < numVisibleAxes; ++axis)
					{
						reply.catf(" %c:%.3f", axisLetters[axis], (double)GetTotalBabyStepOffset(axis));
					}
				}
			}
			break;

		case 291:	// Display message, optionally wait for acknowledgement
			{
				gb.MustSee('P');
				String<MaxMessageLength> message;
				gb.GetQuotedString(message.GetRef());

				bool dummy = false;
				String<MaxMessageLength> title;
				gb.TryGetQuotedString('R', title.GetRef(), dummy);

				int32_t sParam = 1;
				gb.TryGetIValue('S', sParam, dummy);
				if (sParam < 0 || sParam > 3)
				{
					reply.copy("Invalid message box mode");
					result = GCodeResult::error;
					break;
				}

				float tParam;
				if (sParam == 0 || sParam == 1)
				{
					tParam = DefaultMessageTimeout;
					gb.TryGetFValue('T', tParam, dummy);
				}
				else
				{
					tParam = 0.0;
				}

				if (sParam == 0 && tParam <= 0.0)
				{
					reply.copy("Attempt to create a message box that cannot be dismissed");
					result = GCodeResult::error;
					break;
				}

				AxesBitmap axisControls;
				for (size_t axis = 0; axis < numTotalAxes; axis++)
				{
					if (gb.Seen(axisLetters[axis]) && gb.GetIValue() > 0)
					{
						axisControls.SetBit(axis);
					}
				}

				// Don't lock the movement system, because if we do then only the channel that issues the M291 can move the axes
				if (sParam == 2 || sParam == 3)
				{
#if HAS_LINUX_INTERFACE
					if (reprap.UsingLinuxInterface())
					{
						gb.SetState(GCodeState::waitingForAcknowledgement);
					}
#endif
					if (Push(gb, true))					// stack the machine state including the file position
					{
						UnlockMovement(gb);												// allow movement so that e.g. an SD card print can call M291 and then DWC or PanelDue can be used to jog axes
						gb.WaitForAcknowledgement();						// flag that we are waiting for acknowledgement
					}
				}

				// Display the message box on all relevant devices. Acknowledging any one of them clears them all.
				const MessageType mt = GetMessageBoxDevice(gb);						// get the display device
				platform.SendAlert(mt, message.c_str(), title.c_str(), (int)sParam, tParam, axisControls);
			}
			break;

		case 292:	// Acknowledge message
			{
				reprap.ClearAlert();

				const bool cancelled = (gb.Seen('P') && gb.GetIValue() == 1);
				for (GCodeBuffer* targetGb : gcodeSources)
				{
					if (targetGb != nullptr)
					{
						targetGb->MessageAcknowledged(cancelled);
					}
				}
				platform.MessageF(MessageType::LogInfo, "M292: cancelled: %s", (cancelled ? "true" : "false"));
			}
			break;

		case 300:	// Beep
			{
				const unsigned int ms = (gb.Seen('P')) ? gb.GetUIValue() : 1000;			// time in milliseconds
				const unsigned int freq = (gb.Seen('S')) ? gb.GetUIValue() : 4600;			// 4600Hz produces the loudest sound on a PanelDue
				reprap.Beep(freq, ms);
			}
			break;

		case 301: // Set/report hot end PID values
			result = reprap.GetHeat().SetPidParameters(1, gb, reply);
			break;

		case 302: // Allow, deny or report cold extrudes and configure minimum extrusion/retraction temps
			{
				bool seen = false;
				if (gb.Seen('P'))
				{
					if (!LockMovementAndWaitForStandstill(gb))
					{
						return false;
					}
					seen = true;
					reprap.GetHeat().AllowColdExtrude(gb.GetIValue() > 0);
				}
				if (gb.Seen('S'))
				{
					if (!LockMovementAndWaitForStandstill(gb))
					{
						return false;
					}
					seen = true;
					reprap.GetHeat().SetExtrusionMinTemp(gb.GetFValue());
				}
				if (gb.Seen('R'))
				{
					if (!LockMovementAndWaitForStandstill(gb))
					{
						return false;
					}
					seen = true;
					reprap.GetHeat().SetRetractionMinTemp(gb.GetFValue());
				}
				if (!seen)
				{
					if (reprap.GetHeat().ColdExtrude())
					{
						reply.copy("Cold extrusion is allowed (use M302 P0 to forbid it)");
					}
					else
					{
						reply.printf("Cold extrusion is forbidden (use M302 P1 to allow it), min. extrusion temperature %.1fC, min. retraction temperature %.1fC",
										(double)reprap.GetHeat().GetExtrusionMinTemp(), (double)reprap.GetHeat().GetRetractionMinTemp());
					}
				}
			}
			break;

		case 303: // Run PID tuning
			result = reprap.GetHeat().TuneHeater(gb, reply);
			break;

		case 304: // Set/report heated bed PID values
			result = reprap.GetHeat().SetPidParameters(0, gb, reply);
			break;

		case 305: // Set/report specific heater parameters
			reply.copy("M305 has been replaced by M308 and M950 in RepRapFirmware 3");
			result = GCodeResult::error;
			break;

		case 307: // Set heater process model parameters
			result = reprap.GetHeat().SetOrReportHeaterModel(gb, reply);
			break;

		case 308:
			result = reprap.GetHeat().ConfigureSensor(gb, reply);
			break;

		case 350: // Set/report microstepping
			{
#if SUPPORT_CAN_EXPANSION
				AxesBitmap axesToUpdate;
#endif
				bool interp = (gb.Seen('I') && gb.GetIValue() > 0);
				bool seen = false;
				for (size_t axis = 0; axis < numTotalAxes; axis++)
				{
					if (gb.Seen(axisLetters[axis]))
					{
						if (!LockMovementAndWaitForStandstill(gb))
						{
							return false;
						}
						seen = true;
#if SUPPORT_CAN_EXPANSION
						axesToUpdate.SetBit(axis);
#endif
						const unsigned int microsteps = gb.GetUIValue();
						if (ChangeMicrostepping(axis, microsteps, interp, reply))
						{
							SetAxisNotHomed(axis);
						}
						else
						{
							result = GCodeResult::error;
						}
					}
				}

				if (gb.Seen(extrudeLetter))
				{
					if (!LockMovementAndWaitForStandstill(gb))
					{
						return false;
					}
					seen = true;
					uint32_t eVals[MaxExtruders];
					size_t eCount = numExtruders;
					gb.GetUnsignedArray(eVals, eCount, true);
					for (size_t e = 0; e < eCount; e++)
					{
						const size_t drive = ExtruderToLogicalDrive(e);
#if SUPPORT_CAN_EXPANSION
						axesToUpdate.SetBit(drive);
#endif
						if (!ChangeMicrostepping(drive, eVals[e], interp, reply))
						{
							result = GCodeResult::error;
						}
					}
				}

				if (seen)
				{
#if SUPPORT_CAN_EXPANSION
					result = max(result, platform.UpdateRemoteStepsPerMmAndMicrostepping(axesToUpdate, reply));
#endif
				}
				else
				{
					reply.copy("Microstepping - ");
					for (size_t axis = 0; axis < numTotalAxes; ++axis)
					{
						bool actualInterp;
						const unsigned int microsteps = platform.GetMicrostepping(axis, actualInterp);
						reply.catf("%c:%u%s, ", axisLetters[axis], microsteps, (actualInterp) ? "(on)" : "");
					}
					reply.cat("E");
					for (size_t extruder = 0; extruder < numExtruders; extruder++)
					{
						bool actualInterp;
						const unsigned int microsteps = platform.GetMicrostepping(ExtruderToLogicalDrive(extruder), actualInterp);
						reply.catf(":%u%s", microsteps, (actualInterp) ? "(on)" : "");
					}
				}
			}
			break;

#if HAS_MASS_STORAGE
		case 374: // Save grid and height map to file
			result = SaveHeightMap(gb, reply);
			break;

		case 375: // Load grid and height map from file and enable compensation
			if (!LockMovementAndWaitForStandstill(gb))
			{
				return false;
			}
			result = LoadHeightMap(gb, reply);
			break;
#endif

		case 376: // Set taper height
			{
				Move& move = reprap.GetMove();
				if (gb.Seen('H'))
				{
					move.SetTaperHeight(gb.GetFValue());
				}
				else if (move.GetTaperHeight() > 0.0)
				{
					reply.printf("Bed compensation taper height is %.1fmm", (double)move.GetTaperHeight());
				}
				else
				{
					reply.copy("Bed compensation is not tapered");
				}
			}
			break;

		case 400: // Wait for current moves to finish
			if (!LockMovementAndWaitForStandstill(gb))
			{
				return false;
			}
			break;

		case 401: // Deploy Z probe
			{
				currentZProbeNumber = (gb.Seen('P')) ? gb.GetUIValue() : 0;
				auto zp = platform.GetEndstops().GetZProbe(currentZProbeNumber);
				if (zp.IsNotNull() && zp->GetProbeType() != ZProbeType::none)
				{
					zp->SetDeployedByUser(false);							// pretend that the probe isn't deployed, to make sure we deploy it unconditionally
					DeployZProbe(gb);
					zp->SetDeployedByUser(true);							// probe is now deployed
				}
			}
			break;

		case 402: // Retract Z probe
			{
				currentZProbeNumber = (gb.Seen('P')) ? gb.GetUIValue() : 0;
				auto zp = platform.GetEndstops().GetZProbe(currentZProbeNumber);
				if (zp.IsNotNull() && zp->GetProbeType() != ZProbeType::none)
				{
					zp->SetDeployedByUser(false);							// do this first, otherwise the probe won't be retracted
					RetractZProbe(gb);
				}
			}
			break;

		case 404: // Filament width and nozzle diameter
			{
				bool seen = false;

				if (gb.Seen('N'))
				{
					platform.SetFilamentWidth(gb.GetFValue());
					seen = true;
				}
				if (gb.Seen('D'))
				{
					platform.SetNozzleDiameter(gb.GetFValue());
					seen = true;
				}

				if (!seen)
				{
					reply.printf("Filament width: %.2fmm, nozzle diameter: %.2fmm", (double)platform.GetFilamentWidth(), (double)platform.GetNozzleDiameter());
				}
			}
			break;

		case 408: // Get status in JSON format
			{
				const unsigned int type = gb.Seen('S') ? gb.GetUIValue() : 0;
#if SUPPORT_CAN_EXPANSION
				const uint32_t board = (gb.Seen('B')) ? gb.GetUIValue() : 0;
				if (board != 0)
				{
					result = CanInterface::RemoteM408(board, type, gb, reply);
					break;
				}
#endif
				const int seq = gb.Seen('R') ? gb.GetIValue() : -1;
				if (&gb == auxGCode && (type == 0 || type == 2))
				{
					lastAuxStatusReportType = type;
				}

				outBuf = GenerateJsonStatusResponse(type, seq, (&gb == auxGCode) ? ResponseSource::AUX : ResponseSource::Generic);
				if (outBuf == nullptr)
				{
					result = GCodeResult::notFinished;			// we ran out of buffers, so try again later
				}
			}
			break;

#if SUPPORT_OBJECT_MODEL
		case 409: // Get object model values in JSON format
			{
				String<StringLength100> key;
				String<StringLength20> flags;
				bool dummy;
				gb.TryGetQuotedString('K', key.GetRef(), dummy);
				gb.TryGetQuotedString('F', flags.GetRef(), dummy);
				if (&gb == auxGCode)
				{
					lastAuxStatusReportType = ObjectModelAuxStatusReportType;
				}
				outBuf = reprap.GetModelResponse(key.c_str(), flags.c_str());
				if (outBuf == nullptr)
				{
					OutputBuffer::ReleaseAll(outBuf);
					// We don't delay and retry here, in case the user asked for too much of the object model in one go for the output buffers to contain it
					reply.copy("{\"err\":-1}\n");
				}
				if (&gb == auxGCode)
				{
					gb.ResetReportDueTimer();
				}
			}
			break;
#endif

		case 450: // Report printer mode
			reply.printf("PrinterMode:%s", GetMachineModeString());
			break;

		case 451: // Select FFF printer mode
			if (!LockMovementAndWaitForStandstill(gb))
			{
				return false;
			}
			machineType = MachineType::fff;
			reprap.StateUpdated();
			break;

#if SUPPORT_LASER
		case 452: // Select laser mode
			if (!LockMovementAndWaitForStandstill(gb))
			{
				return false;
			}

			machineType = MachineType::laser;
			Move::CreateLaserTask();

			if (gb.Seen('C'))
			{
				if (!platform.AssignLaserPin(gb, reply))
				{
					result = GCodeResult::error;
				}
			}
			if (gb.Seen('F') || gb.Seen('Q'))
			{
				platform.SetLaserPwmFrequency(gb.GetPwmFrequency());
			}
			if (result == GCodeResult::ok)
			{
				if (gb.Seen('S'))
				{
					laserPowerSticky = (gb.GetUIValue() == 1);
				}
				if (gb.Seen('R'))
				{
					laserMaxPower = max<float>(1.0, gb.GetFValue());
				}
			}
			reprap.StateUpdated();
			break;
#endif

		case 453: // Select CNC mode
			if (!LockMovementAndWaitForStandstill(gb))
			{
				return false;
			}

			// M453 may be repeated to set up multiple spindles, so only print the message on the initial switch
			if (machineType != MachineType::cnc)
			{
				machineType = MachineType::cnc;						// switch to CNC mode even if the spindle parameter is bad
				reprap.StateUpdated();
			}

			if (gb.Seen('S'))
			{
				reply.copy("Spindle management has been moved to M950");
				result = GCodeResult::error;
			}
			break;

#if HAS_MASS_STORAGE
		case 470: // mkdir
			{
				gb.MustSee('P');
				String<MaxFilenameLength> dirName;
				gb.GetQuotedString(dirName.GetRef());
				result = (MassStorage::MakeDirectory(dirName.c_str(), true)) ? GCodeResult::ok : GCodeResult::error;
			}
			break;

		case 471: // move/rename file/directory
			{
				gb.MustSee('S');
				String<MaxFilenameLength> oldVal;
				gb.GetQuotedString(oldVal.GetRef());
				String<MaxFilenameLength> newVal;
				gb.MustSee('T');
				gb.GetQuotedString(newVal.GetRef());
				if (gb.Seen('D') && gb.GetUIValue() == 1 && MassStorage::FileExists(oldVal.c_str()) && MassStorage::FileExists(newVal.c_str()))
				{
					if (MassStorage::Delete(newVal.c_str(), true))
					{
						result = GCodeResult::error;
						break;
					}
				}
				result = (MassStorage::Rename(oldVal.c_str(), newVal.c_str(), true)) ? GCodeResult::ok : GCodeResult::error;
			}
			break;

		case 486: // number object or cancel object
			result = buildObjects.HandleM486(gb, reply, outBuf);
			break;

		case 500: // Store parameters in config-override.g
			result = WriteConfigOverrideFile(gb, reply);
			break;
#endif

		case 501: // Load parameters from config-override.g
			if (!gb.LatestMachineState().runningM502 && !gb.LatestMachineState().runningM501)		// when running M502 we ignore config-override.g
			{
				if (runningConfigFile)
				{
					m501SeenInConfigFile = true;
				}
				DoFileMacro(gb, CONFIG_OVERRIDE_G, true, code);
			}
			break;

		case 502: // Revert to default "factory settings" ignoring values in config-override.g
			if (!gb.LatestMachineState().runningM502)									// avoid recursion
			{
				if (!LockMovementAndWaitForStandstill(gb))
				{
					return false;
				}
				reprap.GetHeat().SwitchOffAll(true);							// turn heaters off before changing the models
				reprap.GetHeat().ResetHeaterModels();							// in case some heaters have no M307 commands in config.g
				reprap.GetMove().GetKinematics().SetCalibrationDefaults();		// in case M665/M666/M667/M669 in config.g don't define all the parameters
				platform.GetEndstops().SetZProbeDefaults();
				DoFileMacro(gb, CONFIG_FILE, true, code);
			}
			break;

#if HAS_MASS_STORAGE
		case 503: // List variable settings
			{
				if (!LockFileSystem(gb))
				{
					return false;
				}

				// Need a valid output buffer to continue
				if (!OutputBuffer::Allocate(outBuf))
				{
					// No buffer available, try again later
					return false;
				}

				// Read the entire file
				FileStore * const f = platform.OpenSysFile(CONFIG_FILE, OpenMode::read);
				if (f == nullptr)
				{
					reply.copy("Configuration file not found");
					result = GCodeResult::error;
				}
				else
				{
					char fileBuffer[FILE_BUFFER_SIZE];
					size_t bytesRead,
						bytesLeftForWriting = OutputBuffer::GetBytesLeft(outBuf);
					while ((bytesRead = f->Read(fileBuffer, FILE_BUFFER_SIZE)) > 0 && bytesLeftForWriting > 0)
					{
						// Don't write more data than we can process
						if (bytesRead < bytesLeftForWriting)
						{
							bytesLeftForWriting -= bytesRead;
						}
						else
						{
							bytesRead = bytesLeftForWriting;
							bytesLeftForWriting = 0;
						}

						// Write it
						outBuf->cat(fileBuffer, bytesRead);
					}
					f->Close();
				}
			}
			break;

		case 505:	// set sys folder
			if (gb.Seen('P'))
			{
				// Lock movement to try to prevent other threads opening system files while we change the system path
				if (!LockMovementAndWaitForStandstill(gb))
				{
					return false;
				}
				String<MaxFilenameLength> path;
				gb.GetQuotedString(path.GetRef());
				result = platform.SetSysDir(path.c_str(), reply);
			}
			else
			{
				String<MaxFilenameLength> path;
				platform.AppendSysDir(path.GetRef());
				reply.printf("Sys file path is %s", path.c_str());
			}
			break;
#endif

		case 540: // Set/report MAC address
			if (CheckNetworkCommandAllowed(gb, reply, result))
			{
				const unsigned int interface = (gb.Seen('I') ? gb.GetUIValue() : 0);
				if (gb.Seen('P'))
				{
					MacAddress mac;
					gb.GetMacAddress(mac);
					result = reprap.GetNetwork().SetMacAddress(interface, mac, reply);
				}
				else
				{
					const MacAddress& mac = reprap.GetNetwork().GetMacAddress(interface);
					reply.printf("MAC: %02x:%02x:%02x:%02x:%02x:%02x", mac.bytes[0], mac.bytes[1], mac.bytes[2], mac.bytes[3], mac.bytes[4], mac.bytes[5]);
				}
			}
			break;

		case 550: // Set/report machine name
#if HAS_LINUX_INTERFACE
			if (reprap.UsingLinuxInterface() && !gb.IsBinary())
			{
				result = GCodeResult::errorNotSupported;
			}
			else
#endif
			{
				String<MachineNameLength> name;
				bool seen = false;
				gb.TryGetPossiblyQuotedString('P', name.GetRef(), seen);
				if (seen)
				{
					reprap.SetName(name.c_str());
				}
				else
				{
					reply.printf("RepRap name: %s", reprap.GetName());
				}
			}
			break;

		case 551: // Set password (no option to report it)
			{
				String<RepRapPasswordLength> password;
				bool seen = false;
				gb.TryGetPossiblyQuotedString('P', password.GetRef(), seen);
				if (seen)
				{
					reprap.SetPassword(password.c_str());
				}
			}
			break;

		case 552: // Enable/Disable network and/or Set/Get IP address
			if (CheckNetworkCommandAllowed(gb, reply, result))
			{
				bool seen = false;
				const unsigned int interface = (gb.Seen('I')) ? gb.GetUIValue() : 0;

				String<SsidBufferLength> ssid;
				if (reprap.GetNetwork().IsWiFiInterface(interface))
				{
					if (gb.Seen('S')) // Has the user turned the network on or off?
					{
						const int enableValue = gb.GetIValue();
						seen = true;

						if (gb.Seen('P'))
						{
							gb.GetQuotedString(ssid.GetRef());
						}
						result = reprap.GetNetwork().EnableInterface(interface, enableValue, ssid.GetRef(), reply);
					}
				}
				else
				{
					if (gb.Seen('P'))
					{
						seen = true;
						IPAddress eth;
						gb.GetIPAddress(eth);
						platform.SetIPAddress(eth);
					}

					// Process this one last in case the IP address is changed and the network enabled in the same command
					if (gb.Seen('S')) // Has the user turned the network on or off?
					{
						seen = true;
						result = reprap.GetNetwork().EnableInterface(interface, gb.GetIValue(), ssid.GetRef(), reply);
					}
				}

				if (!seen)
				{
					result = reprap.GetNetwork().GetNetworkState(interface, reply);
				}
			}
			break;

		case 553: // Set/Get netmask
			if (CheckNetworkCommandAllowed(gb, reply, result))
			{
				if (gb.Seen('P'))
				{
					IPAddress eth;
					gb.GetIPAddress(eth);
					platform.SetNetMask(eth);
				}
				else
				{
					const IPAddress nm = platform.NetMask();
					reply.printf("Net mask: %d.%d.%d.%d ", nm.GetQuad(0), nm.GetQuad(1), nm.GetQuad(2), nm.GetQuad(3));
				}
			}
			break;

		case 554: // Set/Get gateway
			if (CheckNetworkCommandAllowed(gb, reply, result))
			{
				if (gb.Seen('P'))
				{
					IPAddress eth;
					gb.GetIPAddress(eth);
					platform.SetGateWay(eth);
				}
				else
				{
					const IPAddress gw = platform.GateWay();
					reply.printf("Gateway: %d.%d.%d.%d ", gw.GetQuad(0), gw.GetQuad(1), gw.GetQuad(2), gw.GetQuad(3));
				}
			}
			break;

		case 555: // Set/report firmware type to emulate
			if (gb.Seen('P'))
			{
				gb.LatestMachineState().compatibility.Assign(gb.GetIValue());
			}
			else
			{
				reply.printf("Output mode: %s", gb.LatestMachineState().compatibility.ToString());
			}
			break;

		case 556: // Axis compensation (we support only X, Y, Z)
		{
			bool seen = false;

			if (gb.Seen('S'))
			{
				const float value = gb.GetFValue();
				if (value >= 10.0)			// avoid divide by zero and silly results
				{
					for (size_t axis = 0; axis <= Z_AXIS; axis++)
					{
						if (gb.Seen(axisLetters[axis]))
						{
							reprap.GetMove().SetAxisCompensation(axis, gb.GetFValue() / value);
							seen = true;
						}
					}
				}
			}

			if (gb.Seen('P'))
			{
				reprap.GetMove().SetXYCompensation(gb.GetIValue() <= 0);
				seen = true;
			}

			if (!seen)
			{
				reply.printf("Axis compensations - %s: %.5f, YZ: %.5f, ZX: %.5f",
					reprap.GetMove().IsXYCompensated() ? "XY" : "YX",
					(double)reprap.GetMove().AxisCompensation(X_AXIS), (double)reprap.GetMove().AxisCompensation(Y_AXIS), (double)reprap.GetMove().AxisCompensation(Z_AXIS));
			}
			break;
		}

		case 557: // Set/report Z probe point coordinates
			result = DefineGrid(gb, reply);
			break;

		case 558: // Set or report Z probe type and for which axes it is used
			result = platform.GetEndstops().HandleM558(gb, reply);
			break;

#if HAS_MASS_STORAGE
		case 559:
		case 560: // Binary writing
			{
				String<MaxFilenameLength> defaultFolder;
				if (code == 560)
				{
					defaultFolder.copy(platform.GetWebDir());
				}
				else
				{
					platform.AppendSysDir(defaultFolder.GetRef());
				}
				String<MaxFilenameLength> filename;
				gb.MustSee('P');
				gb.GetQuotedString(filename.GetRef());
				const FilePosition size = (gb.Seen('S') ? (FilePosition)gb.GetIValue() : 0);
				const uint32_t crc32 = (gb.Seen('C') ? gb.GetUIValue() : 0);
				const bool ok = gb.OpenFileToWrite(defaultFolder.c_str(), filename.c_str(), size, true, crc32);
				if (ok)
				{
					reply.printf("Writing to file: %s", filename.c_str());
				}
				else
				{
					reply.printf("Can't open file %s for writing", filename.c_str());
					result = GCodeResult::error;
				}
			}
			break;
#endif

		case 561: // Set identity transform and disable height map
			if (!LockMovementAndWaitForStandstill(gb))
			{
				return false;
			}
			ClearBedMapping();
			break;

		case 562: // Reset temperature fault - use with great caution
			if (gb.Seen('P'))
			{
				const unsigned int heater = gb.GetLimitedUIValue('P', MaxHeaters);
				result = reprap.ClearTemperatureFault(heater, reply);
			}
			else
			{
				// Clear all heater faults
				for (unsigned int heater = 0; heater < MaxHeaters; ++heater)
				{
					result = max<GCodeResult>(result, reprap.ClearTemperatureFault(heater, reply));
				}
			}
			heaterFaultState = HeaterFaultState::noFault;
			break;

		case 563: // Define tool
			result = ManageTool(gb, reply);
			break;

		case 564: // Think outside the box?
			{
				bool seen = false;
				if (gb.Seen('S'))
				{
					seen = true;
					limitAxes = (gb.GetIValue() > 0);
				}
				if (gb.Seen('H'))
				{
					seen = true;
					noMovesBeforeHoming = (gb.GetIValue() > 0);
				}
				if (!seen)
				{
					reply.printf("Movement outside the bed is %spermitted, movement before homing is %spermitted", (limitAxes) ? "not " : "", (noMovesBeforeHoming) ? "not " : "");
				}
			}
			break;

		case 205: // Set/print maximum jerk speeds in mm/sec
		case 566: // Set/print maximum jerk speeds in mm/min
			{
				const float multiplier1 = (code == 566) ? SecondsToMinutes : 1.0;
				bool seenAxis = false, seenExtruder = false;
				for (size_t axis = 0; axis < numTotalAxes; axis++)
				{
					if (gb.Seen(axisLetters[axis]))
					{
						platform.SetInstantDv(axis, gb.GetDistance() * multiplier1);
						seenAxis = true;
					}
				}

				if (gb.Seen(extrudeLetter))
				{
					seenExtruder = true;
					float eVals[MaxExtruders];
					size_t eCount = numExtruders;
					gb.GetFloatArray(eVals, eCount, true);
					for (size_t e = 0; e < eCount; e++)
					{
						platform.SetInstantDv(ExtruderToLogicalDrive(e), eVals[e] * multiplier1);
					}
				}

				if (code == 566 && gb.Seen('P'))
				{
					seenAxis = true;
					reprap.GetMove().SetJerkPolicy(gb.GetUIValue());
				}

				if (seenAxis)
				{
					reprap.MoveUpdated();
				}
				else if (!seenExtruder)
				{
					const float multiplier2 = (code == 566) ? MinutesToSeconds : 1.0;
					reply.printf("Maximum jerk rates (mm/%s): ", (code == 566) ? "min" : "sec");
					for (size_t axis = 0; axis < numTotalAxes; ++axis)
					{
						reply.catf("%c: %.1f, ", axisLetters[axis], (double)(platform.GetInstantDv(axis) * multiplier2));
					}
					reply.cat("E:");
					char sep = ' ';
					for (size_t extruder = 0; extruder < numExtruders; extruder++)
					{
						reply.catf("%c%.1f", sep, (double)(platform.GetInstantDv(ExtruderToLogicalDrive(extruder)) * multiplier2));
						sep = ':';
					}
					if (code == 566)
					{
						reply.catf(", jerk policy: %u", reprap.GetMove().GetJerkPolicy());
					}
				}
			}
			break;

		case 567: // Set/report tool mix ratios
			if (gb.Seen('P'))
			{
				const int8_t tNumber = gb.GetIValue();
				ReadLockedPointer<Tool> const tool = reprap.GetTool(tNumber);
				if (tool.IsNotNull())
				{
					if (gb.Seen(extrudeLetter))
					{
						float eVals[MaxExtruders];
						size_t eCount = tool->DriveCount();
						gb.GetFloatArray(eVals, eCount, false);
						if (eCount != tool->DriveCount())
						{
							reply.copy("Setting mix ratios - wrong number of E drives: ");
							gb.AppendFullCommand(reply);
						}
						else
						{
							tool->DefineMix(eVals);
						}
					}
					else
					{
						reply.printf("Tool %d mix ratios:", tNumber);
						char sep = ' ';
						for (size_t drive = 0; drive < tool->DriveCount(); drive++)
						{
							reply.catf("%c%.3f", sep, (double)tool->GetMix()[drive]);
							sep = ':';
						}
					}
				}
			}
			break;

		case 568: // Tool Settings
			{
				const unsigned int toolNumber = gb.GetLimitedUIValue('P', MaxTools);
				if (reprap.GetTool(toolNumber).IsNull())
				{
					reply.cat("Tool settings can only be set for existing tools");
					result = GCodeResult::error;
					break;
				}

				if (simulationMode != 0)
				{
					break;
				}
				result = SetOrReportOffsets(gb, reply, 568);
			}
			break;

		case 569: // Set/report axis direction
			result = ConfigureDriver(gb, reply);
			break;

		case 570: // Set/report heater monitoring
			{
				bool seen = false;
				if (gb.Seen('S'))
				{
					seen = true;
					heaterFaultTimeout = gb.GetUIValue() * (60 * 1000);
				}
				if (gb.Seen('H'))
				{
					seen = true;
					result = reprap.GetHeat().ConfigureHeaterMonitoring(gb.GetUIValue(), gb, reply);
				}
				if (!seen)
				{
					reply.printf("Print will be terminated if a heater fault is not reset within %" PRIu32 " minutes", heaterFaultTimeout/(60 * 1000));
				}
			}
			break;

		case 571: // Set output on extrude
			result = platform.GetSetAncillaryPwm(gb, reply);
			break;

		case 572: // Set/report pressure advance
			if (gb.Seen('S'))
			{
				const float advance = gb.GetFValue();
				if (!LockMovementAndWaitForStandstill(gb))
				{
					return false;
				}
				result = platform.SetPressureAdvance(advance, gb, reply);
			}
			else
			{
				reply.copy("Extruder pressure advance");
				char c = ':';
				for (size_t i = 0; i < numExtruders; ++i)
				{
					reply.catf("%c %.3f", c, (double)platform.GetPressureAdvance(i));
					c = ',';
				}
			}
			break;

		case 573: // Report heater average PWM
			{
				const unsigned int heater = gb.GetLimitedUIValue('P', MaxHeaters);
				reply.printf("Average heater %u PWM: %.3f", heater, (double)reprap.GetHeat().GetAveragePWM(heater));
			}
			break;

		case 574: // Set endstop configuration
			// We may be about to delete endstops, so make sure we are not executing a move that uses them
			if (!LockMovementAndWaitForStandstill(gb))
			{
				return false;
			}
			result = platform.GetEndstops().HandleM574(gb, reply, outBuf);
			break;

		case 575: // Set communications parameters
			{
				const size_t chan = gb.GetLimitedUIValue('P', NumSerialChannels);
				bool seen = false;
				if (gb.Seen('B'))
				{
					platform.SetBaudRate(chan, gb.GetIValue());
					seen = true;
				}

				if (gb.Seen('S'))
				{
					const uint32_t val = gb.GetIValue();
					platform.SetCommsProperties(chan, val);
					if (chan == 0)
					{
						usbGCode->SetCommsProperties(val);
					}
#if HAS_AUX_DEVICES
					else if (chan < NumSerialChannels)
					{
						GCodeBuffer *& gbp = (chan == 1) ? auxGCode : aux2GCode;
						if (gbp != nullptr)
						{
							gbp->SetCommsProperties(val);
							const bool rawMode = (val & 2u) != 0;
							platform.SetAuxRaw(chan - 1, rawMode);
							if (rawMode && !platform.IsAuxEnabled(chan - 1))			// if enabling aux for the first time and in raw mode, set Marlin compatibility
							{
								gbp->LatestMachineState().compatibility = Compatibility::Marlin;
							}
						}
					}
#endif
					seen = true;
				}

				if (seen)
				{
#if HAS_AUX_DEVICES
					if (chan != 0 && !platform.IsAuxEnabled(chan - 1))
					{
						platform.EnableAux(chan - 1);
					}
					else
					{
						platform.ResetChannel(chan);
					}
				}
				else if (chan != 0 && !platform.IsAuxEnabled(chan - 1))
				{
					reply.printf("Channel %u is disabled", chan);
#endif
				}
				else
				{
					const uint32_t cp = platform.GetCommsProperties(chan);
					reply.printf("Channel %d: baud rate %" PRIu32 ", %s checksum", chan, platform.GetBaudRate(chan), (cp & 1) ? "requires" : "does not require");
					if (chan == 0 && SERIAL_MAIN_DEVICE.IsConnected())
					{
						reply.cat(", connected");
					}
#if HAS_AUX_DEVICES
					else if (chan != 0 && platform.IsAuxRaw(chan - 1))
					{
						reply.cat(", raw mode");
					}
#endif
				}
			}
			break;

		case 577: // Wait until endstop input is triggered
			result = WaitForPin(gb, reply);
			break;

#if SUPPORT_INKJET
		case 578: // Fire Inkjet bits
			if (!LockMovementAndWaitForStandstill())
			{
				return false;
			}

			if (gb.Seen('S')) // Need to handle the 'P' parameter too; see http://reprap.org/wiki/G-code#M578:_Fire_inkjet_bits
			{
				platform.Inkjet(gb.GetIValue());
			}
			break;
#endif

		case 579: // Scale Cartesian axes (mostly for Delta configurations)
			{
				bool seen = false;
				for (size_t axis = 0; axis < numVisibleAxes; axis++)
				{
					gb.TryGetFValue(axisLetters[axis], axisScaleFactors[axis], seen);
				}

				if (!seen)
				{
					char sep = ':';
					reply.copy("Axis scale factors");
					for(size_t axis = 0; axis < numVisibleAxes; axis++)
					{
						reply.catf("%c %c: %.3f", sep, axisLetters[axis], (double)axisScaleFactors[axis]);
						sep = ',';
					}
				}
			}
			break;

#if SUPPORT_ROLAND
		case 580: // (De)Select Roland mill
			if (gb.Seen('R'))
			{
				if (gb.GetIValue())
				{
					reprap.GetRoland()->Activate();
					if (gb.Seen('P'))
					{
						result = reprap.GetRoland()->RawWrite(gb.GetString());
					}
				}
				else
				{
					result = reprap.GetRoland()->Deactivate();
				}
			}
			else
			{
				reply.printf("Roland is %s.", reprap.GetRoland()->Active() ? "active" : "inactive");
			}
			break;
#endif

		case 581: // Configure external trigger
			result = ConfigureTrigger(gb, reply);
			break;

		case 582: // Check external trigger
			result = CheckTrigger(gb, reply);
			break;

		case 584: // Set axis/extruder to stepper driver(s) mapping
			result = DoDriveMapping(gb, reply);
			break;

		case 585: // Probe Tool
			result = ProbeTool(gb, reply);
			break;

		case 586: // Configure network protocols
			if (CheckNetworkCommandAllowed(gb, reply, result))
			{
				const unsigned int interface = (gb.Seen('I') ? gb.GetUIValue() : 0);

				bool seen = false;
#if SUPPORT_HTTP
				if (gb.Seen('C'))
				{
					String<StringLength20> corsSite;
					gb.GetQuotedString(corsSite.GetRef(), true);
					reprap.GetNetwork().SetCorsSite(corsSite.c_str());
					seen = true;
				}
#endif

				if (gb.Seen('P'))
				{
					const unsigned int protocol = gb.GetUIValue();
					if (gb.Seen('S'))
					{
						const bool enable = (gb.GetIValue() == 1);
						if (enable)
						{
							const int port = (gb.Seen('R')) ? gb.GetIValue() : -1;
							const int secure = (gb.Seen('T')) ? gb.GetIValue() : -1;
							result = reprap.GetNetwork().EnableProtocol(interface, protocol, port, secure, reply);
						}
						else
						{
							result = reprap.GetNetwork().DisableProtocol(interface, protocol, reply);
						}
						seen = true;
					}
				}


				if (!seen)
				{
#if SUPPORT_HTTP
					if (reprap.GetNetwork().GetCorsSite() != nullptr)
					{
						reply.printf("CORS enabled for site '%s'", reprap.GetNetwork().GetCorsSite());
					}
					else
					{
						reply.copy("CORS disabled");
					}
#endif
					// Default to reporting current protocols if P or S parameter missing
					result = reprap.GetNetwork().ReportProtocols(interface, reply);
				}
			}
			break;

#if HAS_WIFI_NETWORKING
		case 587:	// Add WiFi network or list remembered networks
		case 588:	// Forget WiFi network
		case 589:	// Configure access point
			if (CheckNetworkCommandAllowed(gb, reply, result))
			{
				result = reprap.GetNetwork().HandleWiFiCode(code, gb, reply, outBuf);
			}
			break;
#endif

		case 591: // Configure filament sensor
			{
				const unsigned int extruder = gb.GetLimitedUIValue('D', numExtruders);
				result = FilamentMonitor::Configure(gb, reply, extruder);
			}
			break;

#if SUPPORT_NONLINEAR_EXTRUSION
		case 592: // Configure nonlinear extrusion
			{
				const unsigned int extruder = gb.GetLimitedUIValue('D', MaxExtruders);
				bool seen = false;
				float a = 0.0, b = 0.0, limit = DefaultNonlinearExtrusionLimit;
				gb.TryGetFValue('A', a, seen);
				gb.TryGetFValue('B', b, seen);
				gb.TryGetFValue('L', limit, seen);
				if (seen)
				{
					platform.SetNonlinearExtrusion(extruder, a, b, limit);
				}
				else
				{
					platform.GetExtrusionCoefficients(extruder, a, b, limit);
					reply.printf("Drive %u nonlinear extrusion coefficients: A=%.3f, B=%.4f, limit=%.2f", extruder, (double)a, (double)b, (double)limit);
				}
			}
			break;
#endif

		case 593: // Configure dynamic ringing cancellation
			if (!LockMovementAndWaitForStandstill(gb))
			{
				return false;
			}
			result = reprap.GetMove().GetShaper().Configure(gb, reply);
			break;

#if SUPPORT_ASYNC_MOVES
		case 594:	// Enter or leave height following mode
			result = reprap.GetMove().StartHeightFollowing(gb, reply);
			break;
#endif

		case 595:	// Configure movement queue size
			result = reprap.GetMove().ConfigureMovementQueue(gb, reply);
			break;

		// For cases 600 and 601, see 226

		// M650 (set peel move parameters) and M651 (execute peel move) are no longer handled specially. Use macros to specify what they should do.

		case 665: // Set delta configuration
			if (!LockMovementAndWaitForStandstill(gb))
			{
				return false;
			}
			{
				Move& move = reprap.GetMove();

				bool changedMode = false;
				if ((gb.Seen('L') || gb.Seen('D')) && move.GetKinematics().GetKinematicsType() != KinematicsType::linearDelta)
				{
					// Not in delta mode, so switch to it
					changedMode = true;
					move.SetKinematics(KinematicsType::linearDelta);
				}
				bool error = false;
				const bool changed = move.GetKinematics().Configure(code, gb, reply, error);
				if (changedMode)
				{
					move.GetKinematics().GetAssumedInitialPosition(numVisibleAxes, moveBuffer.coords);
					ToolOffsetInverseTransform(moveBuffer.coords, currentUserPosition);
				}
				if (changed || changedMode)
				{
					if (reprap.GetMove().GetKinematics().LimitPosition(moveBuffer.coords, nullptr, numVisibleAxes, axesVirtuallyHomed, false, false) != LimitPositionResult::ok)
					{
						ToolOffsetInverseTransform(moveBuffer.coords, currentUserPosition);	// make sure the limits are reflected in the user position
					}
					reprap.GetMove().SetNewPosition(moveBuffer.coords, true);
					SetAllAxesNotHomed();
					reprap.MoveUpdated();
				}
				result = GetGCodeResultFromError(error);
			}
			break;

		case 666: // Set delta endstop adjustments
			if (!LockMovementAndWaitForStandstill(gb))
			{
				return false;
			}
			{
				bool error = false;
				const bool changed = reprap.GetMove().GetKinematics().Configure(code, gb, reply, error);
				if (changed)
				{
					SetAllAxesNotHomed();
					reprap.MoveUpdated();
				}
				result = GetGCodeResultFromError(error);
			}
			break;

		case 667: // Set CoreXY mode
			if (!LockMovementAndWaitForStandstill(gb))
			{
				return false;
			}
			{
				Move& move = reprap.GetMove();
				const KinematicsType oldK = move.GetKinematics().GetKinematicsType();		// get the current kinematics type so we can tell whether it changed

				bool seen = false;
				if (gb.Seen('S'))
				{
					// Switch to the correct CoreXY mode
					const int mode = gb.GetIValue();
					switch (mode)
					{
					case 0:
						move.SetKinematics(KinematicsType::cartesian);
						break;

					case 1:
						move.SetKinematics(KinematicsType::coreXY);
						break;

					case 2:
						move.SetKinematics(KinematicsType::coreXZ);
						break;

					default:
						reply.printf("Mode %d is not valid", mode);
						result = GCodeResult::error;
						break;
					}
					seen = true;
				}

				if (result == GCodeResult::ok)
				{
					if (gb.Seen('X') || gb.Seen('Y') || gb.Seen('Z'))
					{
						reply.copy("M667 XYZ parameters are no longer supported, use M669 matrix parameters instead");
						result = GCodeResult::error;
					}

					if (seen)
					{
						// We changed something, so reset the positions and set all axes not homed
						if (move.GetKinematics().GetKinematicsType() != oldK)
						{
							move.GetKinematics().GetAssumedInitialPosition(numVisibleAxes, moveBuffer.coords);
							ToolOffsetInverseTransform(moveBuffer.coords, currentUserPosition);
						}
						if (reprap.GetMove().GetKinematics().LimitPosition(moveBuffer.coords, nullptr, numVisibleAxes, axesVirtuallyHomed, false, false) != LimitPositionResult::ok)
						{
							ToolOffsetInverseTransform(moveBuffer.coords, currentUserPosition);	// make sure the limits are reflected in the user position
						}
						reprap.GetMove().SetNewPosition(moveBuffer.coords, true);
						SetAllAxesNotHomed();
						reprap.MoveUpdated();
					}
				}
			}
			break;

		case 669:	// Set kinematics and parameters for SCARA and other kinematics that don't use M665, M666 or M667
			if (!LockMovementAndWaitForStandstill(gb))
			{
				return false;
			}
			{
				Move& move = reprap.GetMove();
				const KinematicsType oldK = move.GetKinematics().GetKinematicsType();		// get the current kinematics type so we can tell whether it changed

				bool seen = false;
				if (gb.Seen('K'))
				{
					const int nk = gb.GetIValue();
					if (nk < 0 || nk >= (int)KinematicsType::unknown || !move.SetKinematics(static_cast<KinematicsType>(nk)))
					{
						reply.printf("Unknown kinematics type %d", nk);
						result = GCodeResult::error;
						break;
					}
					seen = true;
				}
				bool error = false;
				if (move.GetKinematics().Configure(code, gb, reply, error))
				{
					seen = true;
				}
				result = GetGCodeResultFromError(error);

				if (seen)
				{
					// We changed something significant, so reset the positions and set all axes not homed
					if (move.GetKinematics().GetKinematicsType() != oldK)
					{
						move.GetKinematics().GetAssumedInitialPosition(numVisibleAxes, moveBuffer.coords);
						ToolOffsetInverseTransform(moveBuffer.coords, currentUserPosition);
					}
					if (reprap.GetMove().GetKinematics().LimitPosition(moveBuffer.coords, nullptr, numVisibleAxes, axesVirtuallyHomed, false, false) != LimitPositionResult::ok)
					{
						ToolOffsetInverseTransform(moveBuffer.coords, currentUserPosition);	// make sure the limits are reflected in the user position
					}
					reprap.GetMove().SetNewPosition(moveBuffer.coords, true);
					SetAllAxesNotHomed();
					reprap.MoveUpdated();
				}
			}
			break;

#if SUPPORT_IOBITS
		case 670:
			Move::CreateLaserTask();
			result = GetGCodeResultFromError(reprap.GetPortControl().Configure(gb, reply));
			break;
#endif

		case 671:	// Set Z leadscrew positions
			if (!LockMovementAndWaitForStandstill(gb))
			{
				return false;
			}
			{
				bool error = false;
				(void)reprap.GetMove().GetKinematics().Configure(code, gb, reply, error);
				result = GetGCodeResultFromError(error);
			}
			break;

		case 672: // Program Z probe
			result = platform.GetEndstops().ProgramZProbe(gb, reply);
			break;

		case 673: // Align plane on rotary axis
			if (numTotalAxes < U_AXIS)
			{
				reply.copy("Insufficient axes configured");
				result = GCodeResult::error;
			}
			else if (LockMovementAndWaitForStandstill(gb))
			{
				if (reprap.GetMove().GetNumProbedProbePoints() < 2)
				{
					reply.copy("Insufficient probe points");
					result = GCodeResult::error;
				}
				else if (!AllAxesAreHomed())
				{
					reply.copy("Home the axes first");
					result = GCodeResult::error;
				}
				else
				{
					// See which rotary axis needs to be compensated (if any)
					size_t axisToUse = 0;
					for (size_t axis = U_AXIS; axis < numVisibleAxes; axis++)
					{
						if (gb.Seen(axisLetters[axis]))
						{
							axisToUse = axis;
							break;
						}
					}

					// Get the coordinates of the first two G30 points and calculate how far off the axis is
					float x1, y1, x2, y2;
					const float z1 = reprap.GetMove().GetProbeCoordinates(0, x1, y1, true);
					const float z2 = reprap.GetMove().GetProbeCoordinates(1, x2, y2, true);
					const float a1 = (x1 == x2) ? y1 : x1;
					const float a2 = (x1 == x2) ? y2 : x2;

					// See what kind of compensation we need to perform
					SetMoveBufferDefaults();
					if (axisToUse != 0)
					{
						// An axis letter is given, so try to level the given axis
						const float correctionAngle = atanf((z2 - z1) / (a2 - a1)) * 180.0 / M_PI;
						const float correctionFactor = gb.Seen('S') ? gb.GetFValue() : 1.0;
						moveBuffer.coords[axisToUse] += correctionAngle * correctionFactor;

						reply.printf("%c axis is off by %.2f deg", axisLetters[axisToUse], (double)correctionAngle);
						HandleReply(gb, GCodeResult::notFinished, reply.c_str());
					}
					else if (reprap.GetMove().GetNumProbedProbePoints() >= 4)
					{
						// At least four G30 points are given. This lets us figure out how far off the centre of the axis is
						const float z3 = reprap.GetMove().GetProbeCoordinates(2, x1, y1, true);
						const float z4 = reprap.GetMove().GetProbeCoordinates(3, x2, y2, true);
						const float a3 = (x1 == x2) ? y1 : x1;
						const float a4 = (x1 == x2) ? y2 : x2;

						// Calculate intersection points in [XY] and Z directions
						const float aS = ((a4 - a3) * (a2 * z1 - a1 * z2) - (a2 - a1) * (a4 * z3 - a3 * z4)) /
								((z4 - z3) * (a2 - a1) - (z2 - z1) * (a4 - a3));
						const float zS = ((z1 - z2) * (a4 * z3 - a3 * z4) - (z3 - z4) * (a2 * z1 - a1 * z2)) /
								((z4 - z3) * (a2 - a1) - (z2 - z1) * (a4 - a3));
						moveBuffer.coords[(x1 == x2) ? Y_AXIS : X_AXIS] += aS;
						moveBuffer.coords[Z_AXIS] += zS;

						reply.printf("%c is offset by %.2fmm, Z is offset by %.2fmm", (x2 == x1) ? 'Y' : 'X', (double)aS, (double)zS);
						HandleReply(gb, GCodeResult::notFinished, reply.c_str());
					}
					else
					{
						reply.copy("No rotary axis letter and/or not enough probe points for rotary axis alignment");
						result = GCodeResult::error;
						break;
					}

					// Get the feedrate (if any) and kick off a new move
					if (gb.Seen(feedrateLetter))
					{
						const float rate = gb.ConvertDistance(gb.GetFValue());
						gb.LatestMachineState().feedRate = rate * SecondsToMinutes;		// don't apply the speed factor
					}
					moveBuffer.feedRate = gb.LatestMachineState().feedRate;
					moveBuffer.usingStandardFeedrate = true;
					moveBuffer.tool = reprap.GetCurrentTool();
					NewMoveAvailable(1);

					gb.SetState(GCodeState::waitingForSpecialMoveToComplete);
				}
			}
			else
			{
				result = GCodeResult::notFinished;
			}
			break;

#if false
		// This code is not finished yet
		case 674: // Set Z to center point
			if (LockMovementAndWaitForStandstill(gb))
			{
				if (reprap.GetMove().GetNumProbedProbePoints() < 2)
				{
					reply.copy("Insufficient probe points");
					result = GCodeResult::error;
				}
				else if (!AllAxesAreHomed())
				{
					reply.copy("Home the axes first");
					result = GCodeResult::error;
				}
				else
				{
					float x, y;
					const float z1 = reprap.GetMove().GetProbeCoordinates(0, x, y, true);
					const float z2 = reprap.GetMove().GetProbeCoordinates(1, x, y, true);
					const float offset = gb.Seen('P') ? gb.GetFValue() : 0.0;
					currentUserPosition[Z_AXIS] -= (z1 + z2) / 2.0 + offset;

					ToolOffsetTransform(currentUserPosition, moveBuffer.coords);
					if (reprap.GetMove().GetKinematics().LimitPosition(moveBuffer.coords, numVisibleAxes, LowestNBits<AxesBitmap>(numVisibleAxes), false))	// pretend that all axes are homed
					{
						ToolOffsetInverseTransform(moveBuffer.coords, currentUserPosition);		// make sure the limits are reflected in the user position
					}
					reprap.GetMove().SetNewPosition(moveBuffer.coords, true);
					axesHomed |= reprap.GetMove().GetKinematics().AxesAssumedHomed(MakeBitmap<AxesBitmap>(Z_AXIS));

					reply.printf("Probe points at %.2f %.2f, setting new Z to %.2f", (double)z1, (double)z2, (double)currentUserPosition[Z_AXIS]);
				}
			}
			break;
#endif

		case 675: // Find center of cavity
			result = FindCenterOfCavity(gb, reply);
			break;

		case 701: // Load filament
			result = LoadFilament(gb, reply);
			break;

		case 702: // Unload filament
			result = UnloadFilament(gb, reply);
			break;

		case 703: // Configure Filament
			if (reprap.GetCurrentTool() != nullptr)
			{
				const Filament *filament = reprap.GetCurrentTool()->GetFilament();
				if (filament != nullptr && filament->IsLoaded())
				{
					String<StringLength256> scratchString;
					scratchString.printf("%s%s/%s", FILAMENTS_DIRECTORY, filament->GetName(), CONFIG_FILAMENT_G);
<<<<<<< HEAD
					DoFileMacro(gb, scratchString.c_str(), false, 703);
=======
					DoFileMacro(gb, scratchString.c_str(), false, SystemHelperMacroCode);
>>>>>>> 2dab154f
				}
			}
			else
			{
				result = GCodeResult::error;
				reply.copy("No tool selected");
			}
			break;

#if SUPPORT_SCANNER
		case 750: // Enable 3D scanner extension
			reprap.GetScanner().Enable();
			break;

		case 751: // Register 3D scanner extension over USB
			if (&gb == usbGCode)
			{
				if (reprap.GetScanner().IsEnabled())
				{
					reprap.GetScanner().Register();
				}
				else
				{
					reply.copy("Scanner extension is not enabled");
					result = GCodeResult::error;
				}
			}
			else
			{
				reply.copy("Invalid source");
				result = GCodeResult::error;
			}
			break;

		case 752: // Start 3D scan
			{
				gb.MustSee('P');
				String<MaxFilenameLength> file;
				gb.GetPossiblyQuotedString(file.GetRef());
				gb.MustSee('S');
				const int range = gb.GetIValue();
				if (reprap.GetScanner().IsEnabled())
				{
					if (reprap.GetScanner().IsRegistered())
					{
						const int resolution = gb.Seen('R') ? gb.GetIValue() : 100;
						const int mode = gb.Seen('N') ? gb.GetIValue() : 0;
						result = GetGCodeResultFromFinished(reprap.GetScanner().StartScan(file.c_str(), range, resolution, mode));
					}
					else
					{
						reply.copy("Scanner is not registered");
						result = GCodeResult::error;
					}
				}
				else
				{
					reply.copy("Scanner extension is not enabled");
					result = GCodeResult::error;
				}
			}
			break;

		case 753: // Cancel current 3D scanner action
			if (reprap.GetScanner().IsEnabled())
			{
				if (reprap.GetScanner().IsRegistered())
				{
					result = GetGCodeResultFromFinished(reprap.GetScanner().Cancel());
				}
				else
				{
					reply.copy("Scanner is not registered");
					result = GCodeResult::error;
				}
			}
			else
			{
				reply.copy("Scanner extension is not enabled");
				result = GCodeResult::error;
			}
			break;

		case 754: // Calibrate scanner
			if (reprap.GetScanner().IsEnabled())
			{
				if (reprap.GetScanner().IsRegistered())
				{
					const int mode = gb.Seen('N') ? gb.GetIValue() : 0;
					result = GetGCodeResultFromFinished(reprap.GetScanner().Calibrate(mode));
				}
				else
				{
					reply.copy("Scanner is not registered");
					result = GCodeResult::error;
				}
			}
			else
			{
				reply.copy("Scanner extension is not enabled");
				result = GCodeResult::error;
			}
			break;

		case 755: // Set alignment mode for 3D scanner
			if (reprap.GetScanner().IsEnabled())
			{
				if (reprap.GetScanner().IsRegistered())
				{
					const bool on = (gb.Seen('P') && gb.GetIValue() > 0);
					result = GetGCodeResultFromFinished(reprap.GetScanner().SetAlignment(on));
				}
				else
				{
					reply.copy("Scanner is not registered");
					result = GCodeResult::error;
				}
			}
			else
			{
				reply.copy("Scanner extension is not enabled");
				result = GCodeResult::error;
			}
			break;

		case 756: // Shutdown 3D scanner
			if (reprap.GetScanner().IsEnabled())
			{
				if (reprap.GetScanner().IsRegistered())
				{
					result = GetGCodeResultFromFinished(reprap.GetScanner().Shutdown());
				}
				else
				{
					reply.copy("Scanner is not registered");
					result = GCodeResult::error;
				}
			}
			else
			{
				reply.copy("Scanner extension is not enabled");
				result = GCodeResult::error;
			}
			break;
#else
		case 750:
		case 751:
		case 752:
		case 753:
		case 754:
		case 755:
		case 756:
			reply.copy("Scanner support not built-in");
			result = GCodeResult::error;
			break;
#endif

		case 851: // Set Z probe offset, only for Marlin compatibility
			{
				auto zp = platform.GetZProbeOrDefault(0);
				if (gb.Seen('Z'))
				{
					zp->SetTriggerHeight(-gb.GetFValue());
					zp->SetSaveToConfigOverride();
					reprap.SensorsUpdated();
				}
				else
				{
					reply.printf("Z probe offset is %.2fmm", (double)(-zp->GetConfiguredTriggerHeight()));
				}
			}
			break;

		case 905: // Set current RTC date and time
			result = SetDateTime(gb, reply);
			break;

		case 906: // Set/report Motor currents
		case 913: // Set/report motor current percent
#if HAS_SMART_DRIVERS
		case 917: // Set/report standstill motor current percentage
#endif
#if HAS_VOLTAGE_MONITOR
			if (gb.GetState() != GCodeState::powerFailPausing1)			// we don't wait for movement to stop if we are running the power fail script
#endif
			{
				if (!LockMovementAndWaitForStandstill(gb))
				{
					return false;
				}
			}
			{
				bool seen = false;
				for (size_t axis = 0; axis < numTotalAxes; axis++)
				{
					if (gb.Seen(axisLetters[axis]))
					{
						result = max(result, platform.SetMotorCurrent(axis, gb.GetFValue(), code, reply));
						seen = true;
					}
				}

				if (gb.Seen(extrudeLetter))
				{
					seen = true;
					float eVals[MaxExtruders];
					size_t eCount = numExtruders;
					gb.GetFloatArray(eVals, eCount, true);
					for (size_t e = 0; e < eCount; e++)
					{
						result = max(result, platform.SetMotorCurrent(ExtruderToLogicalDrive(e), eVals[e], code, reply));
					}
				}

				if (code == 906 && gb.Seen('I'))
				{
					seen = true;
					platform.SetIdleCurrentFactor(gb.GetFValue()/100.0);
				}

				if (!seen)
				{
					reply.copy(	(code == 913) ? "Motor current % of normal - "
#if HAS_SMART_DRIVERS
								: (code == 917) ? "Motor standstill current % of normal - "
#endif
										: "Motor current (mA) - "
							);
					for (size_t axis = 0; axis < numTotalAxes; ++axis)
					{
						reply.catf("%c:%d, ", axisLetters[axis], (int)platform.GetMotorCurrent(axis, code));
					}
					reply.cat("E");
					for (size_t extruder = 0; extruder < numExtruders; extruder++)
					{
						reply.catf(":%d", (int)platform.GetMotorCurrent(ExtruderToLogicalDrive(extruder), code));
					}
					if (code == 906)
					{
						reply.catf(", idle factor %d%%", (int)(platform.GetIdleCurrentFactor() * 100.0));
					}
				}
			}
			break;

#if HAS_VOLTAGE_MONITOR
		case 911: // Enable auto save on loss of power
			if (gb.Seen('S'))
			{
				const float saveVoltage = gb.GetFValue();
				if (saveVoltage < 10.0)
				{
					platform.DisableAutoSave();
				}
				else
				{
					float resumeVoltage = saveVoltage + 1.0;		// set up default resume voltage
					bool dummy;
					gb.TryGetFValue('R', resumeVoltage, dummy);

					String<80> powerFailString;
					bool seenCommandString = false;
					gb.TryGetQuotedString('P', powerFailString.GetRef(), seenCommandString);
					if (seenCommandString)
					{
						// Replace the power fail script atomically
						char *newPowerFailScript = new char[powerFailString.strlen() + 1];
						strcpy(newPowerFailScript, powerFailString.c_str());
						std::swap(newPowerFailScript, powerFailScript);
						delete[] newPowerFailScript;
						reprap.StateUpdated();
					}
					else if (powerFailScript == nullptr)
					{
						reply.copy("No power fail script provided");
						result = GCodeResult::error;
						break;
					}
					platform.EnableAutoSave(saveVoltage, resumeVoltage);
				}
			}
			else
			{
				float saveVoltage, resumeVoltage;
				if (platform.GetAutoSaveSettings(saveVoltage, resumeVoltage))
				{
					reply.printf("Auto save voltage %.1fV, resume %.1fV, script \"%s\"", (double)saveVoltage, (double)resumeVoltage, (powerFailScript == nullptr) ? "" : powerFailScript);
				}
				else
				{
					reply.copy("Auto save is disabled");
				}
			}
			break;
#endif

#if HAS_CPU_TEMP_SENSOR
		case 912: // Set electronics temperature monitor adjustment
			// Currently we ignore the P parameter (i.e. temperature measurement channel)
			if (gb.Seen('S'))
			{
				platform.SetMcuTemperatureAdjust(gb.GetFValue());
			}
			else
			{
				reply.printf("MCU temperature calibration adjustment is %.1f" DEGREE_SYMBOL "C", (double)platform.GetMcuTemperatureAdjust());
			}
			break;
#endif

	// For case 913, see 906

#if defined(__ALLIGATOR__)
		case 914: 				// Set/Get J14 Expansion Voltage Level Translator on Port J5, 5.5V or 3.3V
								// Get Piggy module presence status
			if (gb.Seen('S'))
			{
				const int voltageValue = gb.GetIValue();
				if (voltageValue != 5 && voltageValue != 3 )
				{
					reply.printf("The Expansion Voltage Translator does not support %dV. \n Only 5V or 3V are supported.",voltageValue);
				}
				else
				{
					// Change Voltage translator level
					digitalWrite(ExpansionVoltageLevelPin, voltageValue == 5);
				}
			}
			else
			{
				// Change Voltage translator level Status
				reply.printf("The Voltage of Expansion Translator is %dV \nPiggy module %s",
						digitalRead(ExpansionVoltageLevelPin) ? 5 : 3 ,
						digitalRead(ExpansionPiggyDetectPin) ? "not detected" : "detected");
			}
			break;
#endif

#if HAS_STALL_DETECT
		case 915:
			result = platform.ConfigureStallDetection(gb, reply, outBuf);
			break;
#endif

#if HAS_MASS_STORAGE
		case 916:
			if (!platform.SysFileExists(RESUME_AFTER_POWER_FAIL_G))
			{
				reply.copy("No resume file found");
				result = GCodeResult::error;
			}
			else if (!platform.SysFileExists(RESUME_PROLOGUE_G))
			{
				reply.printf("Resume prologue file '%s' not found", RESUME_PROLOGUE_G);
				result = GCodeResult::error;
			}
			else
			{
<<<<<<< HEAD
				DoFileMacro(gb, RESUME_AFTER_POWER_FAIL_G, true, 916);
=======
				DoFileMacro(gb, RESUME_AFTER_POWER_FAIL_G, true, SystemHelperMacroCode);
>>>>>>> 2dab154f
			}
			break;
#endif

		// For case 917, see 906

#if SUPPORT_12864_LCD
		case 918: // Configure direct-connect display
# ifdef DUET_NG
			// On Duet 2 configuring the display may affect the number of supported stepper drivers, so wait until there is no movement
			if (!LockMovementAndWaitForStandstill(gb))
			{
				return false;
			}
# endif
			result = reprap.GetDisplay().Configure(gb, reply);
# ifdef DUET_NG
			platform.AdjustNumDrivers((reprap.GetDisplay().IsPresent()) ? 2 : 0);
# endif
			break;
#endif

		case 929: // Start/stop event logging
#if HAS_MASS_STORAGE
			result = platform.ConfigureLogging(gb, reply);
#else
			result = GCodeResult::warningNotSupported;
#endif
			break;

		case 950:	// configure I/O pins
			result = platform.ConfigurePort(gb, reply);
			break;

#if SUPPORT_ASYNC_MOVES
		case 951:	// configure height control
			result = reprap.GetMove().ConfigureHeightFollowing(gb, reply);
			break;
#endif

#if SUPPORT_CAN_EXPANSION
		case 952:	// change expansion board CAN address
			result = CanInterface::ChangeAddressAndNormalTiming(gb, reply);
			break;

		case 953:	// set CAN-FD data rate
			result = CanInterface::ChangeFastTiming(gb, reply);
			break;
#endif

#if SUPPORT_REMOTE_COMMANDS
		case 954:	// configure as expansion board
			{
				CanAddress addr = gb.GetLimitedUIValue('A', CanId::MaxCanAddress + 1, 1);
				CanInterface::SwitchToExpansionMode(addr);
			}
			break;
#endif

		case 997:	// Perform firmware update
#ifdef DUET3_ATE
			Duet3Ate::PowerOffEUT();
#endif
			result = UpdateFirmware(gb, reply);
			break;

		case 998:
			// The input handling code replaces the gcode by this when it detects a checksum error.
			// Since we have no way of asking for the line to be re-sent, just report an error.
			if (gb.Seen('P'))
			{
				const int val = gb.GetIValue();
				if (val != 0)
				{
					reply.printf("Checksum error on line %d", val);
				}
			}
			break;

		case 999:
#ifdef DUET3_ATE
			Duet3Ate::PowerOffEUT();
#endif
#if SUPPORT_CAN_EXPANSION
			if (gb.Seen('B'))
			{
				const uint32_t address = gb.GetUIValue();
				if (address != CanInterface::GetCanAddress())
				{
					result = reprap.GetExpansion().ResetRemote(address, gb, reply);
					break;
				}
			}
#endif
#if HAS_AUX_DEVICES
			if (gb.Seen('A'))
			{
				const uint32_t serialChannel = gb.GetLimitedUIValue('A', 1, NumSerialChannels);
				const uint32_t auxChannel = serialChannel - 1;
				if (platform.IsAuxEnabled(auxChannel))
				{
					if (gb.Seen('P'))
					{
						String<StringLength20> eraseString;
						gb.GetQuotedString(eraseString.GetRef());
						if (eraseString.Equals("ERASE"))
						{
							platform.AppendAuxReply(auxChannel, panelDueCommandEraseAndReset, true);
						}
					}
					else
					{
						platform.AppendAuxReply(auxChannel, panelDueCommandReset, true);
					}
					break;
				}
			}
#endif

			if (!gb.DoDwellTime(1000))		// wait a second to allow the response to be sent back to the web server, otherwise it may retry
			{
				return false;
			}

			reprap.EmergencyStop();			// this disables heaters and drives - Duet WiFi pre-production boards need drives disabled here
			{
				SoftwareResetReason reason = SoftwareResetReason::user;
				if (gb.Seen('P'))
				{
					String<StringLength20> eraseString;
					gb.GetQuotedString(eraseString.GetRef());
					if (eraseString.Equals("ERASE"))
					{
						reason = SoftwareResetReason::erase;
					}
				}
				SoftwareReset(reason);			// doesn't return
			}
			break;

		default:
			// See if there is a file in /sys named Mxx.g
			if (code >= 0 && code < 10000)
			{
				String<StringLength20> macroName;
				macroName.printf("M%d.g", code);
				if (DoFileMacro(gb, macroName.c_str(), false, code))
				{
					break;
				}
			}
			result = GCodeResult::warningNotSupported;
			break;
		}

		return HandleResult(gb, result, reply, outBuf);
	}
	catch (...)
	{
		OutputBuffer::ReleaseAll(outBuf);
		throw;
	}
}

bool GCodes::HandleTcode(GCodeBuffer& gb, const StringRef& reply)
{
	if (gb.LatestMachineState().runningM502)
	{
		return true;			// when running M502 we don't execute T commands
	}

	bool seen = false;
	int toolNum;
	if (gb.HasCommandNumber())
	{
		seen = true;
		toolNum = gb.GetCommandNumber();
	}
	else if (gb.Seen('T'))
	{
		// We handle "T{expression}" as if it's "T "{expression}, also DSF may pass a T{expression} command in this way
		seen = true;
		toolNum = gb.GetIValue();
	}
	else if (gb.Seen('R'))
	{
		const unsigned int rpNumber = gb.GetIValue();
		if (rpNumber < ARRAY_SIZE(numberedRestorePoints))
		{
			seen = true;
			toolNum = numberedRestorePoints[rpNumber].toolNumber;
		}
		else
		{
			UnlockAll(gb);
			HandleReply(gb, GCodeResult::error, "T: bad restore point number");
			return true;			// bad restore point number so ignore the T command
		}
	}

	if (seen)
	{
		if (!LockMovementAndWaitForStandstill(gb))
		{
			return false;
		}

		if (buildObjects.IsCurrentObjectCancelled())
		{
			buildObjects.SetVirtualTool(toolNum);				// don't do the tool change, just remember which one we are supposed to use
		}
		else
		{
			const Tool * const oldTool = reprap.GetCurrentTool();
			// If old and new are the same we no longer follow the sequence. User can deselect and then reselect the tool if he wants the macros run.
			if (oldTool == nullptr || oldTool->Number() != toolNum)
			{
				StartToolChange(gb, toolNum, (gb.Seen('P')) ? gb.GetUIValue() : DefaultToolChangeParam);
				return true;									// proceeding with state machine, so don't unlock or send a reply
			}
			else
			{
				// Even though the tool is selected, we may have turned it off e.g. when upgrading the WiFi firmware or following a heater fault that has been cleared.
				// So make sure the tool heaters are on.
				reprap.SelectTool(toolNum, simulationMode != 0);
			}
		}
	}
	else
	{
		// Report the tool number in use if no parameter is passed
		const Tool * const tool = reprap.GetCurrentTool();
		if (tool == nullptr)
		{
			reply.copy("No tool is selected");
		}
		else
		{
			reply.printf("Tool %d is selected", tool->Number());
		}
	}

	// If we get here, we have finished
	UnlockAll(gb);
	HandleReply(gb, GCodeResult::ok, reply.c_str());
	return true;
}

// This is called to handle internally-generated codes
bool GCodes::HandleQcode(GCodeBuffer& gb, const StringRef& reply) THROWS(GCodeException)
{
	// Currently we don't need to worry about whether we are simulating or not
	switch (gb.GetCommandNumber())
	{
	case 0:	// process a whole-line comment in the print file
		return ProcessWholeLineComment(gb, reply);

	default:
		return true;					// at present these are always internally-generated, so no handling of unknown codes
	}
}

// This is called to deal with the result of processing a G- or M-code
bool GCodes::HandleResult(GCodeBuffer& gb, GCodeResult rslt, const StringRef& reply, OutputBuffer *outBuf) noexcept
{
	if (outBuf != nullptr)
	{
		// We only ever have an OutputBuffer when rslt == GCodeResult::ok
		gb.StopTimer();
		UnlockAll(gb);
		HandleReply(gb, outBuf);
		return true;
	}

	switch (rslt)
	{
	case GCodeResult::notFinished:
		return false;

	case GCodeResult::warningNotSupported:
		gb.PrintCommand(reply);
		reply.cat(": Command is not supported");
		rslt = GCodeResult::warning;
		break;

	case GCodeResult::errorNotSupported:
		if (!gb.IsDoingLocalFile())
		{
			gb.PrintCommand(reply);
			reply.cat(": ");
		}
		reply.cat("Command is not supported");
		rslt = GCodeResult::error;
		break;

	case GCodeResult::notSupportedInCurrentMode:
		if (!gb.IsDoingLocalFile())
		{
			gb.PrintCommand(reply);
			reply.cat(": ");
		}
		reply.catf("Command is not supported in machine mode %s", GetMachineModeString());
		rslt = GCodeResult::error;
		break;

	case GCodeResult::badOrMissingParameter:
		if (!gb.IsDoingLocalFile())
		{
			gb.PrintCommand(reply);
			reply.cat(": ");
		}
		reply.cat("Bad or missing parameter");
		rslt = GCodeResult::error;
		break;

	case GCodeResult::remoteInternalError:
		if (!gb.IsDoingLocalFile())
		{
			gb.PrintCommand(reply);
			reply.cat(": ");
		}
		reply.cat("CAN-connected board reported internal error");
		rslt = GCodeResult::error;
		break;

	case GCodeResult::error:
	case GCodeResult::warning:
		if (!gb.IsDoingLocalFile())
		{
			String<StringLength50> scratchString;
			gb.PrintCommand(scratchString.GetRef());
			reply.Prepend(": ");
			reply.Prepend(scratchString.c_str());
		}
		break;

	default:
		break;
	}

	if (gb.LatestMachineState().GetState() == GCodeState::normal)
	{
		gb.StopTimer();
		UnlockAll(gb);
		HandleReply(gb, rslt, reply.c_str());
	}
	return true;
}

// End<|MERGE_RESOLUTION|>--- conflicted
+++ resolved
@@ -516,22 +516,14 @@
 				if (!wasSimulating)								// don't run any macro files or turn heaters off etc. if we were simulating before we stopped the print
 				{
 					// If we are cancelling a paused print with M0 and we are homed and cancel.g exists then run it and do nothing else
-<<<<<<< HEAD
-					if (oldPauseState != PauseState::notPaused && code == 0 && AllAxesAreHomed() && DoFileMacro(gb, CANCEL_G, false, code))
-=======
 					if (oldPauseState != PauseState::notPaused && code == 0 && AllAxesAreHomed() && DoFileMacro(gb, CANCEL_G, false, SystemHelperMacroCode))
->>>>>>> 2dab154f
 					{
 						break;
 					}
 
 					const bool leaveHeatersOn = (gb.Seen('H') && gb.GetIValue() > 0);
 					gb.SetState((leaveHeatersOn) ? GCodeState::stoppingWithHeatersOn : GCodeState::stoppingWithHeatersOff);
-<<<<<<< HEAD
-					(void)DoFileMacro(gb, (code == 0) ? STOP_G : SLEEP_G, false, code);
-=======
 					(void)DoFileMacro(gb, (code == 0) ? STOP_G : SLEEP_G, false, SystemHelperMacroCode);
->>>>>>> 2dab154f
 				}
 			}
 			break;
@@ -952,11 +944,7 @@
 						gb.SetState(GCodeState::resuming1);
 						if (AllAxesAreHomed())
 						{
-<<<<<<< HEAD
-							DoFileMacro(gb, RESUME_G, true, 24);
-=======
 							DoFileMacro(gb, RESUME_G, true, SystemHelperMacroCode);
->>>>>>> 2dab154f
 						}
 					}
 				}
@@ -4109,11 +4097,7 @@
 				{
 					String<StringLength256> scratchString;
 					scratchString.printf("%s%s/%s", FILAMENTS_DIRECTORY, filament->GetName(), CONFIG_FILAMENT_G);
-<<<<<<< HEAD
-					DoFileMacro(gb, scratchString.c_str(), false, 703);
-=======
 					DoFileMacro(gb, scratchString.c_str(), false, SystemHelperMacroCode);
->>>>>>> 2dab154f
 				}
 			}
 			else
@@ -4472,11 +4456,7 @@
 			}
 			else
 			{
-<<<<<<< HEAD
-				DoFileMacro(gb, RESUME_AFTER_POWER_FAIL_G, true, 916);
-=======
 				DoFileMacro(gb, RESUME_AFTER_POWER_FAIL_G, true, SystemHelperMacroCode);
->>>>>>> 2dab154f
 			}
 			break;
 #endif
