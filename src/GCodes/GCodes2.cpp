/*
 * GCodes2.cpp
 *
 *  Created on: 3 Dec 2016
 *      Author: David
 *
 *  This file contains the code to see what G, M or T command we have and start processing it.
 */

#include "GCodes.h"

#include "GCodeBuffer.h"
#include "GCodeQueue.h"
#include "Heating/Heat.h"
#include "Movement/Move.h"
#include "Network.h"
#include "Scanner.h"
#include "PrintMonitor.h"
#include "RepRap.h"
#include "Tools/Tool.h"
#include "FilamentMonitors/FilamentMonitor.h"
#include "Libraries/General/IP4String.h"
#include "Version.h"

#if SUPPORT_IOBITS
# include "PortControl.h"
#endif

#if HAS_WIFI_NETWORKING
# include "FirmwareUpdater.h"
#endif

#if SUPPORT_12864_LCD
# include "Display/Display.h"
#endif

#include <utility>			// for std::swap

// If the code to act on is completed, this returns true, otherwise false.
// It is called repeatedly for a given code until it returns true for that code.
bool GCodes::ActOnCode(GCodeBuffer& gb, const StringRef& reply)
{
	// Can we queue this code?
	if (gb.CanQueueCodes() && codeQueue->ShouldQueueCode(gb))
	{
		// Don't queue any GCodes if there are segments not yet picked up by Move, because in the event that a segment corresponds to no movement,
		// the move gets discarded, which throws out the count of scheduled moves and hence the synchronisation
		if (segmentsLeft != 0)
		{
			return false;
		}

		if (codeQueue->QueueCode(gb))
		{
			HandleReply(gb, GCodeResult::ok, "");
			return true;
		}
	}

	switch (gb.GetCommandLetter())
	{
	case 'G':
		if (gb.HasCommandNumber())
		{
			return HandleGcode(gb, reply);
		}
		break;

	case 'M':
		if (gb.HasCommandNumber())
		{
			return HandleMcode(gb, reply);
		}
		break;

	case 'T':
		return HandleTcode(gb, reply);

	default:
		break;
	}

	reply.printf("Bad command: %s", gb.Buffer());
	HandleReply(gb, GCodeResult::error, reply.c_str());
	return true;
}

bool GCodes::HandleGcode(GCodeBuffer& gb, const StringRef& reply)
{
	GCodeResult result = GCodeResult::ok;
	const int code = gb.GetCommandNumber();
	if (simulationMode != 0 && code > 4 && code != 10 && code != 11 && code != 20 && code != 21 && (code < 53 || code > 59) && (code < 90 || code > 92))
	{
		return true;					// we only simulate some gcodes
	}
	if (gb.MachineState().runningM502 && code != 31)
	{
		return true;					// when running M502 the only gcode we execute is G31
	}

	switch (code)
	{
	case 0: // Rapid move
	case 1: // Ordinary move
		if (segmentsLeft != 0)			// do this check first to avoid locking movement unnecessarily
		{
			return false;
		}
		if (!LockMovement(gb))
		{
			return false;
		}
		{
			const char* err = DoStraightMove(gb, code == 1);
			if (err != nullptr)
			{
				AbortPrint(gb);
				gb.SetState(GCodeState::waitingForSpecialMoveToComplete, err);	// force the user position to be restored
			}
		}
		break;

	case 2: // Clockwise arc
	case 3: // Anti clockwise arc
		// We only support X and Y axes in these (and optionally Z for corkscrew moves), but you can map them to other axes in the tool definitions
		if (segmentsLeft != 0)			// do this check first to avoid locking movement unnecessarily
		{
			return false;
		}
		if (!LockMovement(gb))
		{
			return false;
		}
		{
			const char* err = DoArcMove(gb, code == 2);
			if (err != nullptr)
			{
				AbortPrint(gb);
				gb.SetState(GCodeState::waitingForSpecialMoveToComplete, err);	// force the user position to be restored
			}
		}
		break;

	case 4: // Dwell
		result = DoDwell(gb);
		break;

	case 10: // Set/report offsets and temperatures, or retract
		{
#if SUPPORT_WORKPLACE_COORDINATES
			if (gb.Seen('L'))
			{
				const uint32_t ival = gb.GetUIValue();
				switch (ival)
				{
				case 1:
					result = SetOrReportOffsets(gb, reply);			// same as G10 with offsets and no L parameter
					break;

				case 2:
					result = GetSetWorkplaceCoordinates(gb, reply, false);
					break;

				case 20:
					result = GetSetWorkplaceCoordinates(gb, reply, true);
					break;

				default:
					result = GCodeResult::badOrMissingParameter;
					break;
				}
			}
			else
#endif
			{
				bool modifyingTool = gb.Seen('P') || gb.Seen('R') || gb.Seen('S');
				for (size_t axis = 0; axis < numVisibleAxes; ++axis)
				{
					modifyingTool |= gb.Seen(axisLetters[axis]);
				}

				if (modifyingTool)
				{
					if (simulationMode != 0)
					{
						break;
					}
					result = SetOrReportOffsets(gb, reply);
				}
				else
				{
					result = RetractFilament(gb, true);
				}
			}
		}
		break;

	case 11: // Un-retract
		result = RetractFilament(gb, false);
		break;

	case 20: // Inches (which century are we living in, here?)
		distanceScale = InchToMm;
		break;

	case 21: // mm
		distanceScale = 1.0;
		break;

	case 28: // Home
		result = DoHome(gb, reply);
		break;

	case 29: // Grid-based bed probing
		if (!LockMovementAndWaitForStandstill(gb))		// do this first to make sure that a new grid isn't being defined
		{
			return false;
		}
		{
			const int sparam = (gb.Seen('S')) ? gb.GetIValue() : 0;
			switch(sparam)
			{
			case 0:		// probe and save height map
				result = ProbeGrid(gb, reply);
				break;

			case 1:		// load height map file
				result = LoadHeightMap(gb, reply);
				break;

			default:	// clear height map
				ClearBedMapping();
				break;
			}
		}
		break;

	case 30: // Z probe/manually set at a position and set that as point P
		if (!LockMovementAndWaitForStandstill(gb))
		{
			return false;
		}

		if ((reprap.GetMove().GetKinematics().AxesToHomeBeforeProbing() & ~axesHomed) != 0)
		{
			reply.copy("Insufficient axes homed for bed probing");
			result = GCodeResult::error;
		}
		else
		{
			result = ExecuteG30(gb, reply);
		}
		break;

	case 31: // Return the probe value, or set probe variables
		result = SetPrintZProbe(gb, reply);
		break;

	case 32: // Probe Z at multiple positions and generate the bed transform
		if (!LockMovementAndWaitForStandstill(gb))
		{
			return false;
		}

		// We need to unlock the movement system here in case there is no Z probe and we are doing manual probing.
		// Otherwise, even though the bed probing code calls UnlockAll when doing a manual bed probe, the movement system
		// remains locked because the current MachineState object already held the lock when the macro file was started,
		// which means that no gcode source other than the one that executed G32 is allowed to jog the Z axis.
		UnlockAll(gb);

		DoFileMacro(gb, BED_EQUATION_G, true);	// Try to execute bed.g
		break;

#if SUPPORT_WORKPLACE_COORDINATES
	case 53:	// Temporarily use machine coordinates
		gb.MachineState().useMachineCoordinates = true;
		break;

	case 54:	// Switch to coordinate system 1
	case 55:	// Switch to coordinate system 2
	case 56:	// Switch to coordinate system 3
	case 57:	// Switch to coordinate system 4
	case 58:	// Switch to coordinate system 5
	case 59:	// Switch to coordinate system 6,7,8,9
		if (!LockMovementAndWaitForStandstill(gb))
		{
			return false;
		}
		{
			unsigned int cs = code - 54;
			if (code == 59)
			{
				const int8_t fraction = gb.GetCommandFraction();
				if (fraction >= 0)
				{
					cs += (unsigned int)fraction;
				}
			}
			if (cs < NumCoordinateSystems)
			{
				currentCoordinateSystem = cs;											// this is the zero-base coordinate system number
				gb.MachineState().useMachineCoordinates = false;
				gb.MachineState().useMachineCoordinatesSticky = false;
				ToolOffsetInverseTransform(moveBuffer.coords, currentUserPosition);		// update user coordinates
			}
			else
			{
				result = GCodeResult::notSupported;
			}
		}
		break;
#endif

	case 60: // Save position
		result = SavePosition(gb, reply);
		break;

	case 90: // Absolute coordinates
		gb.MachineState().axesRelative = false;
		break;

	case 91: // Relative coordinates
		gb.MachineState().axesRelative = true;   // Axis movements (i.e. X, Y and Z)
		break;

	case 92: // Set position
		result = SetPositions(gb);
		break;

	default:
		result = GCodeResult::notSupported;
	}

	return HandleResult(gb, result, reply);
}

bool GCodes::HandleMcode(GCodeBuffer& gb, const StringRef& reply)
{
	GCodeResult result = GCodeResult::ok;

	const int code = gb.GetCommandNumber();
	if (   simulationMode != 0
		&& (code < 20 || code > 37)
		&& code != 0 && code != 1 && code != 82 && code != 83 && code != 105 && code != 109 && code != 111 && code != 112 && code != 122
		&& code != 200 && code != 204 && code != 207 && code != 408 && code != 999)
	{
		return true;			// we don't simulate most M codes
	}
	if (gb.MachineState().runningM502 && code != 301 && code != 307 && code != 558 && code != 665 && code != 666)
	{
		return true;			// when running M502 the only mcodes we execute are 301, 307, 558, 665 and 666
	}

	switch (code)
	{
	case 0: // Stop
	case 1: // Sleep
		// Don't allow M0 or M1 to stop a print, unless the print is paused or the command comes from the file being printed itself.
		if (reprap.GetPrintMonitor().IsPrinting() && &gb != fileGCode && !IsPaused())
		{
			reply.copy("Pause the print before attempting to cancel it");
			result = GCodeResult::error;
		}
		else
		{
			if (   !LockMovementAndWaitForStandstill(gb)	// wait until everything has stopped
				|| !IsCodeQueueIdle()						// must also wait until deferred command queue has caught up
			   )
			{
				return false;
			}

			const bool wasPaused = isPaused;			// isPaused gets cleared by CancelPrint
			const bool wasSimulating = IsSimulating();	// simulationMode may get cleared by CancelPrint
			StopPrint((&gb == fileGCode) ? StopPrintReason::normalCompletion : StopPrintReason::userCancelled);

			if (!wasSimulating)							// don't run any macro files or turn heaters off etc. if we were simulating before we stopped the print
			{
				// If we are cancelling a paused print with M0 and we are homed and cancel.g exists then run it and do nothing else
				if (wasPaused && code == 0 && AllAxesAreHomed() && DoFileMacro(gb, CANCEL_G, false))
				{
					break;
				}

				gb.SetState((code == 0) ? GCodeState::stopping : GCodeState::sleeping);
				DoFileMacro(gb, (code == 0) ? STOP_G : SLEEP_G, false);
			}
		}
		break;

	case 3: // Spin spindle clockwise
		if (gb.Seen('S'))
		{
			switch (machineType)
			{
			case MachineType::cnc:
<<<<<<< HEAD
			{
				const float rpm = gb.GetFValue();
				const uint32_t slot = gb.Seen('P') ? gb.GetUIValue() : 0;
				if (slot >= MaxSpindles)
				{
					reply.copy("Invalid spindle index");
					result = GCodeResult::error;
				}
				else
				{
					platform.AccessSpindle(slot).SetRpm(rpm);
=======
				{
					const float rpm = gb.GetFValue();
					const uint32_t slot = gb.Seen('P') ? gb.GetUIValue() : 0;
					if (slot >= MaxSpindles)
					{
						reply.copy("Invalid spindle index");
						result = GCodeResult::error;
					}
					else
					{
						platform.AccessSpindle(slot).SetRpm(rpm);
					}
>>>>>>> 935e17bf
				}
				break;
			}

			case MachineType::laser:
				platform.SetLaserPwm(gb.GetFValue()/laserMaxPower);
				break;

			default:
#if SUPPORT_ROLAND
				if (reprap.GetRoland()->Active())
				{
					result = reprap.GetRoland()->ProcessSpindle(gb.GetFValue());
				}
				else
#endif
				{
					result = GCodeResult::notSupportedInCurrentMode;
				}
				break;
			}
		}
		break;

	case 4: // Spin spindle counter clockwise
		if (gb.Seen('S'))
		{
			if (machineType == MachineType::cnc)
			{
				const float rpm = gb.GetFValue();
				const uint32_t slot = gb.Seen('P') ? gb.GetUIValue() : 0;
				if (slot >= MaxSpindles)
				{
					reply.copy("Invalid spindle index");
					result = GCodeResult::error;
				}
				else
				{
					platform.AccessSpindle(slot).SetRpm(-rpm);
				}
			}
			else
			{
				result = GCodeResult::notSupportedInCurrentMode;
			}
		}
		break;

	case 5: // Spindle motor off
		switch (machineType)
		{
		case MachineType::cnc:
			if (gb.Seen('P'))
			{
				// Turn off specific spindle
				const uint32_t slot = gb.GetUIValue();
				if (slot >= MaxSpindles)
				{
					reply.copy("Invalid spindle index");
					result = GCodeResult::error;
				}
				else
				{
					platform.AccessSpindle(slot).TurnOff();
				}
			}
			else
			{
				// Turn off every spindle if no 'P' parameter is present
				for (size_t i = 0; i < MaxSpindles; i++)
				{
					platform.AccessSpindle(i).TurnOff();
				}
			}
			break;

		case MachineType::laser:
			platform.SetLaserPwm(0.0);
			break;

		default:
#if SUPPORT_ROLAND
			if (reprap.GetRoland()->Active())
			{
				result = reprap.GetRoland()->ProcessSpindle(0.0);
			}
			else
#endif
			{
				result = GCodeResult::notSupportedInCurrentMode;
			}
			break;
		}
		break;

	case 18: // Motors off
	case 84:
		if (!LockMovementAndWaitForStandstill(gb))
		{
			return false;
		}
		{
			bool seen = false;
			for (size_t axis = 0; axis < numTotalAxes; axis++)
			{
				if (gb.Seen(axisLetters[axis]))
				{
					SetAxisNotHomed(axis);
					platform.DisableDrive(axis);
					seen = true;
				}
			}

			if (gb.Seen(extrudeLetter))
			{
				uint32_t eDrive[MaxExtruders];
				size_t eCount = numExtruders;
				gb.GetUnsignedArray(eDrive, eCount, false);
				for (size_t i = 0; i < eCount; i++)
				{
					seen = true;
					if (eDrive[i] >= numExtruders)
					{
						reply.printf("Invalid extruder number specified: %" PRIu32, eDrive[i]);
						result = GCodeResult::error;
						break;
					}
					platform.DisableDrive(numTotalAxes + eDrive[i]);
				}
			}

			if (gb.Seen('S'))
			{
				seen = true;

				const float idleTimeout = gb.GetFValue();
				if (idleTimeout < 0.0)
				{
					reply.copy("Idle timeouts cannot be negative");
					result = GCodeResult::error;
				}
				else
				{
					reprap.GetMove().SetIdleTimeout(idleTimeout);
				}
			}

			if (!seen)
			{
				DisableDrives();
			}
		}
		break;

	case 20:		// List files on SD card
		if (!LockFileSystem(gb))		// don't allow more than one at a time to avoid contention on output buffers
		{
			return false;
		}
		{
			OutputBuffer *fileResponse;
			const int sparam = (gb.Seen('S')) ? gb.GetIValue() : 0;
			String<MaxFilenameLength> dir;
			if (gb.Seen('P'))
			{
				gb.GetPossiblyQuotedString(dir.GetRef());
			}
			else
			{
				dir.copy(platform.GetGCodeDir());
			}

			if (sparam == 2)
			{
				fileResponse = reprap.GetFilesResponse(dir.c_str(), true);		// Send the file list in JSON format
				fileResponse->cat('\n');
			}
			else
			{
				if (!OutputBuffer::Allocate(fileResponse))
				{
					return false;													// Cannot allocate an output buffer, try again later
				}

				// To mimic the behaviour of the official RepRapPro firmware:
				// If we are emulating RepRap then we print "GCode files:\n" at the start, otherwise we don't.
				// If we are emulating Marlin and the code came via the serial/USB interface, then we don't put quotes around the names and we separate them with newline;
				// otherwise we put quotes around them and separate them with comma.
				if (platform.Emulating() == Compatibility::me || platform.Emulating() == Compatibility::reprapFirmware)
				{
					fileResponse->copy("GCode files:\n");
				}

				bool encapsulateList = ((&gb != serialGCode && &gb != telnetGCode) || platform.Emulating() != Compatibility::marlin);
				FileInfo fileInfo;
				if (platform.GetMassStorage()->FindFirst(dir.c_str(), fileInfo))
				{
					// iterate through all entries and append each file name
					do {
						if (encapsulateList)
						{
							fileResponse->catf("%c%s%c%c", FILE_LIST_BRACKET, fileInfo.fileName, FILE_LIST_BRACKET, FILE_LIST_SEPARATOR);
						}
						else
						{
							fileResponse->catf("%s\n", fileInfo.fileName);
						}
					} while (platform.GetMassStorage()->FindNext(fileInfo));

					if (encapsulateList)
					{
						// remove the last separator
						(*fileResponse)[fileResponse->Length() - 1] = 0;
					}
				}
				else
				{
					fileResponse->cat("NONE\n");
				}
			}

			UnlockAll(gb);
			HandleReply(gb, false, fileResponse);
			return true;
		}

	case 21: // Initialise SD card
		if (!LockFileSystem(gb))		// don't allow more than one at a time to avoid contention on output buffers
		{
			return false;
		}
		{
			const size_t card = (gb.Seen('P')) ? gb.GetIValue() : 0;
			result = platform.GetMassStorage()->Mount(card, reply, true);
		}
		break;

	case 22: // Release SD card
		if (!LockFileSystem(gb))		// don't allow more than one at a time to avoid contention on output buffers
		{
			return false;
		}
		{
			const size_t card = (gb.Seen('P')) ? gb.GetIValue() : 0;
			result = platform.GetMassStorage()->Unmount(card, reply);
		}
		break;

	case 23: // Set file to print
	case 32: // Select file and start SD print
		// We now allow a file that is being printed to chain to another file. This is required for the resume-after-power-fail functionality.
		if (fileGCode->OriginalMachineState().fileState.IsLive() && (&gb) != fileGCode)
		{
			reply.copy("Cannot set file to print, because a file is already being printed");
			result = GCodeResult::error;
			break;
		}

		if (code == 32 && !LockMovementAndWaitForStandstill(gb))
		{
			return false;
		}
		{
			String<MaxFilenameLength> filename;
			if (gb.GetUnprecedentedString(filename.GetRef()))
			{
				if (QueueFileToPrint(filename.c_str(), reply))
				{
					reprap.GetPrintMonitor().StartingPrint(filename.c_str());
					if (platform.Emulating() == Compatibility::marlin && (&gb == serialGCode || &gb == telnetGCode))
					{
						reply.copy("File opened\nFile selected");
					}
					else
					{
						// Command came from web interface or PanelDue, or not emulating Marlin, so send a nicer response
						reply.printf("File %s selected for printing", filename.c_str());
					}

					if (code == 32)
					{
						StartPrinting(true);
					}
				}
				else
				{
					result = GCodeResult::error;
				}
			}
			else
			{
				reply.copy("Filename expected");
				result = GCodeResult::error;
			}
		}
		break;

	case 24: // Print/resume-printing the selected file
		if (IsPausing() || IsResuming())
		{
			// ignore the resume request
		}
		else
		{
			if (!LockMovementAndWaitForStandstill(gb))
			{
				return false;
			}

			if (IsPaused())
			{
#if HAS_VOLTAGE_MONITOR
				if (!platform.IsPowerOk())
				{
					reply.copy("Cannot resume while power voltage is low");
					result = GCodeResult::error;
				}
				else
#endif
				{
					gb.SetState(GCodeState::resuming1);
					if (AllAxesAreHomed())
					{
						DoFileMacro(gb, RESUME_G, true);
					}
				}
			}
			else if (!fileToPrint.IsLive())
			{
				reply.copy("Cannot print, because no file is selected!");
				result = GCodeResult::error;
			}
			else
			{
#if HAS_VOLTAGE_MONITOR
				if (!platform.IsPowerOk())
				{
					reply.copy("Cannot start a print while power voltage is low");
					result = GCodeResult::error;
				}
				else
#endif
				{
					bool fromStart = (fileOffsetToPrint == 0);
					if (!fromStart)
					{
						// We executed M23 to set the file offset, which normally means that we are executing resurrect.g.
						// We need to copy the absolute/relative and volumetric extrusion flags over
						fileGCode->OriginalMachineState().drivesRelative = gb.MachineState().drivesRelative;
						fileGCode->OriginalMachineState().feedrate = gb.MachineState().feedrate;
						fileGCode->OriginalMachineState().volumetricExtrusion = gb.MachineState().volumetricExtrusion;
						fileToPrint.Seek(fileOffsetToPrint);
						moveFractionToSkip = moveFractionToStartAt;
					}
					StartPrinting(fromStart);
				}
			}
		}
		break;

	case 226: // Gcode Initiated Pause
		if (&gb == fileGCode)						// ignore M226 if it did't come from within a file being printed
		{
			if (gb.IsDoingFileMacro())
			{
				pausePending = true;
			}
			else
			{
				if (!LockMovement(gb))				// lock movement before calling DoPause
				{
					return false;
				}
				DoPause(gb, PauseReason::gcode, nullptr);
			}
		}
		break;

	case 25: // Pause the print
		if (isPaused)
		{
			reply.copy("Printing is already paused!!");
			result = GCodeResult::error;
		}
		else if (!reprap.GetPrintMonitor().IsPrinting())
		{
			reply.copy("Cannot pause print, because no file is being printed!");
			result = GCodeResult::error;
		}
		else if (fileGCode->IsDoingFileMacro())
		{
			pausePending = true;
		}
		else
		{
			if (!LockMovement(gb))					// lock movement before calling DoPause
			{
				return false;
			}
			DoPause(gb, PauseReason::user, nullptr);
		}
		break;

	case 26: // Set SD position
		// This is used between executing M23 to set up the file to print, and M25 to print it
		if (gb.Seen('S'))
		{
			fileOffsetToPrint = (FilePosition)gb.GetUIValue();
			if (gb.Seen('P'))
			{
				moveFractionToStartAt = constrain<float>(gb.GetFValue(), 0.0, 1.0);
			}
		}
		break;

	case 27: // Report print status - Deprecated
		if (reprap.GetPrintMonitor().IsPrinting())
		{
			// Pronterface keeps sending M27 commands if "Monitor status" is checked, and it specifically expects the following response syntax
			FileData& fileBeingPrinted = fileGCode->OriginalMachineState().fileState;
			reply.printf("SD printing byte %lu/%lu", fileBeingPrinted.GetPosition() - fileInput->BytesCached(), fileBeingPrinted.Length());
		}
		else
		{
			reply.copy("Not SD printing.");
		}
		break;

	case 28: // Write to file
		{
			String<MaxFilenameLength> filename;
			if (gb.GetUnprecedentedString(filename.GetRef()))
			{
				const bool ok = OpenFileToWrite(gb, platform.GetGCodeDir(), filename.c_str(), 0, false, 0);
				if (ok)
				{
					reply.printf("Writing to file: %s", filename.c_str());
				}
				else
				{
					reply.printf("Can't open file %s for writing.", filename.c_str());
					result = GCodeResult::error;
				}
			}
			else
			{
				reply.copy("Filename expected");
				result = GCodeResult::error;
			}
		}
		break;

	case 29: // End of file being written; should be intercepted before getting here
		reply.copy("GCode end-of-file being interpreted.");
		break;

	case 30:	// Delete file
		{
			String<MaxFilenameLength> filename;
			if (gb.GetUnprecedentedString(filename.GetRef()))
			{
				platform.GetMassStorage()->Delete(platform.GetGCodeDir(), filename.c_str(), false);
			}
			else
			{
				reply.copy("Filename expected");
				result = GCodeResult::error;
			}
		}
		break;

		// For case 32, see case 23

	case 36:	// Return file information
		if (!LockFileSystem(gb))									// getting file info takes several calls and isn't reentrant
		{
			return false;
		}
		{
			String<MaxFilenameLength> filename;
			const bool gotFilename = gb.GetUnprecedentedString(filename.GetRef());
			OutputBuffer *fileInfoResponse;
			const bool done = reprap.GetFileInfoResponse((gotFilename) ? filename.c_str() : nullptr, fileInfoResponse, false);
			if (done)
			{
				fileInfoResponse->cat('\n');
				UnlockAll(gb);
				HandleReply(gb, false, fileInfoResponse);
			}
			return done;
		}
		break;

	case 37:	// Simulation mode on/off, or simulate a whole file
		{
			bool seen = false;
			String<MaxFilenameLength> simFileName;

			gb.TryGetPossiblyQuotedString('P', simFileName.GetRef(), seen);
			if (seen)
			{
				result = SimulateFile(gb, reply, simFileName.GetRef());
			}
			else
			{
				uint32_t newSimulationMode;
				gb.TryGetUIValue('S', newSimulationMode, seen);
				if (seen)
				{
					result = ChangeSimulationMode(gb, reply, newSimulationMode);
				}
				else
				{
					reply.printf("Simulation mode: %s, move time: %.1f sec, other time: %.1f sec",
							(simulationMode != 0) ? "on" : "off", (double)reprap.GetMove().GetSimulationTime(), (double)simulationTime);
				}
			}
		}
		break;

	case 38: // Report SHA1 of file
		if (!LockFileSystem(gb))								// getting file hash takes several calls and isn't reentrant
		{
			return false;
		}
		if (fileBeingHashed == nullptr)
		{
			// See if we can open the file and start hashing
			String<MaxFilenameLength> filename;
			if (gb.GetUnprecedentedString(filename.GetRef()))
			{
				if (StartHash(filename.c_str()))
				{
					// Hashing is now in progress...
					result = GCodeResult::notFinished;
				}
				else
				{
					reply.printf("Cannot open file: %s", filename.c_str());
					result = GCodeResult::error;
				}
			}
			else
			{
				reply.copy("Filename expected");
				result = GCodeResult::error;
			}
		}
		else
		{
			// This can take some time. All the actual heavy lifting is in dedicated methods
			result = AdvanceHash(reply);
		}
		break;

	case 39:	// Return SD card info
		{
			uint32_t slot = 0;
			bool dummy;
			gb.TryGetUIValue('P', slot, dummy);
			int32_t format = 0;
			gb.TryGetIValue('S', format, dummy);
			uint64_t capacity, freeSpace;
			uint32_t speed;
			uint32_t clSize;
			const MassStorage::InfoResult res = platform.GetMassStorage()->GetCardInfo(slot, capacity, freeSpace, speed, clSize);
			if (format == 2)
			{
				reply.printf("{\"SDinfo\":{\"slot\":%" PRIu32 ",\"present\":", slot);
				if (res == MassStorage::InfoResult::ok)
				{
					reply.catf("1,\"capacity\":%" PRIu64 ",\"free\":%" PRIu64 ",\"speed\":%" PRIu32 ",\"clsize\":%" PRIu32 "}}", capacity, freeSpace, speed, clSize);
				}
				else
				{
					reply.cat("0}}");
				}
			}
			else
			{
				switch(res)
				{
				case MassStorage::InfoResult::badSlot:
				default:
					reply.printf("Bad SD slot number: %" PRIu32, slot);
					result = GCodeResult::error;
					break;

				case MassStorage::InfoResult::noCard:
					reply.printf("No SD card mounted in slot %" PRIu32, slot);
					result = GCodeResult::error;
					break;

				case MassStorage::InfoResult::ok:
					reply.printf("SD card in slot %" PRIu32 ": capacity %.2fGb, free space %.2fGb, speed %.2fMBytes/sec, cluster size ",
									slot, (double)capacity/(1000*1000*1000), (double)freeSpace/(1000*1000*1000), (double)speed/(1000*1000));
					if (clSize < 1024)
					{
						reply.catf("%" PRIu32 " bytes", clSize);
					}
					else
					{
						reply.catf("%" PRIu32 "kb", clSize/1024);
					}
					break;
				}
			}
		}
		break;

	case 42:	// Turn an output pin on or off
		if (gb.Seen('P'))
		{
			const LogicalPin logicalPin = gb.GetIValue();
			if (gb.Seen('S'))
			{
				float val = gb.GetFValue();
				if (val > 1.0)
				{
					val /= 255.0;
				}
				val = constrain<float>(val, 0.0, 1.0);

				// The SX1509B I/O expander chip doesn't seem to work if you set PWM mode and then set digital output mode.
				// This cases a problem if M42 is used to write to some pins and then M670 is used to set up the G1 P parameter port mapping.
				// The first part of the fix for this is to not select PWM mode if we don't need to.
				bool usePwm;
				uint16_t freq;
				if (gb.Seen('F'))
				{
					freq = constrain<int32_t>(gb.GetIValue(), 1, 65536);
					usePwm = true;
				}
				else
				{
					freq = DefaultPinWritePwmFreq;
					usePwm = (val != 0.0 && val != 1.0);
				}

				Pin pin;
				bool invert;
				if (platform.GetFirmwarePin(logicalPin, (usePwm) ? PinAccess::pwm : PinAccess::write, pin, invert))
				{
					if (invert)
					{
						val = 1.0 - val;
					}

					if (usePwm)
					{
						IoPort::WriteAnalog(pin, val, freq);
					}
					else
					{
						IoPort::WriteDigital(pin, val == 1.0);
					}
				}
				else
				{
					reply.printf("Logical pin %d is not available for writing", logicalPin);
					result = GCodeResult::error;
				}
			}
		}
		break;

	case 80:	// ATX power on
		platform.AtxPowerOn();
		break;

	case 81:	// ATX power off
		if (!LockMovementAndWaitForStandstill(gb))
		{
			return false;
		}
		platform.AtxPowerOff(gb.Seen('S') && gb.GetUIValue() != 0);
		break;

	case 82:	// Use absolute extruder positioning
		gb.MachineState().drivesRelative = false;
		break;

	case 83:	// Use relative extruder positioning
		gb.MachineState().drivesRelative = true;
		break;

		// For case 84, see case 18

	case 85: // Set inactive time
		break;

	case 92: // Set/report steps/mm for some axes
		{
			bool seen = false;
			for (size_t axis = 0; axis < numTotalAxes; axis++)
			{
				if (gb.Seen(axisLetters[axis]))
				{
					if (!LockMovementAndWaitForStandstill(gb))
					{
						return false;
					}
					platform.SetDriveStepsPerUnit(axis, gb.GetFValue());
					seen = true;
				}
			}

			if (gb.Seen(extrudeLetter))
			{
				if (!LockMovementAndWaitForStandstill(gb))
				{
					return false;
				}
				seen = true;
				float eVals[MaxExtruders];
				size_t eCount = numExtruders;
				gb.GetFloatArray(eVals, eCount, true);

				// The user may not have as many extruders as we allow for, so just set the ones for which a value is provided
				for (size_t e = 0; e < eCount; e++)
				{
					platform.SetDriveStepsPerUnit(numTotalAxes + e, eVals[e]);
				}
			}

			if (seen)
			{
				// On a delta, if we change the drive steps/mm then we need to recalculate the motor positions
				reprap.GetMove().SetNewPosition(moveBuffer.coords, true);
			}
			else
			{
				reply.copy("Steps/mm: ");
				for (size_t axis = 0; axis < numTotalAxes; ++axis)
				{
					reply.catf("%c: %.3f, ", axisLetters[axis], (double)platform.DriveStepsPerUnit(axis));
				}
				reply.catf("E:");
				char sep = ' ';
				for (size_t extruder = 0; extruder < numExtruders; extruder++)
				{
					reply.catf("%c%.3f", sep, (double)platform.DriveStepsPerUnit(extruder + numTotalAxes));
					sep = ':';
				}
			}
		}
		break;

	case 98: // Call Macro/Subprogram
		if (gb.Seen('P'))
		{
			String<MaxFilenameLength> filename;
			gb.GetPossiblyQuotedString(filename.GetRef());
			DoFileMacro(gb, filename.c_str(), true, 98);
		}
		break;

	case 99: // Return from Macro/Subprogram
		FileMacroCyclesReturn(gb);
		break;

	case 101: // Un-retract, generated by S3D if "Include M101/101/103" is enabled
		result = RetractFilament(gb, false);
		break;

	case 102:
		// S3D generates this command just before each explicit retraction command if both explicit retraction and "Include M101/101/103" are enabled.
		// Old versions of S3D also generate it once at the start of each print file if "Include M101/101/103" is enabled.
		// It's not documented, so we just ignore it rather than generate an error message.
		break;

	case 103: // Retract, generated by S3D if "Include M101/101/103" is enabled
		result = RetractFilament(gb, true);
		break;

	// For case 104, see 109

	case 105: // Get temperatures
		GenerateTemperatureReport(reply);
		break;

	case 106: // Set/report fan values
		{
			bool seenFanNum = false;
			int32_t fanNum = 0;			// Default to the first fan
			gb.TryGetIValue('P', fanNum, seenFanNum);
			bool error = false;
			const bool processed = platform.ConfigureFan(code, fanNum, gb, reply, error);
			result = GetGCodeResultFromError(error);

			// ConfigureFan only processes S parameters if there were other parameters to process
			if (!processed && gb.Seen('S'))
			{
				const float f = constrain<float>(gb.GetFValue(), 0.0, 255.0);
				if (seenFanNum)
				{
					platform.SetFanValue(fanNum, f);
				}
				else
				{
					// We are processing an M106 S### command with no other recognised parameters and we have a tool selected.
					// Apply the fan speed setting to the fans in the fan mapping for the current tool.
					lastDefaultFanSpeed = f;
					SetMappedFanSpeed();
				}
			}

			// ConfigureFan doesn't process R parameters
			if (gb.Seen('R'))
			{
				// Restore fan speed to value when print was paused
				if (seenFanNum)
				{
					platform.SetFanValue(fanNum, pausedFanSpeeds[fanNum]);
				}
				else
				{
					lastDefaultFanSpeed = pausedDefaultFanSpeed;
					SetMappedFanSpeed();
				}
			}
		}
		break;

	case 107: // Fan off - deprecated
		lastDefaultFanSpeed = 0.0;
		SetMappedFanSpeed();
		break;

	case 108: // Cancel waiting for temperature
		if (isWaiting)
		{
			cancelWait = true;
		}
		break;

	case 109: // Deprecated in RRF, but widely generated by slicers
		if (   !LockMovementAndWaitForStandstill(gb)		// wait until movement has finished
			|| !IsCodeQueueIdle()							// also wait until deferred command queue has caught up to avoid out-of-order execution
		   )
		{
			return false;
		}
		// no break
	case 104:
		// New behaviour from 1.20beta12:
		// M109 Snnn
		// - If no tools are active, set Tool 0 to active
		// - Set active tool's active and standby temperatures to Snnn
		//
		// M109 Tnnn Snnn
		// - If no tools are active, set Tnnn to active
		// - If another tool is active but Tnnn is off, set Tnnn to standby
		// - Set Tnnn's active and standby temperatures to Snnn
		// M104 does the same but doesn't ever select a tool
		{
			// Get the temperature to set
			float temperature;
			if (gb.Seen('R'))
			{
				gb.MachineState().waitWhileCooling = true;
				temperature = gb.GetFValue();
			}
			else if (gb.Seen('S'))
			{
				gb.MachineState().waitWhileCooling = false;
				temperature = gb.GetFValue();
			}
			else
			{
				break;		// no target temperature given
			}

			// Find the tool that the command applies to.
			// This is the tool specified in the T parameter, else the current tool if there is one, else the default tool
			Tool *applicableTool;
			if (gb.Seen('T'))
			{
				int toolNumber = gb.GetIValue();
				toolNumber += gb.GetToolNumberAdjust();
				applicableTool = reprap.GetTool(toolNumber);
			}
			else
			{
				applicableTool = reprap.GetCurrentOrDefaultTool();
			}

			// Check that we have a tool
			if (applicableTool == nullptr)
			{
				reply.copy("Invalid tool number");
				result = GCodeResult::error;
				break;
			}

			// Set the heater temperatures for that tool. We set the standby temperatures as well as the active ones,
			// because any slicer that uses M109 doesn't understand that there are separate active and standby temperatures.
			if (simulationMode == 0)
			{
				SetToolHeaters(applicableTool, temperature, true);
			}

			Tool *currentTool = reprap.GetCurrentTool();
			if (code == 109 && currentTool == nullptr)
			{
				// Switch to the tool
				if (!LockMovementAndWaitForStandstill(gb))
				{
					return false;
				}

				gb.MachineState().newToolNumber = applicableTool->Number();
				gb.MachineState().toolChangeParam = (simulationMode == 0) ? 0 : DefaultToolChangeParam;
				gb.SetState(GCodeState::m109ToolChange0);
			}
			else
			{
				// If we already have an active tool and we are setting temperatures for a different tool, set that tool's heaters to standby in case it is off
				if (applicableTool == currentTool)
				{
					// Even though the tool is selected, we may have turned it off e.g. when upgrading the WiFi firmware or following a heater fault that has been cleared.
					// So make sure the tool heaters are on.
					reprap.SelectTool(applicableTool->Number(), simulationMode != 0);
				}
				else
				{
					reprap.StandbyTool(applicableTool->Number(), simulationMode != 0);
				}

				if (code == 109)
				{
					gb.SetState(GCodeState::m109WaitForTemperature);
				}
			}
		}
		break;

	case 110: // Set line numbers - line numbers are dealt with in the GCodeBuffer class
		break;

	case 111: // Debug level
		if (gb.Seen('S'))
		{
			const bool dbv = (gb.GetIValue() != 0);
			if (gb.Seen('P'))
			{
				reprap.SetDebug(static_cast<Module>(gb.GetIValue()), dbv);
			}
			else
			{
				reprap.SetDebug(dbv);
			}
		}
		else
		{
			reprap.PrintDebug();
		}
		break;

	case 112: // Emergency stop - acted upon in Webserver, but also here in case it comes from USB etc.
		DoEmergencyStop();
		break;

	case 114:
		GetCurrentCoordinates(reply);
		break;

	case 115: // Print firmware version or set hardware type
		if (gb.Seen('P'))
		{
			platform.SetBoardType((BoardType)gb.GetIValue());
		}
		else
		{
			reply.printf("FIRMWARE_NAME: %s FIRMWARE_VERSION: %s ELECTRONICS: %s", FIRMWARE_NAME, VERSION, platform.GetElectronicsString());
#ifdef DUET_NG
			const char* const expansionName = DuetExpansion::GetExpansionBoardName();
			if (expansionName != nullptr)
			{
				reply.catf(" + %s", expansionName);
			}
			const char* const additionalExpansionName = DuetExpansion::GetAdditionalExpansionBoardName();
			if (additionalExpansionName != nullptr)
			{
				reply.catf(" + %s", additionalExpansionName);
			}
#endif
			reply.catf(" FIRMWARE_DATE: %s", DATE);
		}
		break;

	case 116: // Wait for set temperatures
		if (   !LockMovementAndWaitForStandstill(gb)		// wait until movement has finished
			|| !IsCodeQueueIdle()							// also wait until deferred command queue has caught up to avoid out-of-order execution
		   )
		{
			return false;
		}

		if (!cancelWait)
		{
			bool seen = false;
			if (gb.Seen('P'))
			{
				// Wait for the heaters associated with the specified tool to be ready
				int toolNumber = gb.GetIValue();
				toolNumber += gb.GetToolNumberAdjust();
				if (!ToolHeatersAtSetTemperatures(reprap.GetTool(toolNumber), true))
				{
					CheckReportDue(gb, reply);				// check whether we need to send a temperature or status report
					isWaiting = true;
					return false;
				}
				seen = true;
			}

			if (gb.Seen('H'))
			{
				// Wait for specified heaters to be ready
				uint32_t heaters[Heaters];
				size_t heaterCount = Heaters;
				gb.GetUnsignedArray(heaters, heaterCount, false);

				for (size_t i = 0; i < heaterCount; i++)
				{
					if (!reprap.GetHeat().HeaterAtSetTemperature(heaters[i], true))
					{
						CheckReportDue(gb, reply);			// check whether we need to send a temperature or status report
						isWaiting = true;
						return false;
					}
				}
				seen = true;
			}

			if (gb.Seen('C'))
			{
				// Wait for specified chamber(s) to be ready
				uint32_t chamberIndices[NumChamberHeaters];
				size_t chamberCount = NumChamberHeaters;
				gb.GetUnsignedArray(chamberIndices, chamberCount, false);

				if (chamberCount == 0)
				{
					// If no values are specified, wait for all chamber heaters
					for (size_t i = 0; i < NumChamberHeaters; i++)
					{
						const int8_t heater = reprap.GetHeat().GetChamberHeater(i);
						if (heater >= 0 && !reprap.GetHeat().HeaterAtSetTemperature(heater, true))
						{
							CheckReportDue(gb, reply);		// check whether we need to send a temperature or status report
							isWaiting = true;
							return false;
						}
					}
				}
				else
				{
					// Otherwise wait only for the specified chamber heaters
					for (size_t i = 0; i < chamberCount; i++)
					{
						if (chamberIndices[i] >= 0 && chamberIndices[i] < NumChamberHeaters)
						{
							const int8_t heater = reprap.GetHeat().GetChamberHeater(chamberIndices[i]);
							if (heater >= 0 && !reprap.GetHeat().HeaterAtSetTemperature(heater, true))
							{
								CheckReportDue(gb, reply);	// check whether we need to send a temperature or status report
								isWaiting = true;
								return false;
							}
						}
					}
				}
				seen = true;
			}

			// Wait for all heaters except chamber(s) to be ready
			if (!seen && !reprap.GetHeat().AllHeatersAtSetTemperatures(true))
			{
				CheckReportDue(gb, reply);					// check whether we need to send a temperature or status report
				isWaiting = true;
				return false;
			}
		}

		// If we get here, there is nothing more to wait for
		cancelWait = isWaiting = false;
		break;

	case 117:	// Display message
		{
			String<MaxFilenameLength> msg;
			gb.GetUnprecedentedString(msg.GetRef());
			reprap.SetMessage(msg.c_str());
		}
		break;

	case 118:	// Echo message on host
		{
			MessageType type = GenericMessage;
			if (gb.Seen('P'))
			{
				switch (gb.GetIValue())
				{
				case 0:		// Generic (default)
					// no need to set it twice
					break;
				case 1:		// USB
					type = UsbMessage;
					break;
				case 2:		// UART port
					type = DirectLcdMessage;
					break;
				case 3:		// HTTP
					type = HttpMessage;
					break;
				case 4:		// Telnet
					type = TelnetMessage;
					break;
				default:
					reply.printf("Invalid message type: %d", type);
					result = GCodeResult::error;
					break;
				}
			}

			if (result != GCodeResult::error)
			{
				String<GCODE_LENGTH> message;
				if (gb.Seen(('S')))
				{
					gb.GetQuotedString(message.GetRef());
					platform.Message(type, message.c_str());
				}
			}
		}
		break;

	case 119:
		reply.copy("Endstops - ");
		for (size_t axis = 0; axis < numTotalAxes; axis++)
		{
			reply.catf("%c: %s, ", axisLetters[axis], TranslateEndStopResult(platform.Stopped(axis)));
		}
		reply.catf("Z probe: %s", TranslateEndStopResult(platform.GetZProbeResult()));
		break;

	case 120:
		Push(gb);
		break;

	case 121:
		Pop(gb);
		break;

	case 122:
		{
			const int val = (gb.Seen('P')) ? gb.GetIValue() : 0;
			if (val == 0)
			{
				reprap.Diagnostics(gb.GetResponseMessageType());
			}
			else
			{
				result = GetGCodeResultFromError(platform.DiagnosticTest(gb, reply, val));
			}
		}
		break;

	case 135: // Set PID sample interval
		if (gb.Seen('S'))
		{
			platform.SetHeatSampleTime(gb.GetFValue() * 0.001);  // Value is in milliseconds; we want seconds
		}
		else
		{
			reply.printf("Heat sample time is %.3f seconds", (double)platform.GetHeatSampleTime());
		}
		break;

	case 140: // Bed temperature
	case 141: // Chamber temperature
		{
			Heat& heat = reprap.GetHeat();
			bool seen = false;

			// Check if the heater index is passed
			int index = gb.Seen('P') ? gb.GetIValue() : 0;
			if (index < 0 || index >= (int)((code == 140) ? NumBedHeaters : NumChamberHeaters))
			{
				reply.printf("Invalid heater index '%d'", index);
				result = GCodeResult::error;
				break;
			}

			// See if the heater number is being set
			if (gb.Seen('H'))
			{
				seen = true;
				int heater = gb.GetIValue();
				if (heater < 0)
				{
					heater = -1;
				}
				else if (heater >= (int)Heaters)
				{
					reply.printf("Invalid heater number '%d'", heater);
					result = GCodeResult::error;
					break;
				}

				if (code == 141)
				{
					heat.SetChamberHeater(index, heater);
				}
				else
				{
					heat.SetBedHeater(index, heater);
				}
				platform.UpdateConfiguredHeaters();
			}

			const int8_t currentHeater = (code == 141) ? heat.GetChamberHeater(index) : heat.GetBedHeater(index);
			const char* const heaterName = (code == 141) ? "chamber" : "bed";

			// Active temperature
			if (gb.Seen('S'))
			{
				seen = true;
				const float temperature = gb.GetFValue();
				if (currentHeater < 0)
				{
					if (temperature > 0.0)		// turning off a non-existent bed or chamber heater is not an error
					{
						reply.printf("No %s heater has been configured for slot %d", heaterName, index);
						result = GCodeResult::error;
					}
				}
				else
				{
					if (temperature < NEARLY_ABS_ZERO)
					{
						heat.SwitchOff(currentHeater);
					}
					else
					{
						heat.SetActiveTemperature(currentHeater, temperature);
						heat.Activate(currentHeater);
					}
				}
			}

			if (gb.Seen('R'))
			{
				seen = true;
				if (currentHeater < 0)
				{
					reply.printf("No %s heater has been configured for slot %d", heaterName, index);
					result = GCodeResult::error;
				}
				else
				{
					heat.SetStandbyTemperature(currentHeater, gb.GetFValue());
				}
			}

			if (!seen)
			{
				if (currentHeater < 0)
				{
					reply.printf("No %s heater has been configured for slot %d", heaterName, index);
				}
				else
				{
					reply.printf("%c%s heater %d (slot %d) is currently at %.1f" DEGREE_SYMBOL "C",
						toupper(heaterName[0]), heaterName + 1, currentHeater, index, (double)reprap.GetHeat().GetTemperature(currentHeater));
				}
			}
		}
		break;

	case 143: // Configure heater protection
		result = GetGCodeResultFromError(SetHeaterProtection(gb, reply));
		break;

	case 144: // Set bed to standby
		{
			int index = gb.Seen('P') ? gb.GetIValue() : 0;
			if (index < 0 || index >= (int)NumBedHeaters)
			{
				reply.printf("Invalid bed heater index '%d'", index);
				result = GCodeResult::error;
				break;
			}

			const int8_t bedHeater = reprap.GetHeat().GetBedHeater(index);
			if (bedHeater >= 0)
			{
				reprap.GetHeat().Standby(bedHeater, nullptr);
			}
		}
		break;

	case 190: // Set bed temperature and wait
	case 191: // Set chamber temperature and wait
		if (   !LockMovementAndWaitForStandstill(gb)		// wait until movement has finished
			|| !IsCodeQueueIdle()							// also wait until deferred command queue has caught up to avoid out-of-order execution
		   )
		{
			return false;
		}
		{
			// Check if the heater index is passed
			const uint32_t index = gb.Seen('P') ? gb.GetUIValue() : 0;
			if (index >= ((code == 190) ? NumBedHeaters : NumChamberHeaters))
			{
				reply.printf("Invalid heater index '%" PRIu32 "'", index);
				result = GCodeResult::error;
				break;
			}

			const int8_t heater = (code == 191) ? reprap.GetHeat().GetChamberHeater(index) : reprap.GetHeat().GetBedHeater(index);
			if (heater >= 0)
			{
				float temperature;
				bool waitWhenCooling;
				if (gb.Seen('R'))
				{
					waitWhenCooling = true;
					temperature = gb.GetFValue();
				}
				else if (gb.Seen('S'))
				{
					waitWhenCooling = false;
					temperature = gb.GetFValue();
				}
				else
				{
					break;		// no target temperature given
				}

				reprap.GetHeat().SetActiveTemperature(heater, temperature);
				reprap.GetHeat().Activate(heater);
				if (cancelWait || reprap.GetHeat().HeaterAtSetTemperature(heater, waitWhenCooling))
				{
					cancelWait = isWaiting = false;
					break;
				}

				CheckReportDue(gb, reply);			// check whether we need to send a temperature or status report
				isWaiting = true;
				return false;
			}
		}
		break;

	case 200: // Set filament diameter for volumetric extrusion and enable/disable volumetric extrusion
		if (gb.Seen('D'))
		{
			float diameters[MaxExtruders];
			size_t len = MaxExtruders;
			gb.GetFloatArray(diameters, len, true);
			for (size_t i = 0; i < len; ++i)
			{
				const float d = diameters[i];
				volumetricExtrusionFactors[i] = (d <= 0.0) ? 1.0 : 4.0/(fsquare(d) * Pi);
			}
			gb.MachineState().volumetricExtrusion = (diameters[0] > 0.0);
		}
		else if (!gb.MachineState().volumetricExtrusion)
		{
			reply.copy("Volumetric extrusion is disabled for this input source");
		}
		else
		{
			reply.copy("Filament diameters for volumetric extrusion:");
			for (size_t i = 0; i < numExtruders; ++i)
			{
				const float vef = volumetricExtrusionFactors[i];
				if (vef == 1.0)
				{
					reply.cat(" n/a");
				}
				else
				{
					reply.catf(" %.03f", (double)(2.0/sqrtf(vef * Pi)));
				}
			}
		}
		break;

	case 201: // Set/print axis accelerations
		{
			bool seen = false;
			for (size_t axis = 0; axis < numTotalAxes; axis++)
			{
				if (gb.Seen(axisLetters[axis]))
				{
					platform.SetAcceleration(axis, gb.GetFValue() * distanceScale);
					seen = true;
				}
			}

			if (gb.Seen(extrudeLetter))
			{
				seen = true;
				float eVals[MaxExtruders];
				size_t eCount = numExtruders;
				gb.GetFloatArray(eVals, eCount, true);
				for (size_t e = 0; e < eCount; e++)
				{
					platform.SetAcceleration(numTotalAxes + e, eVals[e] * distanceScale);
				}
			}

			if (!seen)
			{
				reply.printf("Accelerations: ");
				for (size_t axis = 0; axis < numTotalAxes; ++axis)
				{
					reply.catf("%c: %.1f, ", axisLetters[axis], (double)(platform.Acceleration(axis) / distanceScale));
				}
				reply.cat("E:");
				char sep = ' ';
				for (size_t extruder = 0; extruder < numExtruders; extruder++)
				{
					reply.catf("%c%.1f", sep, (double)(platform.Acceleration(extruder + numTotalAxes) / distanceScale));
					sep = ':';
				}
			}
		}
		break;

	case 203: // Set/print maximum feedrates
		{
			bool seen = false;
			for (size_t axis = 0; axis < numTotalAxes; ++axis)
			{
				if (gb.Seen(axisLetters[axis]))
				{
					platform.SetMaxFeedrate(axis, gb.GetFValue() * distanceScale * SecondsToMinutes); // G Code feedrates are in mm/minute; we need mm/sec
					seen = true;
				}
			}

			if (gb.Seen(extrudeLetter))
			{
				seen = true;
				float eVals[MaxExtruders];
				size_t eCount = numExtruders;
				gb.GetFloatArray(eVals, eCount, true);
				for (size_t e = 0; e < eCount; e++)
				{
					platform.SetMaxFeedrate(numTotalAxes + e, eVals[e] * distanceScale * SecondsToMinutes);
				}
			}

			if (!seen)
			{
				reply.copy("Maximum feedrates: ");
				for (size_t axis = 0; axis < numTotalAxes; ++axis)
				{
					reply.catf("%c: %.1f, ", axisLetters[axis], (double)(platform.MaxFeedrate(axis) / (distanceScale * SecondsToMinutes)));
				}
				reply.cat("E:");
				char sep = ' ';
				for (size_t extruder = 0; extruder < numExtruders; extruder++)
				{
					reply.catf("%c%.1f", sep, (double)(platform.MaxFeedrate(extruder + numTotalAxes) / (distanceScale * SecondsToMinutes)));
					sep = ':';
				}
			}
		}
		break;

	case 204: // Set max travel and printing accelerations
		{
			bool seen = false;
			if (gb.Seen('S'))
			{
				// For backwards compatibility with old versions of Marlin (e.g. for Cura and the Prusa fork of slic3r), set both accelerations
				const float acc = gb.GetFValue();
				platform.SetMaxPrintingAcceleration(acc);
				platform.SetMaxTravelAcceleration(acc);
				seen = true;
			}
			if (gb.Seen('P'))
			{
				platform.SetMaxPrintingAcceleration(gb.GetFValue());
				seen = true;
			}
			if (gb.Seen('T'))
			{
				platform.SetMaxTravelAcceleration(gb.GetFValue());
				seen = true;
			}
			if (!seen)
			{
				reply.printf("Maximum printing acceleration %.1f, maximum travel acceleration %.1f", (double)platform.GetMaxPrintingAcceleration(), (double)platform.GetMaxTravelAcceleration());
			}
		}
		break;

	case 206: // Offset axes
		result = OffsetAxes(gb);
		break;

	case 207: // Set firmware retraction details
		{
			bool seen = false;
			if (gb.Seen('S'))
			{
				retractLength = max<float>(gb.GetFValue(), 0.0);
				seen = true;
			}
			if (gb.Seen('R'))	// must do this one after 'S'
			{
				retractExtra = max<float>(gb.GetFValue(), -retractLength);
				seen = true;
			}
			if (gb.Seen('F'))
			{
				unRetractSpeed = retractSpeed = max<float>(gb.GetFValue(), 60.0) * SecondsToMinutes;
				seen = true;
			}
			if (gb.Seen('T'))	// must do this one after 'F'
			{
				unRetractSpeed = max<float>(gb.GetFValue(), 60.0) * SecondsToMinutes;
				seen = true;
			}
			if (gb.Seen('Z'))
			{
				retractHop = max<float>(gb.GetFValue(), 0.0);
				seen = true;
			}
			if (!seen)
			{
				reply.printf("Retraction/un-retraction settings: length %.2f/%.2fmm, speed %d/%dmm/min, Z hop %.2fmm",
					(double)retractLength, (double)(retractLength + retractExtra), (int)(retractSpeed * MinutesToSeconds), (int)(unRetractSpeed * MinutesToSeconds), (double)retractHop);
			}
		}
		break;

	case 208: // Set/print maximum axis lengths. If there is an S parameter with value 1 then we set the min value, else we set the max value.
		{
			bool setMin = (gb.Seen('S') ? (gb.GetIValue() == 1) : false);
			bool seen = false;
			for (size_t axis = 0; axis < numTotalAxes; axis++)
			{
				if (gb.Seen(axisLetters[axis]))
				{
					const float value = gb.GetFValue() * distanceScale;
					if (setMin)
					{
						platform.SetAxisMinimum(axis, value, gb.MachineState().runningM501);
					}
					else
					{
						platform.SetAxisMaximum(axis, value, gb.MachineState().runningM501);
					}
					seen = true;
				}
			}

			if (!seen)
			{
				reply.copy("Axis limits ");
				char sep = '-';
				for (size_t axis = 0; axis < numTotalAxes; axis++)
				{
					reply.catf("%c %c: %.1f min, %.1f max", sep, axisLetters[axis], (double)platform.AxisMinimum(axis), (double)platform.AxisMaximum(axis));
					sep = ',';
				}
			}
		}
		break;

	case 210: // Set/print homing feed rates
		// This is no longer used, but for backwards compatibility we don't report an error
		break;

	case 220:	// Set/report speed factor override percentage
		if (gb.Seen('S'))
		{
			float newSpeedFactor = (gb.GetFValue() * 0.01) * SecondsToMinutes;	// include the conversion from mm/minute to mm/second
			if (newSpeedFactor > 0.0)
			{
				// Update the feed rate for ALL input sources, and all feed rates on the stack
				const float speedFactorRatio = newSpeedFactor / speedFactor;
				for (size_t i = 0; i < ARRAY_SIZE(gcodeSources); ++i)
				{
					GCodeMachineState *ms = &gcodeSources[i]->MachineState();
					while (ms != nullptr)
					{
						ms->feedrate *= speedFactorRatio;
						ms = ms->previous;
					}
				}
				// If the last move hasn't gone yet, update its feed rate too if it is not a firmware retraction
				if (segmentsLeft != 0 && !moveBuffer.isFirmwareRetraction)
				{
					moveBuffer.feedRate *= speedFactorRatio;
				}
				speedFactor = newSpeedFactor;
			}
			else
			{
				reply.printf("Invalid speed factor");
				result = GCodeResult::error;
			}
		}
		else
		{
			reply.printf("Speed factor override: %.1f%%", (double)(speedFactor * MinutesToSeconds * 100.0));
		}
		break;

	case 221:	// Set/report extrusion factor override percentage
		{
			int32_t extruder = 0;
			bool dummy;
			gb.TryGetIValue('D', extruder, dummy);

			if (extruder >= 0 && extruder < (int32_t)numExtruders)
			{
				if (gb.Seen('S'))	// S parameter sets the override percentage
				{
					const float extrusionFactor = gb.GetFValue() / 100.0;
					if (extrusionFactor >= 0.0)
					{
						if (segmentsLeft != 0 && !moveBuffer.isFirmwareRetraction)
						{
							moveBuffer.coords[extruder + numTotalAxes] *= extrusionFactor/extrusionFactors[extruder];	// last move not gone, so update it
						}
						extrusionFactors[extruder] = extrusionFactor;
					}
				}
				else
				{
					reply.printf("Extrusion factor override for extruder %" PRIi32 ": %.1f%%", extruder, (double)(extrusionFactors[extruder] * 100.0));
				}
			}
		}
		break;

		// For case 226, see case 25

	case 260:	// I2C send
		result = SendI2c(gb, reply);
		break;

	case 261:	// I2C send
		result = ReceiveI2c(gb, reply);
		break;

	case 280:	// Servos
		if (gb.Seen('P'))
		{
			const LogicalPin servoIndex = gb.GetIValue();
			Pin servoPin;
			bool invert;
			if (platform.GetFirmwarePin(servoIndex, PinAccess::servo, servoPin, invert))
			{
				if (gb.Seen('I') && gb.GetIValue() > 0)
				{
					invert = !invert;
				}

				if (gb.Seen('S'))
				{
					float angleOrWidth = gb.GetFValue();
					if (angleOrWidth < 0.0)
					{
						// Disable the servo by setting the pulse width to zero
						IoPort::WriteAnalog(servoPin, (invert) ? 1.0 : 0.0, ServoRefreshFrequency);
					}
					else
					{
						if (angleOrWidth < MinServoPulseWidth)
						{
							// User gave an angle so convert it to a pulse width in microseconds
							angleOrWidth = (min<float>(angleOrWidth, 180.0) * ((MaxServoPulseWidth - MinServoPulseWidth) / 180.0)) + MinServoPulseWidth;
						}
						else if (angleOrWidth > MaxServoPulseWidth)
						{
							angleOrWidth = MaxServoPulseWidth;
						}
						float pwm = angleOrWidth * (ServoRefreshFrequency/1e6);
						if (invert)
						{
							pwm = 1.0 - pwm;
						}
						IoPort::WriteAnalog(servoPin, pwm, ServoRefreshFrequency);
					}
				}
				// We don't currently allow the servo position to be read back
			}
			else
			{
				platform.MessageF(ErrorMessage, "Invalid servo index %d in M280 command\n", servoIndex);
			}
		}
		break;

	case 290:	// Baby stepping
		if (gb.Seen('S') || gb.Seen('Z'))
		{
			if (!LockMovement(gb))
			{
				return false;
			}
			const float fval = constrain<float>(gb.GetFValue(), -1.0, 1.0);
			const bool absolute = (gb.Seen('R') && gb.GetIValue() == 0);
			float difference;
			if (absolute)
			{
				difference = fval - currentBabyStepZOffset;
				currentBabyStepZOffset = fval;
			}
			else
			{
				difference = fval;
				currentBabyStepZOffset += fval;
			}
			const float amountPushed = reprap.GetMove().PushBabyStepping(difference);
			moveBuffer.initialCoords[Z_AXIS] += amountPushed;

			// The following causes all the remaining baby stepping that we didn't manage to push to be added to the [remainder of the] currently-executing move, if there is one.
			// This could result in an abrupt Z movement, however the move will be processed as normal so the jerk limit will be honoured.
			moveBuffer.coords[Z_AXIS] += difference;
		}
		else
		{
			reply.printf("Baby stepping offset is %.3fmm", (double)GetBabyStepOffset());
		}
		break;

	case 291:	// Display message, optionally wait for acknowledgement
		{
			String<MaxMessageLength> title;
			bool seen = false;
			gb.TryGetQuotedString('R', title.GetRef(), seen);

			String<MaxMessageLength> message;
			gb.TryGetQuotedString('P', message.GetRef(), seen);
			if (seen)
			{
				int32_t sParam = 1;
				gb.TryGetIValue('S', sParam, seen);
				if (sParam < 0 || sParam > 3)
				{
					reply.copy("Invalid message box mode");
					result = GCodeResult::error;
					break;
				}

				if (sParam >= 2 && !LockMovementAndWaitForStandstill(gb))
				{
					return false;					// if it's a blocking message, wait for movement to stop before displaying it
				}

				float tParam;
				if (sParam == 0 || sParam == 1)
				{
					tParam = DefaultMessageTimeout;
					gb.TryGetFValue('T', tParam, seen);
				}
				else
				{
					tParam = 0.0;
				}

				AxesBitmap axisControls = 0;
				for (size_t axis = 0; axis < numTotalAxes; axis++)
				{
					if (gb.Seen(axisLetters[axis]) && gb.GetIValue() > 0)
					{
						SetBit(axisControls, axis);
					}
				}

				// If we need to wait for an acknowledgement, save the state and set waiting
				if ((sParam == 2 || sParam == 3) && Push(gb))						// stack the machine state including the file position
				{
					gb.MachineState().fileState.Close();							// stop reading from file
					gb.MachineState().waitingForAcknowledgement = true;				// flag that we are waiting for acknowledgement
				}

				// TODO: consider displaying the message box on all relevant devices. Acknowledging any one of them needs to clear them all.
				// Currently, if mt is http or aux or generic, we display the message box both in DWC and on PanelDue.
				const MessageType mt = GetMessageBoxDevice(gb);						// get the display device
				platform.SendAlert(mt, message.c_str(), title.c_str(), (int)sParam, tParam, axisControls);
			}
		}
		break;

	case 292:	// Acknowledge message
		{
			reprap.ClearAlert();

			const bool cancelled = (gb.Seen('P') && gb.GetIValue() == 1);
			for (GCodeBuffer* targetGb : gcodeSources)
			{
				if (targetGb != nullptr)
				{
					targetGb->MessageAcknowledged(cancelled);
				}
			}
		}
		break;

	case 300:	// Beep
		{
			const unsigned int ms = (gb.Seen('P')) ? gb.GetUIValue() : 1000;			// time in milliseconds
			const unsigned int freq = (gb.Seen('S')) ? gb.GetUIValue() : 4600;			// 4600Hz produces the loudest sound on a PanelDue
			reprap.Beep(freq, ms);
		}
		break;

	case 301: // Set/report hot end PID values
		SetPidParameters(gb, 1, reply);
		break;

	case 302: // Allow, deny or report cold extrudes
		if (gb.Seen('P'))
		{
			reprap.GetHeat().AllowColdExtrude(gb.GetIValue() > 0);
		}
		else
		{
			reply.printf("Cold extrusion is %s, use M302 P[1/0] to allow/deny it",
					reprap.GetHeat().ColdExtrude() ? "allowed" : "denied");
		}
		break;

	case 303: // Run PID tuning
		if (gb.Seen('H'))
		{
			const int heater = gb.GetIValue();
			const float temperature = (gb.Seen('S')) ? gb.GetFValue()
										: reprap.GetHeat().IsBedHeater(heater) ? 75.0
										: reprap.GetHeat().IsChamberHeater(heater) ? 50.0
										: 200.0;
			const float maxPwm = (gb.Seen('P')) ? gb.GetFValue() : reprap.GetHeat().GetHeaterModel(heater).GetMaxPwm();
			if (heater < 0 || heater >= (int)Heaters)
			{
				reply.copy("Bad heater number in M303 command");
			}
			else if (!reprap.GetHeat().CheckHeater(heater))
			{
				reply.copy("Heater is not ready to perform PID auto-tuning");
			}
			else if (maxPwm < 0.1 || maxPwm > 1.0)
			{
				reply.copy("Invalid PWM in M303 command");
			}
			else
			{
				reprap.GetHeat().StartAutoTune(heater, temperature, maxPwm, reply);
			}
		}
		else
		{
			reprap.GetHeat().GetAutoTuneStatus(reply);
		}
		break;

	case 304: // Set/report heated bed PID values
		SetPidParameters(gb, 0, reply);
		break;

	case 305: // Set/report specific heater parameters
		result = SetHeaterParameters(gb, reply);
		break;

	case 307: // Set heater process model parameters
		if (gb.Seen('H'))
		{
			const int heater = gb.GetIValue();
			if (heater >= 0 && heater < (int)Heaters)
			{
				const FopDt& model = reprap.GetHeat().GetHeaterModel(heater);
				bool seen = false;
				float gain = model.GetGain(),
					tc = model.GetTimeConstant(),
					td = model.GetDeadTime(),
					maxPwm = model.GetMaxPwm(),
					voltage = model.GetVoltage();
				uint32_t freq = model.GetPwmFrequency();
				int32_t dontUsePid = model.UsePid() ? 0 : 1;
				int32_t inversionParameter = 0;

				gb.TryGetFValue('A', gain, seen);
				gb.TryGetFValue('C', tc, seen);
				gb.TryGetFValue('D', td, seen);
				gb.TryGetIValue('B', dontUsePid, seen);
				gb.TryGetFValue('S', maxPwm, seen);
				gb.TryGetFValue('V', voltage, seen);
				gb.TryGetIValue('I', inversionParameter, seen);
				gb.TryGetUIValue('F', freq, seen);

				if (seen)
				{
					const bool inverseTemperatureControl = (inversionParameter == 1 || inversionParameter == 3);
					if (!reprap.GetHeat().SetHeaterModel(heater, gain, tc, td, maxPwm, voltage,
															dontUsePid == 0, inverseTemperatureControl, (uint16_t)min<uint32_t>(freq, MaxHeaterPwmFrequency)))
					{
						reply.copy("Error: bad model parameters");
					}

					const bool invertedPwmSignal = (inversionParameter == 2 || inversionParameter == 3);
					reprap.GetHeat().SetHeaterSignalInverted(heater, invertedPwmSignal);
				}
				else if (!model.IsEnabled())
				{
					reply.printf("Heater %u is disabled", heater);
				}
				else
				{
					const char* mode = (!model.UsePid()) ? "bang-bang"
										: (model.ArePidParametersOverridden()) ? "custom PID"
											: "PID";
					const bool pwmSignalInverted = reprap.GetHeat().IsHeaterSignalInverted(heater);
					const char* inverted = model.IsInverted()
											? (pwmSignalInverted ? "PWM signal and temperature control" : "temperature control")
											: (pwmSignalInverted ? "PWM signal" : "no");

					reply.printf("Heater %u model: gain %.1f, time constant %.1f, dead time %.1f, max PWM %.2f, calibration voltage %.1f, mode %s, inverted %s, frequency ",
							heater, (double)model.GetGain(), (double)model.GetTimeConstant(), (double)model.GetDeadTime(), (double)model.GetMaxPwm(), (double)model.GetVoltage(), mode, inverted);
					if (model.GetPwmFrequency() == 0)
					{
						reply.cat("default");
					}
					else
					{
						reply.catf("%uHz", model.GetPwmFrequency());
					}
					if (model.UsePid())
					{
						// When reporting the PID parameters, we scale them by 255 for compatibility with older firmware and other firmware
						M301PidParameters params = model.GetM301PidParameters(false);
						reply.catf("\nComputed PID parameters for setpoint change: P%.1f, I%.3f, D%.1f", (double)params.kP, (double)params.kI, (double)params.kD);
						params = model.GetM301PidParameters(true);
						reply.catf("\nComputed PID parameters for load change: P%.1f, I%.3f, D%.1f", (double)params.kP, (double)params.kI, (double)params.kD);
					}
				}
			}
		}
		break;

	case 350: // Set/report microstepping
		{
			// interp is currently an int not a bool, because we use special values of interp to set the chopper control register
			int32_t mode = 0;						// this is usually the interpolation requested (0 = off, 1 = on)
			bool dummy;
			gb.TryGetIValue('I', mode, dummy);

			bool seen = false;
			for (size_t axis = 0; axis < numTotalAxes; axis++)
			{
				if (gb.Seen(axisLetters[axis]))
				{
					if (!LockMovementAndWaitForStandstill(gb))
					{
						return false;
					}
					seen = true;
					const unsigned int microsteps = gb.GetUIValue();
					if (ChangeMicrostepping(axis, microsteps, mode))
					{
						SetAxisNotHomed(axis);
					}
					else
					{
						reply.printf("Drive %c does not support %ux microstepping%s", axisLetters[axis], microsteps, ((mode) ? " with interpolation" : ""));
						result = GCodeResult::error;
					}
				}
			}

			if (gb.Seen(extrudeLetter))
			{
				if (!LockMovementAndWaitForStandstill(gb))
				{
					return false;
				}
				seen = true;
				uint32_t eVals[MaxExtruders];
				size_t eCount = numExtruders;
				gb.GetUnsignedArray(eVals, eCount, true);
				for (size_t e = 0; e < eCount; e++)
				{
					if (!ChangeMicrostepping(numTotalAxes + e, (int)eVals[e], mode))
					{
						reply.printf("Drive E%u does not support %ux microstepping%s", e, (unsigned int)eVals[e], ((mode) ? " with interpolation" : ""));
						result = GCodeResult::error;
					}
				}
			}

			if (!seen)
			{
				reply.copy("Microstepping - ");
				for (size_t axis = 0; axis < numTotalAxes; ++axis)
				{
					bool interp;
					const unsigned int microsteps = platform.GetMicrostepping(axis, mode, interp);
					reply.catf("%c:%u%s, ", axisLetters[axis], microsteps, (interp) ? "(on)" : "");
				}
				reply.cat("E");
				for (size_t extruder = 0; extruder < numExtruders; extruder++)
				{
					bool interp;
					const unsigned int microsteps = platform.GetMicrostepping(extruder + numTotalAxes, mode, interp);
					reply.catf(":%u%s", microsteps, (interp) ? "(on)" : "");
				}
			}
		}
		break;

	case 374: // Save grid and height map to file
		result = GetGCodeResultFromError(SaveHeightMap(gb, reply));
		break;

	case 375: // Load grid and height map from file and enable compensation
		if (!LockMovementAndWaitForStandstill(gb))
		{
			return false;
		}
		result = LoadHeightMap(gb, reply);
		break;

	case 376: // Set taper height
		{
			Move& move = reprap.GetMove();
			if (gb.Seen('H'))
			{
				move.SetTaperHeight(gb.GetFValue());
			}
			else if (move.GetTaperHeight() > 0.0)
			{
				reply.printf("Bed compensation taper height is %.1fmm", (double)move.GetTaperHeight());
			}
			else
			{
				reply.copy("Bed compensation is not tapered");
			}
		}
		break;

	case 400: // Wait for current moves to finish
		if (!LockMovementAndWaitForStandstill(gb))
		{
			return false;
		}
		break;

	case 401: // Deploy Z probe
		if (platform.GetZProbeType() != ZProbeType::none)
		{
			probeIsDeployed = true;
			DoFileMacro(gb, DEPLOYPROBE_G, false);
		}
		break;

	case 402: // Retract Z probe
		if (platform.GetZProbeType() != ZProbeType::none)
		{
			probeIsDeployed = false;
			DoFileMacro(gb, RETRACTPROBE_G, false);
		}
		break;

	case 404: // Filament width and nozzle diameter
		{
			bool seen = false;

			if (gb.Seen('N'))
			{
				platform.SetFilamentWidth(gb.GetFValue());
				seen = true;
			}
			if (gb.Seen('D'))
			{
				platform.SetNozzleDiameter(gb.GetFValue());
				seen = true;
			}

			if (!seen)
			{
				reply.printf("Filament width: %.2fmm, nozzle diameter: %.2fmm", (double)platform.GetFilamentWidth(), (double)platform.GetNozzleDiameter());
			}
		}
		break;

	case 408: // Get status in JSON format
		{
			const int type = gb.Seen('S') ? gb.GetIValue() : 0;
			const int seq = gb.Seen('R') ? gb.GetIValue() : -1;
			if (&gb == auxGCode)
			{
				lastAuxStatusReportType = type;
			}

			OutputBuffer * const statusResponse = GenerateJsonStatusResponse(type, seq, (&gb == auxGCode) ? ResponseSource::AUX : ResponseSource::Generic);

			if (statusResponse != nullptr)
			{
				UnlockAll(gb);
				HandleReply(gb, false, statusResponse);
				return true;
			}
		}
		break;

	case 450: // Report printer mode
		reply.printf("PrinterMode:%s", GetMachineModeString());
		break;

	case 451: // Select FFF printer mode
		machineType = MachineType::fff;
		break;

	case 452: // Select laser mode
		machineType = MachineType::laser;
		if (gb.Seen('P'))
		{
			uint32_t lp = gb.GetUIValue();
			if (lp > 65535)
			{
				lp = NoLogicalPin;
			}
			const bool invert = (gb.Seen('I') && gb.GetIValue() > 0);
			if (platform.SetLaserPin((LogicalPin)lp, invert))
			{
				reply.copy("Laser mode selected");
			}
			else
			{
				reply.copy("Bad P parameter");
				result = GCodeResult::error;
			}
		}
		if (result == GCodeResult::ok && gb.Seen('F'))
		{
			platform.SetLaserPwmFrequency(gb.GetFValue());
		}
		if (result == GCodeResult::ok && gb.Seen('R'))
		{
			laserMaxPower = max<float>(1.0, gb.GetFValue());
		}
		break;

	case 453: // Select CNC mode
<<<<<<< HEAD
	{
		uint32_t slot = gb.Seen('S') ? gb.GetUIValue() : 0;
		if (slot >= MaxSpindles)
		{
			reply.copy("Invalid spindle index");
			result = GCodeResult::error;
			break;
		}

		Spindle& spindle = platform.AccessSpindle(slot);
		if (gb.Seen('P'))
=======
>>>>>>> 935e17bf
		{
			uint32_t slot = gb.Seen('S') ? gb.GetUIValue() : 0;
			if (slot >= MaxSpindles)
			{
				reply.copy("Invalid spindle index");
				result = GCodeResult::error;
				break;
			}

			Spindle& spindle = platform.AccessSpindle(slot);
			if (gb.Seen('P'))
			{
				uint32_t pins[2] = { NoLogicalPin, NoLogicalPin };
				size_t numPins = 2;
				gb.GetUnsignedArray(pins, numPins, false);
				if (pins[0] > 65535)
				{
					pins[0] = NoLogicalPin;
				}
				if (numPins < 2 || pins[1] < 0 || pins[1] > 65535)
				{
					pins[1] = NoLogicalPin;
				}
				const bool invert = (gb.Seen('I') && gb.GetIValue() > 0);
				if (!spindle.SetPins(pins[0], pins[1], invert))
				{
					reply.copy("Bad P parameter");
					result = GCodeResult::error;
					break;
				}
			}
<<<<<<< HEAD
			const bool invert = (gb.Seen('I') && gb.GetIValue() > 0);
			if (!spindle.SetPins(pins[0], pins[1], invert))
			{
				reply.copy("Bad P parameter");
				result = GCodeResult::error;
				break;
			}
		}
		if (gb.Seen('F'))
		{
			spindle.SetPwmFrequency(gb.GetFValue());
		}
		if (gb.Seen('R'))
		{
			spindle.SetMaxRpm(max<float>(1.0, gb.GetFValue()));
		}
		if (gb.Seen('T'))
		{
			spindle.SetToolNumber(gb.GetIValue());
		}

		if (machineType != MachineType::cnc)
		{
			machineType = MachineType::cnc;
			reply.copy("CNC mode selected");
=======
			if (gb.Seen('F'))
			{
				spindle.SetPwmFrequency(gb.GetFValue());
			}
			if (gb.Seen('R'))
			{
				spindle.SetMaxRpm(max<float>(1.0, gb.GetFValue()));
			}
			if (gb.Seen('T'))
			{
				spindle.SetToolNumber(gb.GetIValue());
			}

			if (machineType != MachineType::cnc)
			{
				machineType = MachineType::cnc;
				reply.copy("CNC mode selected");
			}
>>>>>>> 935e17bf
		}
		break;
	}

	case 500: // Store parameters in EEPROM
		result = WriteConfigOverrideFile(gb, reply);
		break;

	case 501: // Load parameters from EEPROM
		if (runningConfigFile)
		{
			m501SeenInConfigFile = true;
		}
		DoFileMacro(gb, CONFIG_OVERRIDE_G, true, code);
		break;

	case 502: // Revert to default "factory settings"
		reprap.GetHeat().ResetHeaterModels();							// in case some heaters have no M307 commands in config.g
		reprap.GetMove().GetKinematics().SetCalibrationDefaults();		// in case M665/M666/M667/M669 in config.g don't define all the parameters
		platform.SetZProbeDefaults();
		DoFileMacro(gb, CONFIG_FILE, true, code);
		break;

	case 503: // List variable settings
		{
			if (!LockFileSystem(gb))
			{
				return false;
			}

			// Need a valid output buffer to continue...
			OutputBuffer *configResponse;
			if (!OutputBuffer::Allocate(configResponse))
			{
				// No buffer available, try again later
				return false;
			}

			// Read the entire file
			FileStore * const f = platform.OpenFile(platform.GetSysDir(), platform.GetConfigFile(), OpenMode::read);
			if (f == nullptr)
			{
				reply.copy("Configuration file not found");
				result = GCodeResult::error;
			}
			else
			{
				char fileBuffer[FILE_BUFFER_SIZE];
				size_t bytesRead,
					bytesLeftForWriting = OutputBuffer::GetBytesLeft(configResponse);
				while ((bytesRead = f->Read(fileBuffer, FILE_BUFFER_SIZE)) > 0 && bytesLeftForWriting > 0)
				{
					// Don't write more data than we can process
					if (bytesRead < bytesLeftForWriting)
					{
						bytesLeftForWriting -= bytesRead;
					}
					else
					{
						bytesRead = bytesLeftForWriting;
						bytesLeftForWriting = 0;
					}

					// Write it
					configResponse->cat(fileBuffer, bytesRead);
				}
				f->Close();

				UnlockAll(gb);
				HandleReply(gb, false, configResponse);
				return true;
			}
		}
		break;

	case 540: // Set/report MAC address
		{
			const unsigned int interface = (gb.Seen('I') ? gb.GetUIValue() : 0);
			if (gb.Seen('P'))
			{
				uint8_t mac[6];
				if (gb.GetMacAddress(mac))
				{
					reprap.GetNetwork().SetMacAddress(interface, mac);
				}
				else
				{
					reply.copy("Bad MAC address");
					result = GCodeResult::error;
				}
			}
			else
			{
				const uint8_t * const mac = reprap.GetNetwork().GetMacAddress(interface);
				reply.printf("MAC: %02x:%02x:%02x:%02x:%02x:%02x", mac[0], mac[1], mac[2], mac[3], mac[4], mac[5]);
			}
		}
		break;

	case 550: // Set/report machine name
		{
			String<MACHINE_NAME_LENGTH> name;
			bool seen = false;
			gb.TryGetPossiblyQuotedString('P', name.GetRef(), seen);
			if (seen)
			{
				reprap.SetName(name.c_str());
			}
			else
			{
				reply.printf("RepRap name: %s", reprap.GetName());
			}
		}
		break;

	case 551: // Set password (no option to report it)
		{
			String<PASSWORD_LENGTH> password;
			bool seen = false;
			gb.TryGetPossiblyQuotedString('P', password.GetRef(), seen);
			if (seen)
			{
				reprap.SetPassword(password.c_str());
			}
		}
		break;

	case 552: // Enable/Disable network and/or Set/Get IP address
		{
			bool seen = false;
			const unsigned int interface = (gb.Seen('I') ? gb.GetUIValue() : 0);

			String<SsidBufferLength> ssid;
			if (reprap.GetNetwork().IsWiFiInterface(interface))
			{
				if (gb.Seen('S')) // Has the user turned the network on or off?
				{
					const int enableValue = gb.GetIValue();
					seen = true;

					if (gb.Seen('P') && !gb.GetQuotedString(ssid.GetRef()))
					{
						reply.copy("Bad or missing SSID");
						result = GCodeResult::error;
					}
					else
					{
						result = reprap.GetNetwork().EnableInterface(interface, enableValue, ssid.GetRef(), reply);
					}
				}
			}
			else
			{
				if (gb.Seen('P'))
				{
					seen = true;
					uint8_t eth[4];
					if (gb.GetIPAddress(eth))
					{
						platform.SetIPAddress(eth);
					}
					else
					{
						reply.copy("Bad IP address");
						result = GCodeResult::error;
						break;
					}
				}

				// Process this one last in case the IP address is changed and the network enabled in the same command
				if (gb.Seen('S')) // Has the user turned the network on or off?
				{
					seen = true;
					result = reprap.GetNetwork().EnableInterface(interface, gb.GetIValue(), ssid.GetRef(), reply);
				}
			}

			if (!seen)
			{
				result = reprap.GetNetwork().GetNetworkState(interface, reply);
			}
		}
		break;

	case 553: // Set/Get netmask
		if (gb.Seen('P'))
		{
			uint8_t eth[4];
			if (gb.GetIPAddress(eth))
			{
				platform.SetNetMask(eth);
			}
			else
			{
				reply.copy("Bad IP address");
				result = GCodeResult::error;
			}
		}
		else
		{
			const uint8_t * const nm = platform.NetMask();
			reply.printf("Net mask: %d.%d.%d.%d ", nm[0], nm[1], nm[2], nm[3]);
		}
		break;

	case 554: // Set/Get gateway
		if (gb.Seen('P'))
		{
			uint8_t eth[4];
			if (gb.GetIPAddress(eth))
			{
				platform.SetGateWay(eth);
			}
			else
			{
				reply.copy("Bad IP address");
				result = GCodeResult::error;
			}
		}
		else
		{
			const uint8_t * const gw = platform.GateWay();
			reply.printf("Gateway: %d.%d.%d.%d ", gw[0], gw[1], gw[2], gw[3]);
		}
		break;

	case 555: // Set/report firmware type to emulate
		if (gb.Seen('P'))
		{
			platform.SetEmulating((Compatibility) gb.GetIValue());
		}
		else
		{
			reply.copy("Emulating ");
			switch (platform.Emulating())
			{
			case Compatibility::me:
			case Compatibility::reprapFirmware:
				reply.cat("RepRap Firmware (i.e. in native mode)");
				break;

			case Compatibility::marlin:
				reply.cat("Marlin");
				break;

			case Compatibility::teacup:
				reply.cat("Teacup");
				break;

			case Compatibility::sprinter:
				reply.cat("Sprinter");
				break;

			case Compatibility::repetier:
				reply.cat("Repetier");
				break;

			default:
				reply.catf("Unknown: (%u)", (unsigned int)platform.Emulating());
			}
		}
		break;

	case 556: // Axis compensation (we support only X, Y, Z)
		if (gb.Seen('S'))
		{
			const float value = gb.GetFValue();
			if (value >= 10.0)			// avoid divide by zero and silly results
			{
				for (size_t axis = 0; axis <= Z_AXIS; axis++)
				{
					if (gb.Seen(axisLetters[axis]))
					{
						reprap.GetMove().SetAxisCompensation(axis, gb.GetFValue() / value);
					}
				}
			}
		}
		else
		{
			reply.printf("Axis compensations - XY: %.5f, YZ: %.5f, ZX: %.5f",
				(double)reprap.GetMove().AxisCompensation(X_AXIS), (double)reprap.GetMove().AxisCompensation(Y_AXIS), (double)reprap.GetMove().AxisCompensation(Z_AXIS));
		}
		break;

	case 557: // Set/report Z probe point coordinates
		result = DefineGrid(gb, reply);
		break;

	case 558: // Set or report Z probe type and for which axes it is used
		result = SetOrReportZProbe(gb, reply);
		break;

	case 559:
	case 560: // Binary writing
	{
		const char* folder = platform.GetSysDir();
		const char* defaultFile = platform.GetConfigFile();
		if (code == 560)
		{
			folder = platform.GetWebDir();
			defaultFile = INDEX_PAGE_FILE;
		}
		String<MaxFilenameLength> filename;
		if (gb.Seen('P'))
		{
			gb.GetPossiblyQuotedString(filename.GetRef());
		}
		else
		{
			filename.copy(defaultFile);
		}
		const FilePosition size = (gb.Seen('S') ? (FilePosition)gb.GetIValue() : 0);
		const uint32_t crc32 = (gb.Seen('C') ? gb.GetUIValue() : 0);
		const bool ok = OpenFileToWrite(gb, folder, filename.c_str(), size, true, crc32);
		if (ok)
		{
			reply.printf("Writing to file: %s", filename.c_str());
		}
		else
		{
			reply.printf("Can't open file %s for writing.", filename.c_str());
			result = GCodeResult::error;
		}
	}
	break;

	case 561: // Set identity transform (also clears bed probe grid)
		ClearBedMapping();
		break;

	case 562: // Reset temperature fault - use with great caution
		if (gb.Seen('P'))
		{
			const int heater = gb.GetIValue();
			if (heater >= 0 && heater < (int)Heaters)
			{
				reprap.ClearTemperatureFault(heater);
			}
			else
			{
				reply.printf("Invalid heater number '%d'", heater);
				result = GCodeResult::error;
			}
		}
		else
		{
			// Clear all heater faults
			for (int heater = 0; heater < (int)Heaters; ++heater)
			{
				reprap.ClearTemperatureFault(heater);
			}
		}
		heaterFaultState = HeaterFaultState::noFault;
		break;

	case 563: // Define tool
		result = GetGCodeResultFromError(ManageTool(gb, reply));
		break;

	case 564: // Think outside the box?
		{
			bool seen = false;
			if (gb.Seen('S'))
			{
				seen = true;
				limitAxes = (gb.GetIValue() > 0);
			}
			if (gb.Seen('H'))
			{
				seen = true;
				noMovesBeforeHoming = (gb.GetIValue() > 0);
			}
			if (!seen)
			{
				reply.printf("Movement outside the bed is %spermitted, movement before homing is %spermitted", (limitAxes) ? "not " : "", (noMovesBeforeHoming) ? "not " : "");
			}
		}
		break;

	case 566: // Set/print maximum jerk speeds
		{
			bool seen = false;
			for (size_t axis = 0; axis < numTotalAxes; axis++)
			{
				if (gb.Seen(axisLetters[axis]))
				{
					platform.SetInstantDv(axis, gb.GetFValue() * distanceScale * SecondsToMinutes); // G Code feedrates are in mm/minute; we need mm/sec
					seen = true;
				}
			}

			if (gb.Seen(extrudeLetter))
			{
				seen = true;
				float eVals[MaxExtruders];
				size_t eCount = numExtruders;
				gb.GetFloatArray(eVals, eCount, true);
				for (size_t e = 0; e < eCount; e++)
				{
					platform.SetInstantDv(numTotalAxes + e, eVals[e] * distanceScale * SecondsToMinutes);
				}
			}
			else if (!seen)
			{
				reply.copy("Maximum jerk rates: ");
				for (size_t axis = 0; axis < numTotalAxes; ++axis)
				{
					reply.catf("%c: %.1f, ", axisLetters[axis], (double)(platform.GetInstantDv(axis) / (distanceScale * SecondsToMinutes)));
				}
				reply.cat("E:");
				char sep = ' ';
				for (size_t extruder = 0; extruder < numExtruders; extruder++)
				{
					reply.catf("%c%.1f", sep, (double)(platform.GetInstantDv(extruder + numTotalAxes) / (distanceScale * SecondsToMinutes)));
					sep = ':';
				}
			}
		}
		break;

	case 567: // Set/report tool mix ratios
		if (gb.Seen('P'))
		{
			const int8_t tNumber = gb.GetIValue();
			Tool* const tool = reprap.GetTool(tNumber);
			if (tool != nullptr)
			{
				if (gb.Seen(extrudeLetter))
				{
					float eVals[MaxExtruders];
					size_t eCount = tool->DriveCount();
					gb.GetFloatArray(eVals, eCount, false);
					if (eCount != tool->DriveCount())
					{
						reply.printf("Setting mix ratios - wrong number of E drives: %s", gb.Buffer());
					}
					else
					{
						tool->DefineMix(eVals);
					}
				}
				else
				{
					reply.printf("Tool %d mix ratios:", tNumber);
					char sep = ' ';
					for (size_t drive = 0; drive < tool->DriveCount(); drive++)
					{
						reply.catf("%c%.3f", sep, (double)tool->GetMix()[drive]);
						sep = ':';
					}
				}
			}
		}
		break;

	case 568: // Turn on/off automatic tool mixing
		reply.copy("The M568 command is no longer needed");
		break;

	case 569: // Set/report axis direction
		if (gb.Seen('P'))
		{
			const size_t drive = gb.GetIValue();
			if (drive < DRIVES)
			{
				bool seen = false;
				if (gb.Seen('S'))
				{
					if (!LockMovementAndWaitForStandstill(gb))
					{
						return false;
					}
					platform.SetDirectionValue(drive, gb.GetIValue() != 0);
					seen = true;
				}
				if (gb.Seen('R'))
				{
					if (!LockMovementAndWaitForStandstill(gb))
					{
						return false;
					}
					platform.SetEnableValue(drive, (int8_t)gb.GetIValue());
					seen = true;
				}
				if (gb.Seen('T'))
				{
					float timings[4];
					size_t numTimings = ARRAY_SIZE(timings);
					gb.GetFloatArray(timings, numTimings, true);
					if (numTimings != ARRAY_SIZE(timings))
					{
						reply.copy("bad timing parameter");
						result = GCodeResult::error;
						break;
					}
					platform.SetDriverStepTiming(drive, timings);
					seen = true;
				}
				bool badParameter = false;
				for (size_t axis = 0; axis < numTotalAxes; ++axis)
				{
					if (gb.Seen(axisLetters[axis]))
					{
						badParameter = true;
					}
				}
				if (gb.Seen(extrudeLetter))
				{
					badParameter = true;
				}
				if (badParameter)
				{
					reply.copy("M569 no longer accepts XYZE parameters; use M584 instead");
					result = GCodeResult::error;
				}
				else if (!seen)
				{
					float timings[4];
					platform.GetDriverStepTiming(drive, timings);
					reply.printf("Drive %u runs %s, active %s enable, step timing %.1f,%.1f,%.1f,%.1f microseconds",
								drive,
								(platform.GetDirectionValue(drive)) ? "forwards" : "in reverse",
								(platform.GetEnableValue(drive)) ? "high" : "low",
								(double)timings[0], (double)timings[1], (double)timings[2], (double)timings[3]);
				}
			}
		}
		break;

	case 570: // Set/report heater monitoring
		{
			bool seen = false;
			if (gb.Seen('S'))
			{
				seen = true;
				heaterFaultTimeout = gb.GetUIValue() * (60 * 1000);
			}
			if (gb.Seen('H'))
			{
				const int heater = gb.GetIValue();
				if (heater >= 0 && heater < (int)Heaters)
				{
					bool seenValue = false;
					float maxTempExcursion, maxFaultTime;
					reprap.GetHeat().GetFaultDetectionParameters(heater, maxTempExcursion, maxFaultTime);
					gb.TryGetFValue('P', maxFaultTime, seenValue);
					gb.TryGetFValue('T', maxTempExcursion, seenValue);
					if (seenValue)
					{
						reprap.GetHeat().SetFaultDetectionParameters(heater, maxTempExcursion, maxFaultTime);
					}
					else if (!seen)
					{
						reply.printf("Heater %u allowed excursion %.1f" DEGREE_SYMBOL "C, fault trigger time %.1f seconds", heater, (double)maxTempExcursion, (double)maxFaultTime);
					}
				}
				seen = true;
			}
			if (!seen)
			{
				reply.printf("Print will be terminated if a heater fault is not reset within %" PRIu32 " minutes", heaterFaultTimeout/(60 * 1000));
			}
		}
		break;

	case 571: // Set output on extrude
		{
			bool seen = false;
			if (gb.Seen('P'))
			{
				const int pwmPin = gb.GetIValue();
				const bool invert = (gb.Seen('I') && gb.GetIValue() > 0);
				if (!platform.SetExtrusionAncilliaryPwmPin(pwmPin, invert))
				{
					reply.printf("Logical pin %d is already in use or not available for use by M571", pwmPin);
					break;			// don't process 'S' parameter if the pin was wrong
				}
				seen = true;
			}
			if (gb.Seen('F'))
			{
				platform.SetExtrusionAncilliaryPwmFrequency(gb.GetFValue());
			}
			if (gb.Seen('S'))
			{
				platform.SetExtrusionAncilliaryPwmValue(gb.GetFValue());
				seen = true;
			}
			if (!seen)
			{
				bool invert;
				const LogicalPin pin = platform.GetExtrusionAncilliaryPwmPin(invert);
				reply.printf("Extrusion ancillary PWM %.3f at %.1fHz on pin %u, %s",
								(double)platform.GetExtrusionAncilliaryPwmValue(),
								(double)platform.GetExtrusionAncilliaryPwmFrequency(),
								(unsigned int)pin,
								(invert) ? "inverted" : "not inverted");
			}
		}
		break;

	case 572: // Set/report pressure advance
		if (gb.Seen('S'))
		{
			const float advance = gb.GetFValue();
			if (gb.Seen('D'))
			{
				uint32_t eDrive[MaxExtruders];
				size_t eCount = MaxExtruders;
				gb.GetUnsignedArray(eDrive, eCount, false);
				for (size_t i = 0; i < eCount; i++)
				{
					if (eDrive[i] >= numExtruders)
					{
						reply.printf("Invalid extruder number '%" PRIu32 "'", eDrive[i]);
						result = GCodeResult::error;
						break;
					}
					platform.SetPressureAdvance(eDrive[i], advance);
				}
			}
		}
		else
		{
			reply.copy("Extruder pressure advance");
			char c = ':';
			for (size_t i = 0; i < numExtruders; ++i)
			{
				reply.catf("%c %.3f", c, (double)platform.GetPressureAdvance(i));
				c = ',';
			}
		}
		break;

	case 573: // Report heater average PWM
		if (gb.Seen('P'))
		{
			const int heater = gb.GetIValue();
			if (heater >= 0 && heater < (int)Heaters)
			{
				reply.printf("Average heater %d PWM: %.3f", heater, (double)reprap.GetHeat().GetAveragePWM(heater));
			}
		}
		break;

	case 574: // Set endstop configuration
		{
			bool seen = false;
			const uint8_t inputType = (gb.Seen('S')) ? gb.GetUIValue() : 1;
			for (size_t axis = 0; axis < numTotalAxes; ++axis)
			{
				if (gb.Seen(axisLetters[axis]))
				{
					const int ival = gb.GetIValue();
					if (ival >= 0 && ival <= 3)
					{
						platform.SetEndStopConfiguration(axis, (EndStopPosition) ival, (EndStopInputType)inputType);
						seen = true;
					}
				}
			}
			if (!seen)
			{
				reply.copy("Endstop configuration:");
				EndStopPosition config;
				EndStopInputType inputType;
				for (size_t axis = 0; axis < numTotalAxes; ++axis)
				{
					platform.GetEndStopConfiguration(axis, config, inputType);
					reply.catf(" %c: %s", axisLetters[axis],
								(config == EndStopPosition::highEndStop) ? "high end"
									: (config == EndStopPosition::lowEndStop) ? "low end"
										: "none");
					if (config == EndStopPosition::noEndStop)
					{
						reply.cat(',');
					}
					else
					{
						reply.catf(" %s,",
									(inputType == EndStopInputType::activeHigh) ? "active high switch"
										: (inputType == EndStopInputType::activeLow) ? "active low switch"
											: (inputType == EndStopInputType::zProbe) ? "Z probe"
												: (inputType == EndStopInputType::motorStall) ? "motor stall"
													: "unknown type"
									);
					}
				}
			}
		}
		break;

	case 575: // Set communications parameters
		if (gb.Seen('P'))
		{
			size_t chan = gb.GetIValue();
			if (chan < NUM_SERIAL_CHANNELS)
			{
				bool seen = false;
				if (gb.Seen('B'))
				{
					platform.SetBaudRate(chan, gb.GetIValue());
					seen = true;
				}
				if (gb.Seen('S'))
				{
					uint32_t val = gb.GetIValue();
					platform.SetCommsProperties(chan, val);
					switch (chan)
					{
					case 0:
						serialGCode->SetCommsProperties(val);
						break;
					case 1:
						auxGCode->SetCommsProperties(val);
						platform.SetAuxDetected();
						break;
					default:
						break;
					}
					seen = true;
				}
				if (!seen)
				{
					uint32_t cp = platform.GetCommsProperties(chan);
					reply.printf("Channel %d: baud rate %" PRIu32 ", %s checksum", chan, platform.GetBaudRate(chan), (cp & 1) ? "requires" : "does not require");
				}
			}
		}
		break;

	case 577: // Wait until endstop input is triggered
		if (gb.Seen('S'))
		{
			// Determine trigger type
			bool triggerCondition = (gb.GetIValue() > 0);

			// Axis endstops
			for (size_t axis=0; axis < numTotalAxes; axis++)
			{
				if (gb.Seen(axisLetters[axis]))
				{
					if (platform.EndStopInputState(axis) != triggerCondition)
					{
						result = GCodeResult::notFinished;
						break;
					}
				}
			}

			// Extruder drives
			if (gb.Seen(extrudeLetter))
			{
				size_t eDriveCount = MaxExtruders;
				uint32_t eDrives[MaxExtruders];
				gb.GetUnsignedArray(eDrives, eDriveCount, false);
				for (size_t extruder = 0; extruder < eDriveCount; extruder++)
				{
					const size_t eDrive = eDrives[extruder];
					if (eDrive >= MaxExtruders)
					{
						reply.printf("Invalid extruder drive '%u'", eDrive);
						result = GCodeResult::error;
						break;
					}

					if (platform.EndStopInputState(eDrive + E0_AXIS) != triggerCondition)
					{
						result = GCodeResult::notFinished;
						break;
					}
				}
			}
		}
		break;

#if SUPPORT_INKJET
	case 578: // Fire Inkjet bits
		if (!AllMovesAreFinishedAndMoveBufferIsLoaded())
		{
			return false;
		}

		if (gb.Seen('S')) // Need to handle the 'P' parameter too; see http://reprap.org/wiki/G-code#M578:_Fire_inkjet_bits
		{
			platform.Inkjet(gb.GetIValue());
		}
		break;
#endif

	case 579: // Scale Cartesian axes (mostly for Delta configurations)
		{
			bool seen = false;
			for (size_t axis = 0; axis < numVisibleAxes; axis++)
			{
				gb.TryGetFValue(axisLetters[axis], axisScaleFactors[axis], seen);
			}

			if (!seen)
			{
				char sep = ':';
				reply.copy("Axis scale factors");
				for(size_t axis = 0; axis < numVisibleAxes; axis++)
				{
					reply.catf("%c %c: %.3f", sep, axisLetters[axis], (double)axisScaleFactors[axis]);
					sep = ',';
				}
			}
		}
		break;

#if SUPPORT_ROLAND
	case 580: // (De)Select Roland mill
		if (gb.Seen('R'))
		{
			if (gb.GetIValue())
			{
				reprap.GetRoland()->Activate();
				if (gb.Seen('P'))
				{
					result = reprap.GetRoland()->RawWrite(gb.GetString());
				}
			}
			else
			{
				result = reprap.GetRoland()->Deactivate();
			}
		}
		else
		{
			reply.printf("Roland is %s.", reprap.GetRoland()->Active() ? "active" : "inactive");
		}
		break;
#endif

	case 581: // Configure external trigger
	case 582: // Check external trigger
		result = CheckOrConfigureTrigger(gb, reply, code);
		break;

	case 584: // Set axis/extruder to stepper driver(s) mapping
		result = DoDriveMapping(gb, reply);
		break;

	case 585: // Probe Tool
		result = ProbeTool(gb, reply);
		break;

	case 586: // Configure network protocols
		{
			const unsigned int interface = (gb.Seen('I') ? gb.GetUIValue() : 0);

			if (gb.Seen('P'))
			{
				const unsigned int protocol = gb.GetUIValue();
				if (gb.Seen('S'))
				{
					const bool enable = (gb.GetIValue() == 1);
					if (enable)
					{
						const int port = (gb.Seen('R')) ? gb.GetIValue() : -1;
						const int secure = (gb.Seen('T')) ? gb.GetIValue() : -1;
						result = reprap.GetNetwork().EnableProtocol(interface, protocol, port, secure, reply);
					}
					else
					{
						result = reprap.GetNetwork().DisableProtocol(interface, protocol, reply);
					}
				}
			}
			else
			{
				// Default to reporting current protocols if P or S parameter missing
				result = reprap.GetNetwork().ReportProtocols(interface, reply);
			}
		}
		break;

#if HAS_WIFI_NETWORKING
	case 587:	// Add WiFi network or list remembered networks
	case 588:	// Forget WiFi network
	case 589:	// Configure access point
		{
			OutputBuffer *longReply = nullptr;
			result = reprap.GetNetwork().HandleWiFiCode(code, gb, reply, longReply);
			if (longReply != nullptr)
			{
				if (result == GCodeResult::ok)
				{
					UnlockAll(gb);
					HandleReply(gb, false, longReply);
					return true;
				}
				OutputBuffer::ReleaseAll(longReply);
			}
		}
		break;
#endif

	case 591: // Configure filament sensor
		if (gb.Seen('D'))
		{
			const unsigned int extruder = gb.GetUIValue();
			if (extruder < numExtruders)
			{
				bool seen = false;
				long sensorType;
				gb.TryGetIValue('P', sensorType, seen);
				if (seen)
				{
					FilamentMonitor::SetFilamentSensorType(extruder, sensorType);
				}

				FilamentMonitor *sensor = FilamentMonitor::GetFilamentSensor(extruder);
				if (sensor != nullptr)
				{
					// Configure the sensor
					const bool error = sensor->Configure(gb, reply, seen);
					result = GetGCodeResultFromError(error);
					if (error)
					{
						FilamentMonitor::SetFilamentSensorType(extruder, 0);		// delete the sensor
					}
				}
				else if (!seen)
				{
					reply.printf("Extruder drive %u has no filament sensor", extruder);
				}
			}
		}
		break;

#if SUPPORT_NONLINEAR_EXTRUSION
	case 592: // Configure nonlinear extrusion
		if (gb.Seen('D'))
		{
			const unsigned int extruder = gb.GetUIValue();
			bool seen = false;
			float a = 0.0, b = 0.0, limit = DefaultNonlinearExtrusionLimit;
			gb.TryGetFValue('A', a, seen);
			gb.TryGetFValue('B', b, seen);
			gb.TryGetFValue('L', limit, seen);
			if (seen)
			{
				platform.SetNonlinearExtrusion(extruder, a, b, limit);
			}
			else
			{
				platform.GetExtrusionCoefficients(extruder, a, b, limit);
				reply.printf("Drive %u nonlinear extrusion coefficients: A=%.3f, B=%.4f, limit=%.2f", extruder, (double)a, (double)b, (double)limit);
			}
		}
		break;
#endif

	case 593: // Configure filament properties
		// TODO: We may need this code later to restrict specific filaments to certain tools or to reset filament counters.
		break;

	case 665: // Set delta configuration
		if (!LockMovementAndWaitForStandstill(gb))
		{
			return false;
		}
		{
			Move& move = reprap.GetMove();

			bool changedMode = false;
			if ((gb.Seen('L') || gb.Seen('D')) && move.GetKinematics().GetKinematicsType() != KinematicsType::linearDelta)
			{
				// Not in delta mode, so switch to it
				changedMode = true;
				move.SetKinematics(KinematicsType::linearDelta);
			}
			bool error = false;
			const bool changed = move.GetKinematics().Configure(code, gb, reply, error);
			if (changedMode)
			{
				move.GetKinematics().GetAssumedInitialPosition(numVisibleAxes, moveBuffer.coords);
				ToolOffsetInverseTransform(moveBuffer.coords, currentUserPosition);
			}
			if (changed || changedMode)
			{
				if (reprap.GetMove().GetKinematics().LimitPosition(moveBuffer.coords, numVisibleAxes, axesHomed, false))
				{
					ToolOffsetInverseTransform(moveBuffer.coords, currentUserPosition);	// make sure the limits are reflected in the user position
				}
				reprap.GetMove().SetNewPosition(moveBuffer.coords, true);
				SetAllAxesNotHomed();
			}
			result = GetGCodeResultFromError(error);
		}
		break;

	case 666: // Set delta endstop adjustments
		if (!LockMovementAndWaitForStandstill(gb))
		{
			return false;
		}
		{
			bool error = false;
			const bool changed = reprap.GetMove().GetKinematics().Configure(code, gb, reply, error);
			if (changed)
			{
				SetAllAxesNotHomed();
			}
			result = GetGCodeResultFromError(error);
		}
		break;

	case 667: // Set CoreXY mode
		if (!LockMovementAndWaitForStandstill(gb))
		{
			return false;
		}
		{
			Move& move = reprap.GetMove();
			const KinematicsType oldK = move.GetKinematics().GetKinematicsType();		// get the current kinematics type so we can tell whether it changed

			bool seen = false;
			bool changedToCartesian = false;
			if (gb.Seen('S'))
			{
				// Switch to the correct CoreXY mode
				const int mode = gb.GetIValue();
				switch (mode)
				{
				case 0:
					move.SetKinematics(KinematicsType::cartesian);
					changedToCartesian = true;
					break;

				case 1:
					move.SetKinematics(KinematicsType::coreXY);
					break;

				case 2:
					move.SetKinematics(KinematicsType::coreXZ);
					break;

				default:
					reply.printf("Mode %d is not valid", mode);
					result = GCodeResult::error;
					break;
				}
				seen = true;
			}

			if (result == GCodeResult::ok)
			{
				if (!changedToCartesian)		// don't ask the kinematics to process M667 if we switched to Cartesian mode
				{
					bool error = false;
					if (move.GetKinematics().Configure(667, gb, reply, error))
					{
						seen = true;
					}
					result = GetGCodeResultFromError(error);
				}

				if (seen)
				{
					// We changed something, so reset the positions and set all axes not homed
					if (move.GetKinematics().GetKinematicsType() != oldK)
					{
						move.GetKinematics().GetAssumedInitialPosition(numVisibleAxes, moveBuffer.coords);
						ToolOffsetInverseTransform(moveBuffer.coords, currentUserPosition);
					}
					if (reprap.GetMove().GetKinematics().LimitPosition(moveBuffer.coords, numVisibleAxes, axesHomed, false))
					{
						ToolOffsetInverseTransform(moveBuffer.coords, currentUserPosition);	// make sure the limits are reflected in the user position
					}
					reprap.GetMove().SetNewPosition(moveBuffer.coords, true);
					SetAllAxesNotHomed();
				}
			}
		}
		break;

	case 669:	// Set kinematics and parameters for SCARA and other kinematics that don't use M665, M666 or M667
		if (!LockMovementAndWaitForStandstill(gb))
		{
			return false;
		}
		{
			Move& move = reprap.GetMove();
			const KinematicsType oldK = move.GetKinematics().GetKinematicsType();		// get the current kinematics type so we can tell whether it changed

			bool seen = false;
			if (gb.Seen('K'))
			{
				const int nk = gb.GetIValue();
				if (nk < 0 || nk >= (int)KinematicsType::unknown || !move.SetKinematics(static_cast<KinematicsType>(nk)))
				{
					reply.printf("Unknown kinematics type %d", nk);
					result = GCodeResult::error;
					break;
				}
				seen = true;
			}
			bool error = false;
			if (move.GetKinematics().Configure(code, gb, reply, error))
			{
				seen = true;
			}
			result = GetGCodeResultFromError(error);

			if (seen)
			{
				// We changed something significant, so reset the positions and set all axes not homed
				if (move.GetKinematics().GetKinematicsType() != oldK)
				{
					move.GetKinematics().GetAssumedInitialPosition(numVisibleAxes, moveBuffer.coords);
					ToolOffsetInverseTransform(moveBuffer.coords, currentUserPosition);
				}
				if (reprap.GetMove().GetKinematics().LimitPosition(moveBuffer.coords, numVisibleAxes, axesHomed, false))
				{
					ToolOffsetInverseTransform(moveBuffer.coords, currentUserPosition);	// make sure the limits are reflected in the user position
				}
				reprap.GetMove().SetNewPosition(moveBuffer.coords, true);
				SetAllAxesNotHomed();
			}
		}
		break;

#if SUPPORT_IOBITS
	case 670:
		result = GetGCodeResultFromError(reprap.GetPortControl().Configure(gb, reply));
		break;
#endif

	case 671:	// Set Z leadscrew positions
		if (!LockMovementAndWaitForStandstill(gb))
		{
			return false;
		}
		{
			bool error = false;
			(void)reprap.GetMove().GetKinematics().Configure(code, gb, reply, error);
			result = GetGCodeResultFromError(error);
		}
		break;

	case 672: // Program Z probe
		result = GetGCodeResultFromError(platform.ProgramZProbe(gb, reply));
		break;

	case 701: // Load filament
		result = LoadFilament(gb, reply);
		break;

	case 702: // Unload filament
		result = UnloadFilament(gb, reply);
		break;

#if SUPPORT_SCANNER
	case 750: // Enable 3D scanner extension
		reprap.GetScanner().Enable();
		break;

	case 751: // Register 3D scanner extension over USB
		if (&gb == serialGCode)
		{
			if (reprap.GetScanner().IsEnabled())
			{
				result = GetGCodeResultFromFinished(reprap.GetScanner().Register());
			}
			else
			{
				reply.copy("Scanner extension is not enabled");
				result = GCodeResult::error;
			}
		}
		else
		{
			reply.copy("Invalid source");
			result = GCodeResult::error;
		}
		break;

	case 752: // Start 3D scan
		if (gb.Seen('P'))
		{
			String<MaxFilenameLength> file;
			gb.GetPossiblyQuotedString(file.GetRef());
			if (gb.Seen('S'))
			{
				const int sParam = gb.GetIValue();
				if (reprap.GetScanner().IsEnabled())
				{
					if (reprap.GetScanner().IsRegistered())
					{
						result = GetGCodeResultFromFinished(reprap.GetScanner().StartScan(file.c_str(), sParam));
					}
					else
					{
						reply.copy("Scanner is not registered");
						result = GCodeResult::error;
					}
				}
				else
				{
					reply.copy("Scanner extension is not enabled");
					result = GCodeResult::error;
				}
			}
			else
			{
				reply.copy("Missing length/degree parameter");
				result = GCodeResult::error;
			}
		}
		else
		{
			reply.copy("Missing filename");
			result = GCodeResult::error;
		}
		break;

	case 753: // Cancel current 3D scanner action
		if (reprap.GetScanner().IsEnabled())
		{
			if (reprap.GetScanner().IsRegistered())
			{
				result = GetGCodeResultFromFinished(reprap.GetScanner().Cancel());
			}
			else
			{
				reply.copy("Scanner is not registered");
				result = GCodeResult::error;
			}
		}
		else
		{
			reply.copy("Scanner extension is not enabled");
			result = GCodeResult::error;
		}
		break;

	case 754: // Calibrate scanner
		if (reprap.GetScanner().IsEnabled())
		{
			if (reprap.GetScanner().IsRegistered())
			{
				result = GetGCodeResultFromFinished(reprap.GetScanner().Calibrate());
			}
			else
			{
				reply.copy("Scanner is not registered");
				result = GCodeResult::error;
			}
		}
		else
		{
			reply.copy("Scanner extension is not enabled");
			result = GCodeResult::error;
		}
		break;

	case 755: // Set alignment mode for 3D scanner
		if (reprap.GetScanner().IsEnabled())
		{
			if (reprap.GetScanner().IsRegistered())
			{
				const bool on = (gb.Seen('P') && gb.GetIValue() > 0);
				result = GetGCodeResultFromFinished(reprap.GetScanner().SetAlignment(on));
			}
			else
			{
				reply.copy("Scanner is not registered");
				result = GCodeResult::error;
			}
		}
		else
		{
			reply.copy("Scanner extension is not enabled");
			result = GCodeResult::error;
		}
		break;

	case 756: // Shutdown 3D scanner
		if (reprap.GetScanner().IsEnabled())
		{
			if (reprap.GetScanner().IsRegistered())
			{
				result = GetGCodeResultFromFinished(reprap.GetScanner().Shutdown());
			}
			else
			{
				reply.copy("Scanner is not registered");
				result = GCodeResult::error;
			}
		}
		else
		{
			reply.copy("Scanner extension is not enabled");
			result = GCodeResult::error;
		}
		break;
#else
	case 750:
	case 751:
	case 752:
	case 753:
	case 754:
	case 755:
	case 756:
		reply.copy("Scanner support not built-in");
		result = GCodeResult::error;
		break;
#endif

	case 905: // Set current RTC date and time
		result = SetDateTime(gb, reply);
		break;

	case 906: // Set/report Motor currents
	case 913: // Set/report motor current percent
#if HAS_SMART_DRIVERS
	case 917: // Set/report standstill motor current percentage
#endif
		// Note that we no longer wait for movement to stop. This is so that we can use these commands (in particular, M913) in the M911 power fail script.
		{
			bool seen = false;
			for (size_t axis = 0; axis < numTotalAxes; axis++)
			{
				if (gb.Seen(axisLetters[axis]))
				{
					platform.SetMotorCurrent(axis, gb.GetFValue(), code);
					seen = true;
				}
			}

			if (gb.Seen(extrudeLetter))
			{
				seen = true;
				float eVals[MaxExtruders];
				size_t eCount = numExtruders;
				gb.GetFloatArray(eVals, eCount, true);
				for (size_t e = 0; e < eCount; e++)
				{
					platform.SetMotorCurrent(numTotalAxes + e, eVals[e], code);
				}
			}

			if (code == 906 && gb.Seen('I'))
			{
				seen = true;
				const float idleFactor = gb.GetFValue();
				if (idleFactor >= 0 && idleFactor <= 100.0)
				{
					platform.SetIdleCurrentFactor(idleFactor/100.0);
				}
			}

			if (!seen)
			{
				reply.copy(	(code == 913) ? "Motor current % of normal - "
#if HAS_SMART_DRIVERS
								: (code == 917) ? "Motor standstill current % of normal - "
#endif
									: "Motor current (mA) - "
						);
				for (size_t axis = 0; axis < numTotalAxes; ++axis)
				{
					reply.catf("%c:%d, ", axisLetters[axis], (int)platform.GetMotorCurrent(axis, code));
				}
				reply.cat("E");
				for (size_t extruder = 0; extruder < numExtruders; extruder++)
				{
					reply.catf(":%d", (int)platform.GetMotorCurrent(extruder + numTotalAxes, code));
				}
				if (code == 906)
				{
					reply.catf(", idle factor %d%%", (int)(platform.GetIdleCurrentFactor() * 100.0));
				}
			}
		}
		break;

#if HAS_VOLTAGE_MONITOR
	case 911: // Enable auto save
		if (gb.Seen('S'))
		{
			const float saveVoltage = gb.GetFValue();
			if (saveVoltage < 10.0)
			{
				platform.DisableAutoSave();
			}
			else
			{
				float resumeVoltage = saveVoltage + 1.0;		// set up default resume voltage
				bool dummy;
				gb.TryGetFValue('R', resumeVoltage, dummy);

				String<80> powerFailString;
				bool seenCommandString = false;
				gb.TryGetQuotedString('P', powerFailString.GetRef(), seenCommandString);
				if (seenCommandString)
				{
					// Replace the power fail script atomically
					char *newPowerFailScript = new char[powerFailString.strlen() + 1];
					strcpy(newPowerFailScript, powerFailString.c_str());
					std::swap(newPowerFailScript, powerFailScript);
					delete[] newPowerFailScript;
				}
				else if (powerFailScript == nullptr)
				{
					reply.copy("No power fail script provided");
					result = GCodeResult::error;
					break;
				}
				platform.EnableAutoSave(saveVoltage, resumeVoltage);
			}
		}
		else
		{
			float saveVoltage, resumeVoltage;
			if (platform.GetAutoSaveSettings(saveVoltage, resumeVoltage))
			{
				reply.printf("Auto save voltage %.1fV, resume %.1fV, script \"%s\"", (double)saveVoltage, (double)resumeVoltage, (powerFailScript == nullptr) ? "" : powerFailScript);
			}
			else
			{
				reply.copy("Auto save is disabled");
			}
		}
		break;
#endif

#if HAS_CPU_TEMP_SENSOR
	case 912: // Set electronics temperature monitor adjustment
		// Currently we ignore the P parameter (i.e. temperature measurement channel)
		if (gb.Seen('S'))
		{
			platform.SetMcuTemperatureAdjust(gb.GetFValue());
		}
		else
		{
			reply.printf("MCU temperature calibration adjustment is %.1f" DEGREE_SYMBOL "C", (double)platform.GetMcuTemperatureAdjust());
		}
		break;
#endif

	// For case 913, see 906

#if defined(__ALLIGATOR__)
	case 914: 				// Set/Get J14 Expansion Voltage Level Translator on Port J5, 5.5V or 3.3V
			  	  	  	  	// Get Piggy module presence status
		if (gb.Seen('S'))
		{
			const int voltageValue = gb.GetIValue();
			if (voltageValue != 5 && voltageValue != 3 )
			{
				reply.printf("The Expansion Voltage Translator does not support %dV. \n Only 5V or 3V are supported.",voltageValue);
			}
			else
			{
				// Change Voltage translator level
				digitalWrite(ExpansionVoltageLevelPin, voltageValue == 5);
			}
		}
		else
		{
			// Change Voltage translator level Status
			reply.printf("The Voltage of Expansion Translator is %dV \nPiggy module %s",
					digitalRead(ExpansionVoltageLevelPin) ? 5 : 3 ,
					digitalRead(ExpansionPiggyDetectPin) ? "not detected" : "detected");
		}
		break;
#endif

#if HAS_STALL_DETECT
	case 915:
		result = GetGCodeResultFromError(platform.ConfigureStallDetection(gb, reply));
		break;
#endif

#if HAS_VOLTAGE_MONITOR
	case 916:
		if (!platform.GetMassStorage()->FileExists(platform.GetSysDir(), RESUME_AFTER_POWER_FAIL_G))
		{
			reply.copy("No resume file found");
			result = GCodeResult::error;
		}
		else if (!platform.GetMassStorage()->FileExists(platform.GetSysDir(), RESUME_PROLOGUE_G))
		{
			reply.printf("Resume prologue file '%s' not found", RESUME_PROLOGUE_G);
			result = GCodeResult::error;
		}
		else
		{
			DoFileMacro(gb, RESUME_AFTER_POWER_FAIL_G, true);
		}
		break;
#endif

		// For case 917, see 906

#if SUPPORT_12864_LCD
	case 918: // Configure direct-connect display
		result = reprap.GetDisplay().Configure(gb, reply);
		break;
#endif

	case 929: // Start/stop event logging
		result = GetGCodeResultFromError(platform.ConfigureLogging(gb, reply));
		break;

	case 997: // Perform firmware update
		result = UpdateFirmware(gb, reply);
		break;

	case 998:
		// The input handling code replaces the gcode by this when it detects a checksum error.
		// Since we have no way of asking for the line to be re-sent, just report an error.
		if (gb.Seen('P'))
		{
			const int val = gb.GetIValue();
			if (val != 0)
			{
				reply.printf("Checksum error on line %d", val);
			}
		}
		break;

	case 999:
		result = DoDwellTime(gb, 500);		// wait half a second to allow the response to be sent back to the web server, otherwise it may retry
		if (result != GCodeResult::notFinished)
		{
			reprap.EmergencyStop();			// this disables heaters and drives - Duet WiFi pre-production boards need drives disabled here
			bool doErase;
			if (gb.Seen('P'))
			{
				String<8> eraseString;
				gb.GetPossiblyQuotedString(eraseString.GetRef());
				doErase = StringStartsWith(eraseString.c_str(), "ERASE");
			}
			else
			{
				doErase = false;
			}
			const uint16_t reason = (doErase)
									? (uint16_t)SoftwareResetReason::erase
									: (uint16_t)SoftwareResetReason::user;
			platform.SoftwareReset(reason);			// doesn't return
		}
		break;

	default:
		result = GCodeResult::notSupported;
		break;
	}

	return HandleResult(gb, result, reply);
}

bool GCodes::HandleTcode(GCodeBuffer& gb, const StringRef& reply)
{
	if (gb.MachineState().runningM502)
	{
		return true;			// when running M502 we don't execute T commands
	}

	bool seen = false;
	int toolNum;
	if (gb.HasCommandNumber())
	{
		seen = true;
		toolNum = gb.GetCommandNumber();
		toolNum += gb.GetToolNumberAdjust();
	}
	else if (gb.Seen('R') && gb.GetIValue() == 1)
	{
		seen = true;
		toolNum = pauseRestorePoint.toolNumber;
	}

	if (seen)
	{
		if (!LockMovementAndWaitForStandstill(gb))
		{
			return false;
		}

		const Tool * const oldTool = reprap.GetCurrentTool();
		// If old and new are the same we no longer follow the sequence. User can deselect and then reselect the tool if he wants the macros run.
		if (oldTool == nullptr || oldTool->Number() != toolNum)
		{
			gb.MachineState().newToolNumber = toolNum;
			gb.MachineState().toolChangeParam = (simulationMode != 0) ? 0
													: gb.Seen('P') ? gb.GetUIValue()
														: DefaultToolChangeParam;
			gb.SetState(GCodeState::toolChange0);
			return true;							// proceeding with state machine, so don't unlock or send a reply
		}
		else
		{
			// Even though the tool is selected, we may have turned it off e.g. when upgrading the WiFi firmware or following a heater fault that has been cleared.
			// So make sure the tool heaters are on.
			reprap.SelectTool(toolNum, simulationMode != 0);
		}
	}
	else
	{
		// Report the tool number in use if no parameter is passed
		const Tool * const tool = reprap.GetCurrentTool();
		if (tool == nullptr)
		{
			reply.copy("No tool is selected");
		}
		else
		{
			reply.printf("Tool %d is selected", tool->Number());
		}
	}

	// If we get here, we have finished
	UnlockAll(gb);
	HandleReply(gb, GCodeResult::ok, reply.c_str());
	return true;
}

// This is called to deal with the result of processing a G- or M-code
bool GCodes::HandleResult(GCodeBuffer& gb, GCodeResult rslt, const StringRef& reply)
{
	switch (rslt)
	{
	case GCodeResult::notFinished:
		return false;

	case GCodeResult::notSupported:
		gb.PrintCommand(reply);
		reply.cat(" command is not supported");
		rslt = GCodeResult::warning;
		break;

	case GCodeResult::notSupportedInCurrentMode:
		gb.PrintCommand(reply);
		reply.catf(" command is not supported in machine mode %s", GetMachineModeString());
		rslt = GCodeResult::warning;
		break;

	case GCodeResult::badOrMissingParameter:
		gb.PrintCommand(reply);
		reply.cat(": bad or missing parameter");
		rslt = GCodeResult::error;
		break;

	case GCodeResult::error:
		{
			String<ScratchStringLength> scratchString;
			gb.PrintCommand(scratchString.GetRef());
			scratchString.cat(": ");
			reply.Prepend(scratchString.c_str());
		}
		break;

	default:
		break;
	}

	if (gb.GetState() == GCodeState::normal)
	{
		gb.timerRunning = false;
		UnlockAll(gb);
		HandleReply(gb, rslt, reply.c_str());
	}
	return true;
}

// End<|MERGE_RESOLUTION|>--- conflicted
+++ resolved
@@ -394,7 +394,6 @@
 			switch (machineType)
 			{
 			case MachineType::cnc:
-<<<<<<< HEAD
 			{
 				const float rpm = gb.GetFValue();
 				const uint32_t slot = gb.Seen('P') ? gb.GetUIValue() : 0;
@@ -406,20 +405,6 @@
 				else
 				{
 					platform.AccessSpindle(slot).SetRpm(rpm);
-=======
-				{
-					const float rpm = gb.GetFValue();
-					const uint32_t slot = gb.Seen('P') ? gb.GetUIValue() : 0;
-					if (slot >= MaxSpindles)
-					{
-						reply.copy("Invalid spindle index");
-						result = GCodeResult::error;
-					}
-					else
-					{
-						platform.AccessSpindle(slot).SetRpm(rpm);
-					}
->>>>>>> 935e17bf
 				}
 				break;
 			}
@@ -2574,7 +2559,6 @@
 		break;
 
 	case 453: // Select CNC mode
-<<<<<<< HEAD
 	{
 		uint32_t slot = gb.Seen('S') ? gb.GetUIValue() : 0;
 		if (slot >= MaxSpindles)
@@ -2586,8 +2570,6 @@
 
 		Spindle& spindle = platform.AccessSpindle(slot);
 		if (gb.Seen('P'))
-=======
->>>>>>> 935e17bf
 		{
 			uint32_t slot = gb.Seen('S') ? gb.GetUIValue() : 0;
 			if (slot >= MaxSpindles)
@@ -2619,7 +2601,6 @@
 					break;
 				}
 			}
-<<<<<<< HEAD
 			const bool invert = (gb.Seen('I') && gb.GetIValue() > 0);
 			if (!spindle.SetPins(pins[0], pins[1], invert))
 			{
@@ -2645,26 +2626,6 @@
 		{
 			machineType = MachineType::cnc;
 			reply.copy("CNC mode selected");
-=======
-			if (gb.Seen('F'))
-			{
-				spindle.SetPwmFrequency(gb.GetFValue());
-			}
-			if (gb.Seen('R'))
-			{
-				spindle.SetMaxRpm(max<float>(1.0, gb.GetFValue()));
-			}
-			if (gb.Seen('T'))
-			{
-				spindle.SetToolNumber(gb.GetIValue());
-			}
-
-			if (machineType != MachineType::cnc)
-			{
-				machineType = MachineType::cnc;
-				reply.copy("CNC mode selected");
-			}
->>>>>>> 935e17bf
 		}
 		break;
 	}
