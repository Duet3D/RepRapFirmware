/*
 * BinaryParser.cpp
 *
 *  Created on: 30 Mar 2019
 *      Author: Christian
 */

#include "BinaryParser.h"

#if HAS_LINUX_INTERFACE

#include "GCodeBuffer.h"
#include "ExpressionParser.h"
#include <Platform.h>
#include <RepRap.h>
#include <Networking/NetworkDefs.h>

BinaryParser::BinaryParser(GCodeBuffer& gcodeBuffer) noexcept : gb(gcodeBuffer)
{
	header = reinterpret_cast<const CodeHeader *>(gcodeBuffer.buffer);
}

void BinaryParser::Init() noexcept
{
	gb.bufferState = GCodeBufferState::parseNotStarted;
	seenParameter = nullptr;
	seenParameterValue = nullptr;
}

<<<<<<< HEAD
void BinaryParser::Put(const uint32_t *data, size_t len) noexcept
=======
// Add an entire binary G-Code, overwriting any existing content
// CAUTION! This may be called with the task scheduler suspended, so don't do anything that might block or take more than a few microseconds to execute
void BinaryParser::Put(const char *data, size_t len) noexcept
>>>>>>> 4a31b9b2
{
	memcpyu32(reinterpret_cast<uint32_t *>(gb.buffer), data, len);
	bufferLength = len * sizeof(uint32_t);
	gb.bufferState = GCodeBufferState::parsingGCode;
	gb.machineState->g53Active = (header->flags & CodeFlags::EnforceAbsolutePosition) != 0;
	gb.machineState->lineNumber = header->lineNumber;
}

void BinaryParser::DecodeCommand() noexcept
{
	if (gb.bufferState == GCodeBufferState::parsingGCode)
	{
		if (reprap.Debug(moduleGcodes))
		{
			String<MaxCodeBufferSize> buf;
			AppendFullCommand(buf.GetRef());
			reprap.GetPlatform().MessageF(DebugMessage, "%s: %s\n", gb.GetIdentity(), buf.c_str());
		}
		gb.bufferState = GCodeBufferState::executing;
	}
}

bool BinaryParser::Seen(char c) noexcept
{
	if (bufferLength != 0 && header->numParameters != 0)
	{
		const char *parameterStart = reinterpret_cast<const char*>(gb.buffer) + sizeof(CodeHeader);
		reducedBytesRead = 0;
		seenParameter = nullptr;
		seenParameterValue = parameterStart + header->numParameters * sizeof(CodeParameter);

		for (size_t i = 0; i < header->numParameters; i++)
		{
			const CodeParameter *param = reinterpret_cast<const CodeParameter*>(parameterStart + i * sizeof(CodeParameter));
			if (param->letter == c)
			{
				seenParameter = param;
				return true;
			}

			if (param->type == DataType::IntArray ||
				param->type == DataType::UIntArray ||
				param->type == DataType::FloatArray ||
				param->type == DataType::DriverIdArray)
			{
				seenParameterValue += param->intValue * sizeof(uint32_t);
			}
			else if (param->type == DataType::String || param->type == DataType::Expression)
			{
				seenParameterValue += AddPadding(param->intValue);
			}
		}
	}
	return false;
}

char BinaryParser::GetCommandLetter() const noexcept
{
	return (bufferLength != 0) ? header->letter : 'Q';
}

bool BinaryParser::HasCommandNumber() const noexcept
{
	return (bufferLength != 0 && (header->flags & CodeFlags::HasMajorCommandNumber) != 0);
}

int BinaryParser::GetCommandNumber() const noexcept
{
	return HasCommandNumber() ? header->majorCode : -1;
}

int8_t BinaryParser::GetCommandFraction() const noexcept
{
	return (bufferLength != 0 && (header->flags & CodeFlags::HasMinorCommandNumber) != 0) ? header->minorCode : -1;
}

bool BinaryParser::ContainsExpression() const noexcept
{
	if (bufferLength != 0 && header->numParameters != 0)
	{
		const char *parameterStart = reinterpret_cast<const char*>(gb.buffer) + sizeof(CodeHeader);
		for (size_t i = 0; i < header->numParameters; i++)
		{
			const CodeParameter *param = reinterpret_cast<const CodeParameter*>(parameterStart + i * sizeof(CodeParameter));
			if (param->type == DataType::Expression)
			{
				return true;
			}
		}
	}
	return false;
}

float BinaryParser::GetFValue() THROWS(GCodeException)
{
	if (seenParameter == nullptr)
	{
		THROW_INTERNAL_ERROR;
	}

	float value;
	switch (seenParameter->type)
	{
	case DataType::Float:
		value = seenParameter->floatValue;
		break;
	case DataType::Int:
		value = seenParameter->intValue;
		break;
	case DataType::UInt:
		value = seenParameter->uintValue;
		break;
	case DataType::Expression:
		{
			ExpressionParser parser(gb, seenParameterValue, seenParameterValue + seenParameter->intValue, -1);
			value = parser.ParseFloat();
			parser.CheckForExtraCharacters();
		}
		break;
	default:
		value = 0.0;
		break;
	}
	seenParameter = nullptr;
	seenParameterValue = nullptr;
	return value;
}

int32_t BinaryParser::GetIValue() THROWS(GCodeException)
{
	if (seenParameter == nullptr)
	{
		THROW_INTERNAL_ERROR;
	}

	int32_t value;
	switch (seenParameter->type)
	{
	case DataType::Float:
		value = seenParameter->floatValue;
		break;
	case DataType::Int:
		value = seenParameter->intValue;
		break;
	case DataType::UInt:
		value = seenParameter->uintValue;
		break;
	case DataType::Expression:
		{
			ExpressionParser parser(gb, seenParameterValue, seenParameterValue + seenParameter->intValue, -1);
			value = parser.ParseInteger();
			parser.CheckForExtraCharacters();
		}
		break;
	default:
		value = 0;
		break;
	}
	seenParameter = nullptr;
	seenParameterValue = nullptr;
	return value;
}

uint32_t BinaryParser::GetUIValue() THROWS(GCodeException)
{
	if (seenParameter == nullptr)
	{
		THROW_INTERNAL_ERROR;
	}

	uint32_t value;
	switch (seenParameter->type)
	{
	case DataType::Float:
		value = (uint32_t)seenParameter->floatValue;
		break;
	case DataType::Int:
		value = (uint32_t)seenParameter->intValue;
		break;
	case DataType::UInt:
		value = seenParameter->uintValue;
		break;
	case DataType::Expression:
		{
			ExpressionParser parser(gb, seenParameterValue, seenParameterValue + seenParameter->intValue, -1);
			value = parser.ParseUnsigned();
			parser.CheckForExtraCharacters();
		}
		break;
	default:
		value = 0;
		break;
	}
	seenParameter = nullptr;
	seenParameterValue = nullptr;
	return value;
}

void BinaryParser::SetDriverIdFromBinary(DriverId& did, uint32_t val) THROWS(GCodeException)
{
#if SUPPORT_CAN_EXPANSION
	did.SetFromBinary(val);
#else
	if (did.SetFromBinary(val))
	{
		throw ConstructParseException("Board address of driver must be 0");
	}
#endif
}

// Get a driver ID
DriverId BinaryParser::GetDriverId() THROWS(GCodeException)
{
	if (seenParameter == nullptr)
	{
		THROW_INTERNAL_ERROR;
	}

	DriverId value;
	switch (seenParameter->type)
	{
	case DataType::Int:
	case DataType::UInt:
	case DataType::DriverId:
		SetDriverIdFromBinary(value, seenParameter->uintValue);
		break;

	default:
		value.Clear();
		break;
	}
	seenParameter = nullptr;
	seenParameterValue = nullptr;
	return value;
}

void BinaryParser::GetIPAddress(IPAddress& returnedIp) THROWS(GCodeException)
{
	if (seenParameter == nullptr)
	{
		THROW_INTERNAL_ERROR;
	}

	switch (seenParameter->type)
	{
	case DataType::String:
		{
			const char* p = seenParameterValue;
			uint8_t ip[4];
			unsigned int n = 0;
			for (;;)
			{
				const char *pp;
				const uint32_t v = StrToU32(p, &pp);
				if (pp == p || pp > seenParameterValue + seenParameter->intValue || v > 255)
				{
					throw ConstructParseException("invalid IP address");
				}
				ip[n] = (uint8_t)v;
				++n;
				p = pp;
				if (*p != '.')
				{
					break;
				}
				if (n == 4)
				{
					throw ConstructParseException("invalid IP address");
				}
				++p;
			}

			if (n != 4)
			{
				throw ConstructParseException("invalid IP address");
			}
			returnedIp.SetV4(ip);
		}
		break;

	case DataType::Expression:
		//TODO not handled yet
	default:
		throw ConstructParseException("IP address string expected");
	}

	seenParameter = nullptr;
	seenParameterValue = nullptr;
}

void BinaryParser::GetMacAddress(MacAddress& mac) THROWS(GCodeException)
{
	if (seenParameter == nullptr)
	{
		THROW_INTERNAL_ERROR;
	}

	switch (seenParameter->type)
	{
	case DataType::String:
		{
			const char* p = seenParameterValue;
			unsigned int n = 0;
			for (;;)
			{
				const char *pp;
				const uint32_t v = StrHexToU32(p, &pp);
				if (pp == p || pp > seenParameterValue + seenParameter->intValue || v > 255)
				{
					throw ConstructParseException("invalid MAC address");
				}
				mac.bytes[n] = (uint8_t)v;
				++n;
				p = pp;
				if (*p != ':')
				{
					break;
				}
				if (n == 6)
				{
					throw ConstructParseException("invalid MAC address");
				}
				++p;
			}

			if (n != 6)
			{
				throw ConstructParseException("invalid MAC address");
			}
		}
		break;

	case DataType::Expression:
		//TODO not handled yet
	default:
		throw ConstructParseException("MAC address string expected");
	}

	seenParameter = nullptr;
	seenParameterValue = nullptr;
}

void BinaryParser::GetUnprecedentedString(const StringRef& str, bool allowEmpty) THROWS(GCodeException)
{
	if (Seen('@') || Seen('\0'))		// DCS 2.1.3 and earlier use '\0', later DCS versions use '@'
	{
		GetPossiblyQuotedString(str, allowEmpty);
	}
	else if (!allowEmpty)
	{
		throw ConstructParseException("non-empty string expected");
	}
}

void BinaryParser::GetPossiblyQuotedString(const StringRef& str, bool allowEmpty) THROWS(GCodeException)
{
	if (seenParameter == nullptr)
	{
		THROW_INTERNAL_ERROR;
	}

	switch (seenParameter->type)
	{
	case DataType::String:
		str.copy(seenParameterValue, seenParameter->intValue);
		break;

	case DataType::Expression:
		{
			ExpressionParser parser(gb, seenParameterValue, seenParameterValue + seenParameter->intValue, -1);
			const ExpressionValue val = parser.Parse();
			parser.CheckForExtraCharacters();
			val.AppendAsString(str);
		}
		break;

	default:
		str.Clear();
		break;
	}

	seenParameter = nullptr;
	seenParameterValue = nullptr;
	if (!allowEmpty && str.IsEmpty())
	{
		throw ConstructParseException("non-empty string expected");
	}
}

void BinaryParser::GetReducedString(const StringRef& str) THROWS(GCodeException)
{
	str.Clear();
	if (seenParameterValue != nullptr && seenParameter->type == DataType::String)
	{
		while (reducedBytesRead < seenParameter->intValue)
		{
			const char c = seenParameterValue[reducedBytesRead++];
			switch(c)
			{
			case '_':
			case '-':
			case ' ':
				break;

			default:
				if (c < ' ')
				{
					seenParameter = nullptr;
					seenParameterValue = nullptr;
					throw ConstructParseException("control character in string");
				}
				str.cat(tolower(c));
				break;
			}
		}
	}

	seenParameter = nullptr;
	seenParameterValue = nullptr;
	if (str.IsEmpty())
	{
		throw ConstructParseException("non-empty string expected");
	}
}

void BinaryParser::GetFloatArray(float arr[], size_t& length, bool doPad) THROWS(GCodeException)
{
	GetArray(arr, length, doPad);
}

void BinaryParser::GetIntArray(int32_t arr[], size_t& length, bool doPad) THROWS(GCodeException)
{
	GetArray(arr, length, doPad);
}

void BinaryParser::GetUnsignedArray(uint32_t arr[], size_t& length, bool doPad) THROWS(GCodeException)
{
	GetArray(arr, length, doPad);
}

// Get a :-separated list of drivers after a key letter
void BinaryParser::GetDriverIdArray(DriverId arr[], size_t& length) THROWS(GCodeException)
{
	if (seenParameter == nullptr)
	{
		THROW_INTERNAL_ERROR;
	}

	switch (seenParameter->type)
	{
	case DataType::Int:
	case DataType::UInt:
	case DataType::DriverId:
		SetDriverIdFromBinary(arr[0], seenParameter->uintValue);
		length = 1;
		break;

	case DataType::IntArray:
	case DataType::UIntArray:
	case DataType::DriverIdArray:
		CheckArrayLength(length);
		for (int i = 0; i < seenParameter->intValue; i++)
		{
			SetDriverIdFromBinary(arr[i], reinterpret_cast<const uint32_t*>(seenParameterValue)[i]);
		}
		length = seenParameter->intValue;
		break;

	default:
		length = 0;
		return;
	}
}

void BinaryParser::SetFinished() noexcept
{
	gb.machineState->g53Active = false;		// G53 does not persist beyond the current command
	Init();
}

FilePosition BinaryParser::GetFilePosition() const noexcept
{
	return ((header->flags & CodeFlags::HasFilePosition) != 0) ? header->filePosition : noFilePosition;
}

const char* BinaryParser::DataStart() const noexcept
{
	return gb.buffer;
}

size_t BinaryParser::DataLength() const noexcept
{
	return bufferLength;
}

void BinaryParser::PrintCommand(const StringRef& s) const noexcept
{
	if (bufferLength != 0 && (header->flags & CodeFlags::HasMajorCommandNumber) != 0)
	{
		s.printf("%c%" PRId32, header->letter, header->majorCode);
		if ((header->flags & CodeFlags::HasMinorCommandNumber) != 0)
		{
			s.catf(".%" PRId32, header->minorCode);
		}
	}
	else
	{
		s.Clear();
	}
}

void BinaryParser::AppendFullCommand(const StringRef &s) const noexcept
{
	if (bufferLength != 0)
	{
		if ((header->flags & CodeFlags::HasMajorCommandNumber) != 0)
		{
			s.catf("%c%" PRId32, header->letter, header->majorCode);
			if ((header->flags & CodeFlags::HasMinorCommandNumber) != 0)
			{
				s.catf(".%" PRId32, header->minorCode);
			}
		}

		if (header->numParameters != 0)
		{
			s.cat(' ');
		}
		WriteParameters(s, true);
	}
}

//TODO need a way to pass arrays in which one or more elements is an expression from DSF to RRF
template<typename T> void BinaryParser::GetArray(T arr[], size_t& length, bool doPad) THROWS(GCodeException)
{
	if (seenParameter == nullptr)
	{
		THROW_INTERNAL_ERROR;
	}

	int lastIndex = -1;
	switch (seenParameter->type)
	{
	case DataType::Int:
		arr[0] = seenParameter->intValue;
		lastIndex = 0;
		break;
	case DataType::UInt:
	case DataType::DriverId:
		arr[0] = seenParameter->uintValue;
		lastIndex = 0;
		break;
	case DataType::Float:
		arr[0] = seenParameter->floatValue;
		lastIndex = 0;
		break;
	case DataType::IntArray:
		CheckArrayLength(length);
		for (int i = 0; i < seenParameter->intValue; i++)
		{
			arr[i] = reinterpret_cast<const int32_t*>(seenParameterValue)[i];
		}
		lastIndex = seenParameter->intValue - 1;
		break;
	case DataType::DriverIdArray:
	case DataType::UIntArray:
		CheckArrayLength(length);
		for (int i = 0; i < seenParameter->intValue; i++)
		{
			arr[i] = reinterpret_cast<const uint32_t*>(seenParameterValue)[i];
		}
		lastIndex = seenParameter->intValue - 1;
		break;
	case DataType::FloatArray:
		CheckArrayLength(length);
		for (int i = 0; i < seenParameter->intValue; i++)
		{
			arr[i] = reinterpret_cast<const float*>(seenParameterValue)[i];
		}
		lastIndex = seenParameter->intValue - 1;
		break;
	default:
		length = 0;
		return;
	}

	if (doPad && lastIndex == 0)
	{
		for (size_t i = 1; i < length; i++)
		{
			arr[i] = arr[0];
		}
	}
	else
	{
		length = lastIndex + 1;
	}
}

void BinaryParser::CheckArrayLength(size_t maxLength) THROWS(GCodeException)
{
	if ((unsigned int)seenParameter->intValue > maxLength)
	{
		throw ConstructParseException("array too long, max length = %u", (uint32_t)maxLength);
	}
}

void BinaryParser::WriteParameters(const StringRef& s, bool quoteStrings) const noexcept
{
	if (bufferLength != 0)
	{
		const char *parameterStart = reinterpret_cast<const char *>(gb.buffer) + sizeof(CodeHeader);
		const char *val = parameterStart + header->numParameters * sizeof(CodeParameter);
		for (int i = 0; i < header->numParameters; i++)
		{
			if (i != 0)
			{
				s.cat(' ');
			}

			const CodeParameter *param = reinterpret_cast<const CodeParameter*>(parameterStart + i * sizeof(CodeParameter));
			switch (param->type)
			{
			case DataType::Int:
				s.catf("%c%" PRId32, param->letter, param->intValue);
				break;
			case DataType::UInt:
				s.catf("%c%" PRIu32, param->letter, param->uintValue);
				break;
			case DataType::Float:
				s.catf("%c%f", param->letter, (double)param->floatValue);
				break;
			case DataType::IntArray:
				s.cat(param->letter);
				for (int k = 0; k < param->intValue; k++)
				{
					if (k != 0)
					{
						s.cat(':');
					}
					s.catf("%" PRIu32, *reinterpret_cast<const int32_t*>(val));
					val += sizeof(int32_t);
				}
				break;
			case DataType::UIntArray:
				s.cat(param->letter);
				for (int k = 0; k < param->intValue; k++)
				{
					if (k != 0)
					{
						s.cat(':');
					}
					s.catf("%lu", *reinterpret_cast<const uint32_t*>(val));
					val += sizeof(uint32_t);
				}
				break;
			case DataType::FloatArray:
				s.cat(param->letter);
				for (int k = 0; k < param->intValue; k++)
				{
					if (k != 0)
					{
						s.cat(':');
					}
					s.catf("%f", (double)*reinterpret_cast<const float*>(val));
					val += sizeof(float);
				}
				break;
			case DataType::String:
			case DataType::Expression:
			{
				char string[param->intValue + 1];
				memcpy(string, val, param->intValue);
				string[param->intValue] = 0;
				val += AddPadding(param->intValue);

				s.cat(param->letter);
				if (quoteStrings)
				{
					s.cat('"');
				}
				s.cat(string);
				if (quoteStrings)
				{
					s.cat('"');
				}
				break;
			}
			case DataType::DriverId:
				s.catf("%c%d.%d", param->letter, (int)(param->uintValue >> 16), (int)(param->uintValue & 0xFFFF));
				break;
			case DataType::DriverIdArray:
				s.cat(param->letter);
				for (int k = 0; k < param->intValue; k++)
				{
					if (k != 0)
					{
						s.cat(':');
					}
					const uint32_t driver = *reinterpret_cast<const uint32_t*>(val);
					s.catf("%d.%d", (int)(driver >> 16), (int)(driver & 0xFFFF));
					val += sizeof(uint32_t);
				}
				break;
			case DataType::Bool:
				s.catf("%c%c", param->letter, (param->intValue != 0) ? '1' : '0');
				break;
			case DataType::BoolArray:
				s.cat(param->letter);
				for (int k = 0; k < param->intValue; k++)
				{
					if (k != 0)
					{
						s.cat(':');
					}
					s.cat(((const uint8_t*)val != 0) ? '1' : '0');
					val += sizeof(uint8_t);
				}
				break;
			}
		}
	}
}

GCodeException BinaryParser::ConstructParseException(const char *str) const noexcept
{
	return GCodeException(header->lineNumber, -1, str);
}

GCodeException BinaryParser::ConstructParseException(const char *str, const char *param) const noexcept
{
	return GCodeException(header->lineNumber, -1, str, param);
}

GCodeException BinaryParser::ConstructParseException(const char *str, uint32_t param) const noexcept
{
	return GCodeException(header->lineNumber, -1, str, param);
}

#endif

// End<|MERGE_RESOLUTION|>--- conflicted
+++ resolved
@@ -27,13 +27,9 @@
 	seenParameterValue = nullptr;
 }
 
-<<<<<<< HEAD
-void BinaryParser::Put(const uint32_t *data, size_t len) noexcept
-=======
 // Add an entire binary G-Code, overwriting any existing content
 // CAUTION! This may be called with the task scheduler suspended, so don't do anything that might block or take more than a few microseconds to execute
-void BinaryParser::Put(const char *data, size_t len) noexcept
->>>>>>> 4a31b9b2
+void BinaryParser::Put(const uint32_t *data, size_t len) noexcept
 {
 	memcpyu32(reinterpret_cast<uint32_t *>(gb.buffer), data, len);
 	bufferLength = len * sizeof(uint32_t);
