--- conflicted
+++ resolved
@@ -226,13 +226,8 @@
 /*static*/ FilamentMonitor *FilamentMonitor::Create(unsigned int extruder, unsigned int monitorType, GCodeBuffer& gb, const StringRef& reply) THROWS(GCodeException)
 {
 	const size_t drv = ExtruderToLogicalDrive(extruder);
-<<<<<<< HEAD
 	const DriverId did = reprap.GetMove().GetExtruderDriver(extruder);
 	gb.MustSee('C');															// make sure the port name parameter is present
-=======
-	const DriverId did = reprap.GetPlatform().GetExtruderDriver(extruder);
-	gb.MustSee('C');																// make sure the port name parameter is present
->>>>>>> cb2caa44
 
 #if SUPPORT_CAN_EXPANSION
 	// Find out which board the sensor is connected to
