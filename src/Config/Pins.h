--- conflicted
+++ resolved
@@ -72,13 +72,10 @@
 # define SUPPORT_ILI9488_LCD	0
 #endif
 
-<<<<<<< HEAD
-=======
 #ifndef USE_FONT_CHIP
 # define USE_FONT_CHIP		0
 #endif
 
->>>>>>> 84c9bc41
 #define SUPPORT_DIRECT_LCD		(SUPPORT_12864_LCD || SUPPORT_ILI9488_LCD)
 #define SUPPORT_ROTARY_ENCODER	SUPPORT_12864_LCD
 #define SUPPORT_RESISTIVE_TOUCH	SUPPORT_ILI9488_LCD
