/*
 * Pins_Duet3Mini4.h
 *
 *  Created on: 02 Feb 2022
 *      Author: David
 */

#ifndef SRC_DUET3MINI_PINS_DUET3MINI_H_
#define SRC_DUET3MINI_PINS_DUET3MINI_H_

#include <PinDescription.h>

#define DEFAULT_BOARD_TYPE		 BoardType::FMDC

#define BOARD_SHORT_NAME		"FMDC"
#define BOARD_NAME				"FMDC"
#define FIRMWARE_NAME			"RepRapFirmware for FMDC"

#define IAP_FIRMWARE_FILE		"Duet3Firmware_" BOARD_SHORT_NAME ".uf2"
#define IAP_UPDATE_FILE			"Duet3_SDiap32_" BOARD_SHORT_NAME ".bin"
constexpr uint32_t IAP_IMAGE_START = 0x20028000;

#define WIFI_FIRMWARE_FILE		"DuetWiFiServer.bin"

// Features definition
#define HAS_LWIP_NETWORKING		0
#define HAS_WIFI_NETWORKING		1
#define HAS_W5500_NETWORKING	0
#define HAS_SBC_INTERFACE		0

#define HAS_MASS_STORAGE		1
#define HAS_HIGH_SPEED_SD		1
//#define HAS_CPU_TEMP_SENSOR	0					// according to the SAME5x errata doc, the temperature sensors don't work in revision A or D chips (revision D is latest as at 2020-06-28)
#define HAS_CPU_TEMP_SENSOR		1					// enable this as an experiment - it may be better than nothing

#define SUPPORT_TMC22xx			1
#define HAS_STALL_DETECT		1

#define HAS_VOLTAGE_MONITOR		1
#define ENFORCE_MAX_VIN			0
#define HAS_VREF_MONITOR		1

#define SUPPORT_CAN_EXPANSION	0

#define SUPPORT_LED_STRIPS		0
#define SUPPORT_INKJET			0					// set nonzero to support inkjet control
#define SUPPORT_ROLAND			0					// set nonzero to support Roland mill
#define SUPPORT_SCANNER			0					// set zero to disable support for FreeLSS scanners
#define SUPPORT_LASER			1					// support laser cutters and engravers using G1 S parameter
#define SUPPORT_IOBITS			0					// set to support P parameter in G0/G1 commands
#define SUPPORT_DHT_SENSOR		1					// set nonzero to support DHT temperature/humidity sensors (requires RTOS)
#define SUPPORT_WORKPLACE_COORDINATES	1			// set nonzero to support G10 L2 and G53..59
#define SUPPORT_12864_LCD		0					// set nonzero to support 12864 LCD and rotary encoder
#define SUPPORT_ILI9488_LCD		1
#define SUPPORT_ACCELEROMETERS	1
#define SUPPORT_OBJECT_MODEL	1
#define SUPPORT_FTP				0
#define SUPPORT_TELNET			0
#define SUPPORT_ASYNC_MOVES		0
#define ALLOCATE_DEFAULT_PORTS	0
#define TRACK_OBJECT_NAMES		1
#define SUPPORT_PANELDUE_FLASH	0
#define SUPPORT_SPI_SENSORS		0

#define USE_CACHE				1					// set nonzero to enable the cache
#define USE_MPU					0					// set nonzero to enable the memory protection unit

// Disable the kinematics we don't need to save flash memory space
#define SUPPORT_LINEAR_DELTA	0
#define SUPPORT_ROTARY_DELTA	0
#define SUPPORT_POLAR			0
#define SUPPORT_SCARA			0
#define SUPPORT_FIVEBARSCARA	0
#define SUPPORT_HANGPRINTER		0

// The physical capabilities of the machine

#include <Duet3Common.h>

constexpr size_t NumDirectDrivers = 4;				// The maximum number of drives supported by the electronics

constexpr size_t MaxSmartDrivers = NumDirectDrivers;	// The maximum number of smart drivers

constexpr size_t MaxPortsPerHeater = 2;

constexpr size_t MaxBedHeaters = 4;
constexpr size_t MaxChamberHeaters = 4;
constexpr int8_t DefaultE0Heater = 1;				// Index of the default first extruder heater, used only for the legacy status response

constexpr size_t NumThermistorInputs = 2;
constexpr size_t NumTmcDriversSenseChannels = 1;

constexpr size_t MinAxes = 3;						// The minimum and default number of axes
constexpr size_t MaxAxes = 4;						// The maximum number of movement axes in the machine
constexpr size_t MaxDriversPerAxis = 2;				// The maximum number of stepper drivers assigned to one axis

constexpr size_t MaxExtruders = 2;					// The maximum number of extruders
constexpr size_t MaxAxesPlusExtruders = 6;

constexpr size_t MaxHeatersPerTool = 2;
constexpr size_t MaxExtrudersPerTool = 2;

constexpr unsigned int MaxTriggers = 16;			// Maximum number of triggers

constexpr size_t NumSerialChannels = 2;				// The number of serial IO channels (USB and one auxiliary UART)

#define SERIAL_MAIN_DEVICE (serialUSB)
#define SERIAL_AUX_DEVICE (serialUart0)

// SerialUSB
constexpr Pin UsbVBusPin = PortBPin(6);				// Pin used to monitor VBUS on USB port

// The numbers of entries in each array must correspond with the values of DRIVES, AXES, or HEATERS. Set values to NoPin to flag unavailability.

// Drivers
constexpr Pin GlobalTmc22xxEnablePin = PortCPin(28);	// The pin that drives ENN of all drivers
PortGroup * const StepPio = &(PORT->Group[2]);		// The PIO that all the step pins are on (port C)

constexpr Pin STEP_PINS[NumDirectDrivers] = { PortCPin(26), PortCPin(25), PortCPin(24), PortCPin(20) };
constexpr Pin DIRECTION_PINS[NumDirectDrivers] = { PortBPin(3), PortAPin(27), PortBPin(1), PortBPin(2) };

#if defined(FMDC_V03)
constexpr Pin DriverDiagPins[NumDirectDrivers] = { PortCPin(28), PortBPin(8), PortCPin(27), PortCPin(21) };
#elif defined(FMDC_V02)
constexpr Pin DriverDiagPins[NumDirectDrivers] = { PortAPin(10), PortBPin(8), PortCPin(27), PortCPin(21) };
#endif

// CCL inputs that the DIAG inputs use. Bits 0-1 are the CCL LUT number. Bits 8-19 are the value to OR in to the control register for that LUT.
// LUT 0 is kept free for other uses.
constexpr uint32_t CclDiagInputs[NumDirectDrivers] =
{
	0x01 | CCL_LUTCTRL_INSEL2(0x04),		// CCLIN[5] = 1.2
	0x02 | CCL_LUTCTRL_INSEL2(0x04),		// CCLIN[8]	= 2.2
	0x01 | CCL_LUTCTRL_INSEL1(0x04),		// CCLIN[4] = 1.1
	0x03 | CCL_LUTCTRL_INSEL1(0x04),		// CCLIN[10] = 3.1
};

// UART interface to stepper drivers
constexpr uint8_t TMC22xxSercomNumber = 1;
Sercom * const SERCOM_TMC22xx = SERCOM1;
constexpr IRQn TMC22xx_SERCOM_IRQn = SERCOM1_0_IRQn;
constexpr Pin TMC22xxSercomTxPin = PortAPin(0);
constexpr GpioPinFunction TMC22xxSercomTxPinPeriphMode = GpioPinFunction::D;
constexpr Pin TMC22xxSercomRxPin = PortAPin(1);
constexpr GpioPinFunction TMC22xxSercomRxPinPeriphMode = GpioPinFunction::D;
constexpr uint8_t TMC22xxSercomRxPad = 1;

#define TMC22xx_HAS_ENABLE_PINS			0
#define TMC22xx_HAS_MUX					0
#define TMC22xx_USES_SERCOM				1
#define TMC22xx_VARIABLE_NUM_DRIVERS	0
#define TMC22xx_SINGLE_DRIVER			0
#define TMC22xx_USE_SLAVEADDR			1
#define TMC22xx_DEFAULT_STEALTHCHOP		0

// Define the baud rate used to send/receive data to/from the drivers.
// If we assume a worst case clock frequency of 8MHz then the maximum baud rate is 8MHz/16 = 500kbaud.
// We send data via a 1K series resistor. Even if we assume a 200pF load on the shared UART line, this gives a 200ns time constant, which is much less than the 2us bit time @ 500kbaud.
// To write a register we need to send 12 bytes and receive 8 bytes after a programmable delay. To read a register we send 4 bytes and receive 8 bytes after a programmable delay.
// In testing I found that 500kbaud was not reliable. Minimum baud rate is 9000.
constexpr uint32_t DriversBaudRate = 100000;								// at 100kbaud a transfer may take up to 2ms
constexpr uint32_t TransferTimeout = 6;										// any transfer should complete within 6 ticks @ 1ms/tick. 5 wasn't quite enough.
constexpr uint32_t DefaultStandstillCurrentPercent = 75;
constexpr float DriverSenseResistor = 0.056 + 0.02 + 0.012;					// in ohms. The 0.012 is an additional correction for this board.

constexpr float DriverVRef = 180.0;											// in mV
constexpr float DriverFullScaleCurrent = DriverVRef/DriverSenseResistor;	// in mA
constexpr float DriverCsMultiplier = 32.0/DriverFullScaleCurrent;
constexpr float MaximumMotorCurrent = 2000.0;
constexpr float MaximumStandstillCurrent = 1500.0;

// Thermistors
constexpr Pin TEMP_SENSE_PINS[NumThermistorInputs] = { PortCPin(0), PortCPin(2) }; 	// Thermistor pin numbers
constexpr Pin VssaSensePin = PortBPin(4);
constexpr Pin VrefSensePin = PortBPin(5);

constexpr float DefaultThermistorSeriesR = 2200.0;							// Thermistor series resistor value in ohms
constexpr float MinVrefLoadR = (DefaultThermistorSeriesR / NumThermistorInputs) * 4700.0/((DefaultThermistorSeriesR / NumThermistorInputs) + 4700.0);
																			// there are 2 temperature sensing channels and a 4K7 load resistor
constexpr float VrefSeriesR = 27.0;

// Analogue pin numbers
constexpr Pin PowerMonitorVinDetectPin = PortCPin(3);						// Vin monitor
constexpr float PowerMonitorVoltageRange = 11.0 * 3.3;						// We use an 11:1 voltage divider

#ifdef DEBUG
constexpr Pin DiagPin = NoPin;												// Diag/status LED pin is shared with SWD
#else
constexpr Pin DiagPin = PortAPin(31);										// Diag/status LED pin
#endif

constexpr Pin ActLedPin = NoPin;											// Activity LED pin (not present)

constexpr bool DiagOnPolarity = false;
constexpr bool ActOnPolarity = false;

// SD cards and beeper
constexpr size_t NumSdCards = 2;

constexpr Pin SdWriteProtectPins[NumSdCards] = { NoPin, NoPin };

#if defined(FMDC_V03)

constexpr Pin SdCardDetectPins[NumSdCards] = { PortBPin(12), /*PortBPin(0)*/ NoPin };
constexpr Pin SdMciPins[] = { PortAPin(8), PortAPin(9), PortAPin(10), PortAPin(11), PortBPin(10), PortBPin(11) };
constexpr GpioPinFunction SdMciPinsFunction = GpioPinFunction::I;
Sdhc * const SdhcDevice = SDHC0;
constexpr IRQn_Type SdhcIRQn = SDHC0_IRQn;
constexpr Pin BeeperPins[2] = { PortBPin(18), PortBPin(19) };

#elif defined(FMDC_V02)

constexpr Pin SdCardDetectPins[NumSdCards] = { PortBPin(16), /*PortBPin(0)*/ NoPin };
constexpr Pin SdMciPins[] = { PortAPin(20), PortAPin(21), PortBPin(18), PortBPin(19), PortBPin(20), PortBPin(21) };
constexpr GpioPinFunction SdMciPinsFunction = GpioPinFunction::I;
constexpr IRQn_Type SdhcIRQn = SDHC1_IRQn;
constexpr Pin BeeperPins[2] = { PortAPin(8), PortAPin(9) };

#endif

constexpr Pin SdSpiCSPins[NumSdCards - HAS_HIGH_SPEED_SD] = { PortCPin(14) };
constexpr uint32_t ExpectedSdCardSpeed = 15000000;

// LCD interface
// The maximum permitted SPI speed for the ILI9488 controller is 15.0MHz for write cycles (66ns cycle time) and 6.67MHz for read accesses (150ns cycle time).
// We use only write accesses.
// Using an SPI CLK of 60MHz we can only divide by 2, 4, 6 etc.
// Therefore the available frequencies are 15MHz, 10MHz, 7.5MHz, 6MHz, 5MHz.
constexpr uint32_t LcdSpiClockFrequency = 15000000;
constexpr unsigned int LcdSercomNumber = 0;
constexpr Pin LcdSpiMosiPin = PortAPin(4);
constexpr Pin LcdSpiMisoPin = PortAPin(7);
constexpr Pin LcdSpiSclkPin = PortAPin(5);
constexpr Pin LcdSpiCsPin = PortAPin(6);
constexpr GpioPinFunction LcdSpiPinFunction = GpioPinFunction::D;

constexpr Pin LcdDcPin = PortCPin(5);
constexpr Pin LcdResetPin = PortCPin(6);

#if defined(FMDC_V03)
constexpr Pin LcdFlashCsPin = PortAPin(20);
constexpr Pin LcdBacklightPin = PortBPin(16);
#elif defined(FMDC_V02)
constexpr Pin LcdFlashCsPin = PortBPin(10);
constexpr Pin LcdBacklightPin = PortBPin(12);
#endif

constexpr Pin LcdFlashWpPin = PortAPin(2);
constexpr Pin LcdFlashHoldPin = PortCPin(7);

constexpr Pin LcdBacklightPin = PortBPin(12);

// Touch screen interface (when not shared with SharedSpi)
//constexpr unsigned int RtpSercomNumber = 6;
//constexpr Pin RtpSpiMosiPin = PortCPin(16);
//constexpr Pin RtpSpiMisoPin = PortCPin(19);
//constexpr Pin RtpSpiSclkPin = PortCPin(17);
//constexpr GpioPinFunction RtpSpiPinFunction = GpioPinFunction::C;
<<<<<<< HEAD

constexpr Pin RtpSpiCsPin = PortCPin(18);
constexpr Pin RtpPenPin = PortAPin(3);
=======
>>>>>>> a6345163

constexpr Pin RtpSpiCsPin = PortCPin(18);
constexpr Pin RtpPenPin = PortAPin(3);

// Shared SPI definitions
constexpr uint8_t SharedSpiSercomNumber = 7;
constexpr Pin SharedSpiMosiPin = PortCPin(12);
constexpr Pin SharedSpiMisoPin = PortCPin(15);
constexpr Pin SharedSpiSclkPin = PortCPin(13);
constexpr GpioPinFunction SharedSpiPinFunction = GpioPinFunction::C;

// Serial on IO0
constexpr uint8_t Serial0SercomNumber = 2;
constexpr uint8_t Sercom0RxPad = 1;
#define SERIAL0_ISR0	SERCOM2_0_Handler
#define SERIAL0_ISR1	SERCOM2_1_Handler
#define SERIAL0_ISR2	SERCOM2_2_Handler
#define SERIAL0_ISR3	SERCOM2_3_Handler

constexpr Pin Serial0TxPin = PortBPin(25);
constexpr Pin Serial0RxPin = PortBPin(24);
constexpr GpioPinFunction Serial0PinFunction = GpioPinFunction::D;

// WiFi pins
constexpr unsigned int WiFiUartSercomNumber = 3;
constexpr uint8_t WiFiUartRxPad = 1;
constexpr Pin WiFiUartSercomPins[] = { PortAPin(16), PortAPin(17) };
constexpr GpioPinFunction WiFiUartSercomPinsMode = GpioPinFunction::D;
constexpr IRQn WiFiUartSercomIRQn = SERCOM3_0_IRQn;			// this is the first of 4 interrupt numbers
#define SERIAL_WIFI_ISR0	SERCOM3_0_Handler
#define SERIAL_WIFI_ISR1	SERCOM3_1_Handler
#define SERIAL_WIFI_ISR2	SERCOM3_2_Handler
#define SERIAL_WIFI_ISR3	SERCOM3_3_Handler

constexpr unsigned int WiFiSpiSercomNumber = 4;
Sercom * const WiFiSpiSercom = SERCOM4;
constexpr Pin EspMosiPin = PortAPin(15);
constexpr Pin EspMisoPin = PortAPin(13);
constexpr Pin EspSclkPin = PortAPin(12);
constexpr Pin EspSSPin = PortAPin(14);
constexpr Pin WiFiSpiSercomPins[] = { EspSclkPin, EspMisoPin, EspSSPin, EspMosiPin };
constexpr GpioPinFunction WiFiSpiSercomPinsMode = GpioPinFunction::D;
constexpr IRQn WiFiSpiSercomIRQn = SERCOM4_3_IRQn;			// this is the SS Low interrupt, the only one we use
#define ESP_SPI_HANDLER		SERCOM4_3_Handler

constexpr Pin EspResetPin = PortBPin(14);
constexpr Pin EspEnablePin = PortCPin(11);
constexpr Pin EspDataReadyPin = PortAPin(18);
constexpr Pin SamTfrReadyPin = PortAPin(19);
constexpr Pin SamCsPin = PortAPin(14);

// Function to look up a pin name and pass back the corresponding index into the pin table
bool LookupPinName(const char *pn, LogicalPin& lpin, bool& hardwareInverted) noexcept;

// List of assignable pins and their mapping from names to MPU ports. This is indexed by logical pin number.
// The names must match user input that has been concerted to lowercase and had _ and - characters stripped out.
// Aliases are separate by the , character.
// If a pin name is prefixed by ! then this means the pin is hardware inverted. The same pin may have names for both the inverted and non-inverted cases,
// for example the inverted heater pins on the expansion connector are available as non-inverted servo pins on a DueX.

constexpr PinDescription PinTable[] =
{
	//	TC					TCC					ADC					SERCOM in			SERCOM out	  Exint Capability				PinNames
	// Port A
	{ TcOutput::none,	TccOutput::none,	AdcInput::none,		SercomIo::none,		SercomIo::none,		Nx,	PinCapability::none,	nullptr				},	// PA00 TMC UART TxD
	{ TcOutput::none,	TccOutput::none,	AdcInput::none,		SercomIo::none,		SercomIo::none,		Nx,	PinCapability::none,	nullptr				},	// PA01 TMC UART RxD
	{ TcOutput::none,	TccOutput::none,	AdcInput::none,		SercomIo::none,		SercomIo::none,		Nx, PinCapability::none,	"ate.lcd.flashwp"	},	// PA02 LCD flash WP
	{ TcOutput::none,	TccOutput::none,	AdcInput::none,		SercomIo::none,		SercomIo::none,		3,	PinCapability::none,	nullptr				},	// PA03 RTP pen
	{ TcOutput::none,	TccOutput::none,	AdcInput::none,		SercomIo::none,		SercomIo::none,		Nx,	PinCapability::none,	nullptr				},	// PA04 LCD MISO
	{ TcOutput::none,	TccOutput::none,	AdcInput::none,		SercomIo::none,		SercomIo::none,		Nx,	PinCapability::none,	nullptr				},	// PA05 LCD SCLK
	{ TcOutput::none,	TccOutput::none,	AdcInput::none,		SercomIo::none,		SercomIo::none,		Nx,	PinCapability::none,	nullptr				},	// PA06 LCD CS
	{ TcOutput::none,	TccOutput::none,	AdcInput::none,		SercomIo::none,		SercomIo::none,		Nx,	PinCapability::none,	nullptr				},	// PA07 LCD MOSI
#if defined(FMDC_V03)
	{ TcOutput::none,	TccOutput::none,	AdcInput::none,		SercomIo::none,		SercomIo::none,		Nx,	PinCapability::none,	nullptr				},	// PA08 SDHC CMD
	{ TcOutput::none,	TccOutput::none,	AdcInput::none,		SercomIo::none,		SercomIo::none,		Nx,	PinCapability::none,	nullptr				},	// PA09 SDHC DAT0
	{ TcOutput::none,	TccOutput::none,	AdcInput::none,		SercomIo::none,		SercomIo::none,		Nx,	PinCapability::none,	nullptr				},	// PA10 SDHC DAT1
	{ TcOutput::none,	TccOutput::none,	AdcInput::none,		SercomIo::none,		SercomIo::none,		Nx,	PinCapability::none,	nullptr				},	// PA11 SDHC DAT2
#elif defined(FMDC_V02)
	{ TcOutput::none,	TccOutput::tcc0_0F,	AdcInput::none,		SercomIo::none,		SercomIo::none,		Nx,	PinCapability::none,	nullptr				},	// PA08 Buzzer A
	{ TcOutput::none,	TccOutput::tcc0_1F,	AdcInput::none,		SercomIo::none,		SercomIo::none,		Nx,	PinCapability::none,	nullptr				},	// PA09 Buzzer B
	{ TcOutput::none,	TccOutput::none,	AdcInput::none,		SercomIo::none,		SercomIo::none,		10,	PinCapability::none,	"ate.d0.diag"		},	// PA10 driver 0 diag
	{ TcOutput::tc1_1,	TccOutput::none,	AdcInput::none,		SercomIo::none,		SercomIo::none,		Nx,	PinCapability::wpwm,	"out4"				},	// PA11 OUT4
#endif
	{ TcOutput::none,	TccOutput::none,	AdcInput::none,		SercomIo::none,		SercomIo::none,		Nx,	PinCapability::none,	nullptr				},	// PA12 WiFi SCLK (SERCOM4.1)
	{ TcOutput::none,	TccOutput::none,	AdcInput::none,		SercomIo::none,		SercomIo::none,		Nx,	PinCapability::none,	nullptr				},	// PA13 WiFi MISO (SERCOM4.0)
	{ TcOutput::none,	TccOutput::none,	AdcInput::none,		SercomIo::none,		SercomIo::none,		Nx,	PinCapability::none,	nullptr				},	// PA14 WiFi SS (SERCOM4.2)
	{ TcOutput::none,	TccOutput::none,	AdcInput::none,		SercomIo::none,		SercomIo::none,		Nx,	PinCapability::none,	nullptr				},	// PA15 WiFi MOSI (SERCOM4.3)
	{ TcOutput::none,	TccOutput::none,	AdcInput::none,		SercomIo::none,		SercomIo::none,		Nx,	PinCapability::none,	nullptr				},	// PA16 WiFi RxD (SERCOM3.1)
	{ TcOutput::none,	TccOutput::none,	AdcInput::none,		SercomIo::none,		SercomIo::none,		Nx,	PinCapability::none,	nullptr				},	// PA17 WiFi TxD (SERCOM3.0)
	{ TcOutput::none,	TccOutput::none,	AdcInput::none,		SercomIo::none,		SercomIo::none,		2,	PinCapability::none,	nullptr				},	// PA18 WiFi ESP_DATA_RDY
	{ TcOutput::none,	TccOutput::none,	AdcInput::none,		SercomIo::none,		SercomIo::none,		Nx,	PinCapability::none,	nullptr				},	// PA19 WiFi SAM_TRANSFER_RDY
#if defined(FMDC_V03)
	{ TcOutput::none,	TccOutput::none,	AdcInput::none,		SercomIo::none,		SercomIo::none,		Nx,	PinCapability::none,	"ate.lcd.flashcs"	},	// PA20 Flash CS
	{ TcOutput::tc7_1,	TccOutput::none,	AdcInput::none,		SercomIo::none,		SercomIo::none,		Nx,	PinCapability::wpwm,	"out4"				},	// PA21 OUT4
#elif defined(FMDC_V02)
	{ TcOutput::none,	TccOutput::none,	AdcInput::none,		SercomIo::none,		SercomIo::none,		Nx,	PinCapability::none,	nullptr				},	// PA20 SDHC CMD
	{ TcOutput::none,	TccOutput::none,	AdcInput::none,		SercomIo::none,		SercomIo::none,		Nx,	PinCapability::none,	nullptr				},	// PA21 SDHC CLK
#endif
	{ TcOutput::none,	TccOutput::none,	AdcInput::none,		SercomIo::none,		SercomIo::none,		Nx,	PinCapability::none,	nullptr				},	// PA22 unused
	{ TcOutput::none,	TccOutput::none,	AdcInput::none,		SercomIo::none,		SercomIo::none,		Nx,	PinCapability::none,	nullptr				},	// PA23 unused
	{ TcOutput::none,	TccOutput::none,	AdcInput::none,		SercomIo::none,		SercomIo::none,		Nx,	PinCapability::none,	nullptr				},	// PA24 USB
	{ TcOutput::none,	TccOutput::none,	AdcInput::none,		SercomIo::none,		SercomIo::none,		Nx,	PinCapability::none,	nullptr				},	// PA25 USB
	{ TcOutput::none,	TccOutput::none,	AdcInput::none,		SercomIo::none,		SercomIo::none,		Nx,	PinCapability::none,	nullptr				},	// PA26 not on chip
	{ TcOutput::none,	TccOutput::none,	AdcInput::none,		SercomIo::none,		SercomIo::none,		Nx,	PinCapability::none,	"ate.d1.dir"		},	// PA27 driver 1 dir
	{ TcOutput::none,	TccOutput::none,	AdcInput::none,		SercomIo::none,		SercomIo::none,		Nx,	PinCapability::none,	nullptr				},	// PA28 not on chip
	{ TcOutput::none,	TccOutput::none,	AdcInput::none,		SercomIo::none,		SercomIo::none,		Nx,	PinCapability::none,	nullptr				},	// PA29 not on chip
	{ TcOutput::none,	TccOutput::none,	AdcInput::none,		SercomIo::none,		SercomIo::none,		Nx,	PinCapability::none,	nullptr				},	// PA30 swclk
	{ TcOutput::none,	TccOutput::none,	AdcInput::none,		SercomIo::none,		SercomIo::none,		Nx,	PinCapability::none,	nullptr				},	// PA31 swdio/STATUS LED

	// Port B
	{ TcOutput::none,	TccOutput::none,	AdcInput::none,		SercomIo::none,		SercomIo::none,		Nx,	PinCapability::none,	"ate.spi.cd"		},	// PB00 external CD CD
	{ TcOutput::none,	TccOutput::none,	AdcInput::none,		SercomIo::none,		SercomIo::none,		Nx,	PinCapability::none,	"ate.d2.dir"		},	// PB01 driver 2 dir
	{ TcOutput::none,	TccOutput::none,	AdcInput::none,		SercomIo::none,		SercomIo::none,		Nx,	PinCapability::none,	"ate.d3.dir"		},	// PB02 driver 3 dir
	{ TcOutput::none,	TccOutput::none,	AdcInput::none,		SercomIo::none,		SercomIo::none,		Nx,	PinCapability::none,	"ate.d0.dir"		},	// PB03 driver 0 dir
	{ TcOutput::none,	TccOutput::none,	AdcInput::adc1_6,	SercomIo::none,		SercomIo::none,		Nx,	PinCapability::none,	nullptr				},	// PB04 VssaMon
	{ TcOutput::none,	TccOutput::none,	AdcInput::adc1_7,	SercomIo::none,		SercomIo::none,		Nx,	PinCapability::none,	nullptr				},	// PB05 VrefMon
	{ TcOutput::none,	TccOutput::none,	AdcInput::adc1_8,	SercomIo::none,		SercomIo::none,		6,	PinCapability::none,	"ate.vbus"			},	// PB06 Vbus
	{ TcOutput::none,	TccOutput::none,	AdcInput::adc1_9,	SercomIo::none,		SercomIo::none,		7,	PinCapability::ainr,	"io0.in"			},	// PB07 IO0_IN
	{ TcOutput::none,	TccOutput::none,	AdcInput::none,		SercomIo::none,		SercomIo::none,		8,	PinCapability::none,	"ate.d1.diag"		},	// PB08 driver 1 diag
	{ TcOutput::none,	TccOutput::none,	AdcInput::adc1_1,	SercomIo::none,		SercomIo::none,		9,	PinCapability::none,	"io2.in"			},	// PB09 IO2_IN
#if defined(FMDC_V03)
	{ TcOutput::none,	TccOutput::none,	AdcInput::none,		SercomIo::none,		SercomIo::none,		Nx,	PinCapability::none,	nullptr				},	// PB10 SDHC DAT3
	{ TcOutput::none,	TccOutput::none,	AdcInput::none,		SercomIo::none,		SercomIo::none,		Nx,	PinCapability::wpwm,	nullptr				},	// PB11 SDHC CLK
	{ TcOutput::none,	TccOutput::none,	AdcInput::none,		SercomIo::none,		SercomIo::none,		Nx,	PinCapability::none,	"ate.cd"			},	// PB12 SDHC card detect
#elif defined(FMDC_V02)
	{ TcOutput::none,	TccOutput::none,	AdcInput::none,		SercomIo::none,		SercomIo::none,		Nx,	PinCapability::none,	"ate.lcd.flashcs"	},	// PB10 LCD flash CS
	{ TcOutput::tc5_1,	TccOutput::none,	AdcInput::none,		SercomIo::none,		SercomIo::none,		Nx,	PinCapability::wpwm,	"out3"				},	// PB11 OUT3
	{ TcOutput::none,	TccOutput::tcc3_0F,	AdcInput::none,		SercomIo::none,		SercomIo::none,		Nx,	PinCapability::wpwm,	"ate.lcd.backlight"	},	// PB12 LCD backlight
#endif
	{ TcOutput::tc4_1,	TccOutput::none,	AdcInput::none,		SercomIo::none,		SercomIo::none,		Nx,	PinCapability::wpwm,	"out2"				},	// PB13 OUT2
	{ TcOutput::none,	TccOutput::none,	AdcInput::none,		SercomIo::none,		SercomIo::none,		Nx,	PinCapability::wpwm,	nullptr				},	// PB14 WiFi ESP reset
#if defined(FMDC_V03)
	{ TcOutput::tc5_1,	TccOutput::none,	AdcInput::none,		SercomIo::none,		SercomIo::none,		Nx,	PinCapability::wpwm,	"out3"				},	// PB15 OUT3
	{ TcOutput::none,	TccOutput::tcc3_0F,	AdcInput::none,		SercomIo::none,		SercomIo::none,		Nx,	PinCapability::wpwm,	"ate.lcd.backlight"	},	// PB16 LCD backlight
#elif defined(FMDC_V02)
	{ TcOutput::none,	TccOutput::none,	AdcInput::none,		SercomIo::none,		SercomIo::none,		Nx,	PinCapability::none,	"ate.lcd.fontcs"	},	// PB15 LCD font CS
	{ TcOutput::none,	TccOutput::none,	AdcInput::none,		SercomIo::none,		SercomIo::none,		Nx,	PinCapability::none,	"ate.cd"			},	// PB16 SDHC card detect
#endif
	{ TcOutput::tc6_1,	TccOutput::none,	AdcInput::none,		SercomIo::none,		SercomIo::none,		Nx,	PinCapability::wpwm,	"out0"				},	// PB17 OUT0
#if defined(FMDC_V03)
	{ TcOutput::none,	TccOutput::tcc1_0F,	AdcInput::none,		SercomIo::none,		SercomIo::none,		Nx,	PinCapability::none,	nullptr				},	// PB18 Buzz A
	{ TcOutput::none,	TccOutput::tcc1_1F,	AdcInput::none,		SercomIo::none,		SercomIo::none,		Nx,	PinCapability::none,	nullptr				},	// PB19 Buzz B
	{ TcOutput::none,	TccOutput::none,	AdcInput::none,		SercomIo::none,		SercomIo::none,		Nx,	PinCapability::none,	nullptr				},	// PB20 Font CS
	{ TcOutput::none,	TccOutput::none,	AdcInput::none,		SercomIo::none,		SercomIo::none,		Nx,	PinCapability::none,	nullptr				},	// PB21 Driver ENN
#elif defined(FMDC_V02)
	{ TcOutput::none,	TccOutput::none,	AdcInput::none,		SercomIo::none,		SercomIo::none,		Nx,	PinCapability::none,	nullptr				},	// PB18 SDHC DAT0
	{ TcOutput::none,	TccOutput::none,	AdcInput::none,		SercomIo::none,		SercomIo::none,		Nx,	PinCapability::none,	nullptr				},	// PB19 SDHC DAT1
	{ TcOutput::none,	TccOutput::none,	AdcInput::none,		SercomIo::none,		SercomIo::none,		Nx,	PinCapability::none,	nullptr				},	// PB20 SDHC DAT2
	{ TcOutput::none,	TccOutput::none,	AdcInput::none,		SercomIo::none,		SercomIo::none,		Nx,	PinCapability::none,	nullptr				},	// PB21 SDHC DAT3
#endif
	{ TcOutput::none,	TccOutput::none,	AdcInput::none,		SercomIo::none,		SercomIo::none,		Nx,	PinCapability::none,	nullptr				},	// PB22 crystal XIN1
	{ TcOutput::none,	TccOutput::none,	AdcInput::none,		SercomIo::none,		SercomIo::none,		Nx,	PinCapability::none,	nullptr				},	// PB23 crystal XOUT1
	{ TcOutput::none,	TccOutput::none,	AdcInput::none,		SercomIo::none,		SercomIo::none,		Nx,	PinCapability::none,	nullptr				},	// PB24 unused (spare UART Sercom2)
	{ TcOutput::none,	TccOutput::none,	AdcInput::none,		SercomIo::none,		SercomIo::none,		Nx,	PinCapability::none,	nullptr				},	// PB25 unused (spare UART Sercom2)
	{ TcOutput::none,	TccOutput::none,	AdcInput::none,		SercomIo::none,		SercomIo::none,		Nx,	PinCapability::none,	nullptr				},	// PB26 not on chip
	{ TcOutput::none,	TccOutput::none,	AdcInput::none,		SercomIo::none,		SercomIo::none,		Nx,	PinCapability::none,	nullptr				},	// PB27 not on chip
	{ TcOutput::none,	TccOutput::none,	AdcInput::none,		SercomIo::none,		SercomIo::none,		Nx,	PinCapability::none,	nullptr				},	// PB28 not on chip
	{ TcOutput::none,	TccOutput::none,	AdcInput::none,		SercomIo::none,		SercomIo::none,		Nx,	PinCapability::none,	nullptr				},	// PB29 not on chip
	{ TcOutput::none,	TccOutput::none,	AdcInput::none,		SercomIo::sercom5d,	SercomIo::none,		14,	PinCapability::read,	"io3.in"			},	// PB30 IO3_IN
	{ TcOutput::none,	TccOutput::tcc4_1F,	AdcInput::none,		SercomIo::none,		SercomIo::sercom5d,	Nx,	PinCapability::wpwm,	"io3.out"			},	// PB31 IO3_OUT

	// Port C
	{ TcOutput::none,	TccOutput::none,	AdcInput::adc1_10,	SercomIo::none,		SercomIo::none,		Nx,	PinCapability::ain,		"temp0"				},	// PC00 thermistor0
	{ TcOutput::none,	TccOutput::none,	AdcInput::adc1_11,	SercomIo::none,		SercomIo::none,		1,	PinCapability::ain,		"io1.in"			},	// PC01 IO1_IN
	{ TcOutput::none,	TccOutput::none,	AdcInput::adc1_4,	SercomIo::none,		SercomIo::none,		Nx,	PinCapability::none,	"temp1",			},	// PC02 thermistor1
	{ TcOutput::none,	TccOutput::none,	AdcInput::adc1_5,	SercomIo::none,		SercomIo::none,		Nx,	PinCapability::none,	"ate.vin"			},	// PC03 VIN monitor
	{ TcOutput::none,	TccOutput::none,	AdcInput::none,		SercomIo::none,		SercomIo::none,		Nx,	PinCapability::none,	nullptr				},	// PC04 not on chip
	{ TcOutput::none,	TccOutput::none,	AdcInput::none,		SercomIo::none,		SercomIo::none,		Nx,	PinCapability::none,	"ate.lcd.dc"		},	// PC05 LCD DC
	{ TcOutput::none,	TccOutput::none,	AdcInput::none,		SercomIo::none,		SercomIo::none,		Nx,	PinCapability::none,	"ate.lcd.rst"		},	// PC06 LCD_RST
	{ TcOutput::none,	TccOutput::none,	AdcInput::none,		SercomIo::none,		SercomIo::none,		Nx,	PinCapability::none,	"ate.lcd.flashhold"	},	// PC07 LCD flash hold
	{ TcOutput::none,	TccOutput::none,	AdcInput::none,		SercomIo::none,		SercomIo::none,		Nx,	PinCapability::none,	nullptr				},	// PC08 not on chip
	{ TcOutput::none,	TccOutput::none,	AdcInput::none,		SercomIo::none,		SercomIo::none,		Nx,	PinCapability::none,	nullptr				},	// PC09 not on chip
#if defined(FMDC_V03)
	{ TcOutput::none,	TccOutput::tcc0_0F,	AdcInput::none,		SercomIo::none,		SercomIo::none,		Nx,	PinCapability::wpwm,	"out1"				},	// PC10 OUT1
#elif defined(FMDC_V02)
	{ TcOutput::none,	TccOutput::tcc1_4G,	AdcInput::none,		SercomIo::none,		SercomIo::none,		Nx,	PinCapability::wpwm,	"out1"				},	// PC10 OUT1
#endif
	{ TcOutput::none,	TccOutput::none,	AdcInput::none,		SercomIo::none,		SercomIo::none,		Nx,	PinCapability::none,	nullptr				},	// PC11 WiFi ESP enable
	{ TcOutput::none,	TccOutput::none,	AdcInput::none,		SercomIo::none,		SercomIo::none,		Nx,	PinCapability::none,	nullptr				},	// PC12 SPI MOSI
	{ TcOutput::none,	TccOutput::none,	AdcInput::none,		SercomIo::none,		SercomIo::none,		Nx,	PinCapability::none,	nullptr				},	// PC13 SPI SCK
	{ TcOutput::none,	TccOutput::none,	AdcInput::none,		SercomIo::none,		SercomIo::none,		Nx,	PinCapability::none,	nullptr				},	// PC14 SPI CS0 (external SD card)
	{ TcOutput::none,	TccOutput::none,	AdcInput::none,		SercomIo::none,		SercomIo::none,		Nx,	PinCapability::none,	nullptr				},	// PC15 SPI_MISO
	{ TcOutput::none,	TccOutput::none,	AdcInput::none,		SercomIo::none,		SercomIo::none,		Nx,	PinCapability::none,	nullptr				},	// PC16 LCD RTP MOSI
	{ TcOutput::none,	TccOutput::none,	AdcInput::none,		SercomIo::none,		SercomIo::none,		Nx,	PinCapability::none,	nullptr				},	// PC17 LCD RTP SCK
	{ TcOutput::none,	TccOutput::none,	AdcInput::none,		SercomIo::none,		SercomIo::none,		Nx,	PinCapability::none,	nullptr				},	// PC18 LCD RTP CS
	{ TcOutput::none,	TccOutput::none,	AdcInput::none,		SercomIo::none,		SercomIo::none,		Nx,	PinCapability::none,	nullptr				},	// PC19 LCD RTP MISO
	{ TcOutput::none,	TccOutput::none,	AdcInput::none,		SercomIo::none,		SercomIo::none,		Nx,	PinCapability::none,	"ate.d3.step"		},	// PC20 driver 3 step
	{ TcOutput::none,	TccOutput::none,	AdcInput::none,		SercomIo::none,		SercomIo::none,		5,	PinCapability::none,	"ate.d3.diag"		},	// PC21 driver 3 diag
	{ TcOutput::none,	TccOutput::none,	AdcInput::none,		SercomIo::none,		SercomIo::none,		Nx,	PinCapability::none,	nullptr				},	// PC22 not on chip
	{ TcOutput::none,	TccOutput::none,	AdcInput::none,		SercomIo::none,		SercomIo::none,		Nx,	PinCapability::none,	nullptr				},	// PC23 not on chip
	{ TcOutput::none,	TccOutput::none,	AdcInput::none,		SercomIo::none,		SercomIo::none,		Nx,	PinCapability::none,	"ate.d2.step"		},	// PC24 driver 2 step
	{ TcOutput::none,	TccOutput::none,	AdcInput::none,		SercomIo::none,		SercomIo::none,		Nx,	PinCapability::none,	"ate.d1.step"		},	// PC25 driver 1 step
	{ TcOutput::none,	TccOutput::none,	AdcInput::none,		SercomIo::none,		SercomIo::none,		Nx,	PinCapability::none,	"ate.d0.step"		},	// PC26 driver 0 step
	{ TcOutput::none,	TccOutput::none,	AdcInput::none,		SercomIo::none,		SercomIo::none,		11,	PinCapability::none,	"ate.d2.diag"		},	// PC27 driver 2 diag
#if defined(FMDC_V03)
	{ TcOutput::none,	TccOutput::none,	AdcInput::none,		SercomIo::none,		SercomIo::none,		12,	PinCapability::none,	"ate.d0.diag"		},	// PC28 driver 0 diag
#elif defined(FMDC_V02)
	{ TcOutput::none,	TccOutput::none,	AdcInput::none,		SercomIo::none,		SercomIo::none,		Nx,	PinCapability::none,	nullptr				},	// PC28 driver ENN
#endif
};

constexpr unsigned int NumNamedPins = ARRAY_SIZE(PinTable);
static_assert(NumNamedPins == 32+32+29);

// DMA channel assignments. Channels 0-3 have individual interrupt vectors, channels 4-31 share an interrupt vector.
// When static arbitration within a priority level is selected, lower channel number have higher priority.
// So we use the low channel numbers for the highest priority sources.
constexpr DmaChannel DmacChanWiFiTx = 0;
constexpr DmaChannel DmacChanWiFiRx = 1;
constexpr DmaChannel DmacChanTmcTx = 2;
constexpr DmaChannel DmacChanTmcRx = 3;
constexpr DmaChannel DmacChanLcdTx = 4;

constexpr unsigned int NumDmaChannelsUsed = 5;

// The DMAC has priority levels 0-3 but on revision A chips it is unsafe to use multiple levels
// Fortunately, all our SAME54P20Achips seem to be revision D
constexpr DmaPriority DmacPrioTmcTx = 0;
constexpr DmaPriority DmacPrioTmcRx = 1;				// the baud rate is 100kbps so this is not very critical
constexpr DmaPriority DmacPrioWiFi = 2;					// high speed SPI in slave mode
constexpr DmaPriority DmacPrioSbc = 2;					// high speed SPI in slave mode
constexpr DmaPriority DmacPrioLcdTx = 3;				// high speed SPI in slave mode

// Timer allocation
// TC2 and TC3 are used for step pulse generation and software timers
TcCount32 * const StepTc = &(TC2->COUNT32);
constexpr IRQn StepTcIRQn = TC2_IRQn;
constexpr unsigned int StepTcNumber = 2;
#define STEP_TC_HANDLER		TC2_Handler

// SAME5x event channel allocation, max 32 channels. Only the first 12 provide a synchronous or resynchronised path and can generate interrupts.
constexpr EventNumber CclLut0Event = 0;					// this uses up 4 channels
constexpr EventNumber NextFreeEvent = CclLut0Event + 4;

// Step pulse generation
namespace StepPins
{
	// *** These next three functions must use the same bit assignments in the drivers bitmap ***
	// Each stepper driver must be assigned one bit in a 32-bit word, in such a way that multiple drivers can be stepped efficiently
	// and more or less simultaneously by doing parallel writes to several bits in one or more output ports.
	// All our step pins are on port C, so the bitmap is just the map of step bits in port C.

	// Calculate the step bit for a driver. This doesn't need to be fast. It must return 0 if the driver is remote.
	static inline uint32_t CalcDriverBitmap(size_t driver) noexcept
	{
		return (driver < NumDirectDrivers)
				? 1u << (STEP_PINS[driver] & 0x1Fu)
				: 0;
	}

	// Set the specified step pins high. This needs to be fast.
	static inline __attribute__((always_inline)) void StepDriversHigh(uint32_t driverMap) noexcept
	{
		StepPio->OUTSET.reg = driverMap;				// all step pins are on port C
	}

	// Set the specified step pins low. This needs to be fast.
	static inline void __attribute__((always_inline)) StepDriversLow(uint32_t driverMap) noexcept
	{
		StepPio->OUTCLR.reg = driverMap;				// all step pins are on port C
	}
}

#endif /* SRC_DUET3MINI_PINS_DUET3MINI_H_ */<|MERGE_RESOLUTION|>--- conflicted
+++ resolved
@@ -256,12 +256,6 @@
 //constexpr Pin RtpSpiMisoPin = PortCPin(19);
 //constexpr Pin RtpSpiSclkPin = PortCPin(17);
 //constexpr GpioPinFunction RtpSpiPinFunction = GpioPinFunction::C;
-<<<<<<< HEAD
-
-constexpr Pin RtpSpiCsPin = PortCPin(18);
-constexpr Pin RtpPenPin = PortAPin(3);
-=======
->>>>>>> a6345163
 
 constexpr Pin RtpSpiCsPin = PortCPin(18);
 constexpr Pin RtpPenPin = PortAPin(3);
