--- conflicted
+++ resolved
@@ -115,11 +115,7 @@
 
 driverIdleFunc_t hsmci_set_idle_func(driverIdleFunc_t func) noexcept
 {
-<<<<<<< HEAD
-	// This is not called when we use the SAME5x SDMMC driver
-=======
-	// This function is used on the SAME5x because the low-level driver is FreeRTOS-aware
->>>>>>> 60ed67b3
+	// This function is not used on the SAME5x because the low-level driver is FreeRTOS-aware
 	return NULL;
 }
 
