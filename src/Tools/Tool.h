/****************************************************************************************************

RepRapFirmware - Tool

This class implements a tool in the RepRap machine, usually (though not necessarily) an extruder.

Tools may have zero or more drives associated with them and zero or more heaters.  There are a fixed number
of tools in a given RepRap, with fixed heaters and drives.  All this is specified on reboot, and cannot
be altered dynamically.  This restriction may be lifted in the future.  Tool descriptions are stored in
GCode macros that are loaded on reboot.

-----------------------------------------------------------------------------------------------------

Version 0.1

Created on: Apr 11, 2014

Adrian Bowyer
RepRap Professional Ltd
http://reprappro.com

Licence: GPL

****************************************************************************************************/

#ifndef TOOL_H_
#define TOOL_H_

#include "RepRapFirmware.h"

#undef array
#include <functional>
#define array _ecv_array

constexpr size_t ToolNameLength = 32;						// maximum allowed length for tool names
constexpr AxesBitmap DefaultXAxisMapping = 1u << X_AXIS;	// by default, X is mapped to X
constexpr AxesBitmap DefaultYAxisMapping = 1u << Y_AXIS;	// by default, Y is mapped to Y

enum class ToolState : uint8_t
{
	off = 0,
	active,
	standby
};

class Filament;

class Tool
{
public:

	static Tool *Create(unsigned int toolNumber, const char *name, int32_t d[], size_t dCount, int32_t h[], size_t hCount, AxesBitmap xMap, AxesBitmap yMap, FansBitmap fanMap, const StringRef& reply);
	static void Delete(Tool *t);

	float GetOffset(size_t axis) const pre(axis < MaxAxes);
	void SetOffset(size_t axis, float offs, bool byProbing) pre(axis < MaxAxes);
	AxesBitmap GetAxisOffsetsProbed() const { return axisOffsetsProbed; }
	size_t DriveCount() const;
	int Drive(size_t driveNumber) const;
	bool ToolCanDrive(bool extrude);
	size_t HeaterCount() const;
	int Heater(size_t heaterNumber) const;
	const char *GetName() const;
	int Number() const;
	bool DefineMix(const float m[]);
	void SetCanExceedMixSumOf1(const bool m) { canExceedMixSumOf1 = m; }
	bool GetCanExceedMixSumOf1() const { return canExceedMixSumOf1; }
	const float* GetMix() const;
	float MaxFeedrate() const;
	void Print(const StringRef& reply) const;
	AxesBitmap GetXAxisMap() const { return xMapping; }
	AxesBitmap GetYAxisMap() const { return yMapping; }
	FansBitmap GetFanMapping() const { return fanMapping; }
	Filament *GetFilament() const { return filament; }
	Tool *Next() const { return next; }
	ToolState GetState() const { return state; }
	bool WriteSettings(FileStore *f) const;			// write the tool's settings to file

	float GetToolHeaterActiveTemperature(size_t heaterNumber) const;
	float GetToolHeaterStandbyTemperature(size_t heaterNumber) const;
	void SetToolHeaterActiveTemperature(size_t heaterNumber, float temp);
	void SetToolHeaterStandbyTemperature(size_t heaterNumber, float temp);

	bool HasTemperatureFault() const { return heaterFault; }

	void IterateExtruders(std::function<void(unsigned int)> f) const;
	void IterateHeaters(std::function<void(int)> f) const;

	friend class RepRap;

protected:
	void Activate();
	void Standby();
	void FlagTemperatureFault(int8_t dudHeater);
	void ClearTemperatureFault(int8_t wasDudHeater);
	void UpdateExtruderAndHeaterCount(uint16_t &extruders, uint16_t &heaters) const;
	bool DisplayColdExtrudeWarning();

private:
	static Tool *freelist;

	Tool() : next(nullptr), filament(nullptr), name(nullptr) { }

	void SetTemperatureFault(int8_t dudHeater);
	void ResetTemperatureFault(int8_t wasDudHeater);
	bool AllHeatersAtHighTemperature(bool forExtrusion) const;

	bool CheckExceedsMixSumOf1(const float m[]) const;

	Tool* next;
	Filament *filament;
	const char *name;
	float offset[MaxAxes];
<<<<<<< HEAD
	float mix[MaxExtruders];
	bool canExceedMixSumOf1;
	float activeTemperatures[NumHeaters];
	float standbyTemperatures[NumHeaters];
	size_t driveCount;
	size_t heaterCount;
	int myNumber;
=======
	float mix[MaxExtrudersPerTool];
	float activeTemperatures[MaxHeatersPerTool];
	float standbyTemperatures[MaxHeatersPerTool];
	uint8_t driveCount;
	uint8_t heaterCount;
	uint16_t myNumber;
>>>>>>> c52c251e
	AxesBitmap xMapping, yMapping;
	AxesBitmap axisOffsetsProbed;
	FansBitmap fanMapping;
	uint8_t drives[MaxExtrudersPerTool];
	int8_t heaters[MaxHeatersPerTool];

	ToolState state;
	bool heaterFault;
	volatile bool displayColdExtrudeWarning;
};

inline int Tool::Drive(size_t driveNumber) const
{
	return drives[driveNumber];
}

inline size_t Tool::HeaterCount() const
{
	return heaterCount;
}

inline int Tool::Heater(size_t heaterNumber) const
{
	return heaters[heaterNumber];
}

inline const char *Tool::GetName() const
{
	return (name == nullptr) ? "" : name;
}

inline int Tool::Number() const
{
	return myNumber;
}

inline const float* Tool::GetMix() const
{
	return mix;
}

inline size_t Tool::DriveCount() const
{
	return driveCount;
}

inline float Tool::GetOffset(size_t axis) const
{
	return offset[axis];
}

#endif /* TOOL_H_ */<|MERGE_RESOLUTION|>--- conflicted
+++ resolved
@@ -111,22 +111,13 @@
 	Filament *filament;
 	const char *name;
 	float offset[MaxAxes];
-<<<<<<< HEAD
-	float mix[MaxExtruders];
+	float mix[MaxExtrudersPerTool];
 	bool canExceedMixSumOf1;
-	float activeTemperatures[NumHeaters];
-	float standbyTemperatures[NumHeaters];
-	size_t driveCount;
-	size_t heaterCount;
-	int myNumber;
-=======
-	float mix[MaxExtrudersPerTool];
 	float activeTemperatures[MaxHeatersPerTool];
 	float standbyTemperatures[MaxHeatersPerTool];
 	uint8_t driveCount;
 	uint8_t heaterCount;
 	uint16_t myNumber;
->>>>>>> c52c251e
 	AxesBitmap xMapping, yMapping;
 	AxesBitmap axisOffsetsProbed;
 	FansBitmap fanMapping;
