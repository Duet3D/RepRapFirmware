--- conflicted
+++ resolved
@@ -23,12 +23,9 @@
 	checkEndstops = false;
 	reduceAcceleration = false;
 	hasPositiveExtrusion = false;
-<<<<<<< HEAD
 	inverseTimeMode = false;
-=======
 	linearAxesMentioned = false;
 	rotationalAxesMentioned = false;
->>>>>>> 467ffe27
 	filePos = noFilePosition;
 	movementTool = nullptr;
 	cosXyAngle = 1.0;
