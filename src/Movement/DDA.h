/*
 * DDA.h
 *
 *  Created on: 7 Dec 2014
 *      Author: David
 */

#ifndef DDA_H_
#define DDA_H_

#include <RepRapFirmware.h>
#include "DriveMovement.h"
#include "StepTimer.h"
<<<<<<< HEAD
#include "MoveSegment.h"
#include <Tasks.h>
=======
#include <Platform/Tasks.h>
>>>>>>> 6052f634
#include <GCodes/GCodes.h>			// for class RawMove

#ifdef DUET_NG
# define DDA_LOG_PROBE_CHANGES	0
#else
# define DDA_LOG_PROBE_CHANGES	0	// save memory on the wired Duet
#endif

class DDARing;

// This defines a single coordinated movement of one or several motors
class DDA
{
	friend class DriveMovement;
	friend class InputShaper;

public:

	enum DDAState : uint8_t
	{
		empty,				// empty or being filled in
		provisional,		// ready, but could be subject to modifications
		frozen,				// ready, no further modifications allowed
		executing,			// steps are currently being generated for this DDA
		completed			// move has been completed or aborted
	};

	DDA(DDA* n) noexcept;

	void* operator new(size_t count) { return Tasks::AllocPermanent(count); }
	void* operator new(size_t count, std::align_val_t align) { return Tasks::AllocPermanent(count, align); }
	void operator delete(void* ptr) noexcept {}
	void operator delete(void* ptr, std::align_val_t align) noexcept {}

	bool InitStandardMove(DDARing& ring, const RawMove &nextMove, bool doMotorMapping) noexcept SPEED_CRITICAL;	// Set up a new move, returning true if it represents real movement
	bool InitLeadscrewMove(DDARing& ring, float feedrate, const float amounts[MaxDriversPerAxis]) noexcept;		// Set up a leadscrew motor move
#if SUPPORT_ASYNC_MOVES
	bool InitAsyncMove(DDARing& ring, const AsyncMove& nextMove) noexcept;			// Set up an async move
#endif

	void Start(Platform& p, uint32_t tim) noexcept SPEED_CRITICAL;					// Start executing the DDA, i.e. move the move.
	void StepDrivers(Platform& p) noexcept SPEED_CRITICAL;							// Take one step of the DDA, called by timed interrupt.
	bool ScheduleNextStepInterrupt(StepTimer& timer) const noexcept SPEED_CRITICAL;	// Schedule the next interrupt, returning true if we can't because it is already due

	void SetNext(DDA *n) noexcept { next = n; }
	void SetPrevious(DDA *p) noexcept { prev = p; }
	void Complete() noexcept { state = completed; }
	bool Free() noexcept;
	void Prepare(uint8_t simMode, float extrusionPending[]) noexcept SPEED_CRITICAL;	// Calculate all the values and freeze this DDA
	bool HasStepError() const noexcept;
	bool CanPauseAfter() const noexcept;
	bool IsPrintingMove() const noexcept { return flags.isPrintingMove; }			// Return true if this involves both XY movement and extrusion
	bool UsingStandardFeedrate() const noexcept { return flags.usingStandardFeedrate; }
	bool IsCheckingEndstops() const noexcept { return flags.checkEndstops; }

	DDAState GetState() const noexcept { return state; }
	DDA* GetNext() const noexcept { return next; }
	DDA* GetPrevious() const noexcept { return prev; }
	int32_t GetTimeLeft() const noexcept;

#if SUPPORT_CAN_EXPANSION
	uint32_t InsertHiccup(uint32_t whenNextInterruptWanted) noexcept;
#else
	void InsertHiccup(uint32_t whenNextInterruptWanted) noexcept;
#endif

#if SUPPORT_REMOTE_COMMANDS
	bool InitFromRemote(const CanMessageMovementLinear& msg) noexcept;
#endif

	const int32_t *DriveCoordinates() const noexcept { return endPoint; }			// Get endpoints of a move in machine coordinates
	void SetDriveCoordinate(int32_t a, size_t drive) noexcept;						// Force an end point
	void SetFeedRate(float rate) noexcept { requestedSpeed = rate; }
	float GetEndCoordinate(size_t drive, bool disableMotorMapping) noexcept;
	bool FetchEndPosition(volatile int32_t ep[MaxAxesPlusExtruders], volatile float endCoords[MaxAxesPlusExtruders]) noexcept;
	void SetPositions(const float move[], size_t numDrives) noexcept;				// Force the endpoints to be these
	FilePosition GetFilePosition() const noexcept { return filePos; }
	float GetRequestedSpeed() const noexcept { return requestedSpeed; }
	float GetTopSpeed() const noexcept { return topSpeed; }
	float GetAcceleration() const noexcept { return acceleration; }
	float GetDeceleration() const noexcept { return deceleration; }
	float GetVirtualExtruderPosition() const noexcept { return virtualExtruderPosition; }
	float AdvanceBabyStepping(DDARing& ring, size_t axis, float amount) noexcept;	// Try to push babystepping earlier in the move queue
	const Tool *GetTool() const noexcept { return tool; }
	float GetTotalDistance() const noexcept { return totalDistance; }
	void LimitSpeedAndAcceleration(float maxSpeed, float maxAcceleration) noexcept;	// Limit the speed an acceleration of this move

	// Filament monitor support
	int32_t GetStepsTaken(size_t drive) const noexcept;

	float GetProportionDone(bool moveWasAborted) const noexcept;					// Return the proportion of extrusion for the complete multi-segment move already done
	float GetInitialUserC0() const noexcept { return initialUserC0; }
	float GetInitialUserC1() const noexcept { return initialUserC1; }

	void MoveAborted() noexcept;

	uint32_t GetClocksNeeded() const noexcept { return clocksNeeded; }
	bool IsGoodToPrepare() const noexcept;
	bool IsNonPrintingExtruderMove() const noexcept { return flags.isNonPrintingExtruderMove; }

#if SUPPORT_LASER || SUPPORT_IOBITS
	LaserPwmOrIoBits GetLaserPwmOrIoBits() const noexcept { return laserPwmOrIoBits; }
#endif

#if SUPPORT_LASER
	uint32_t ManageLaserPower() const noexcept;										// Manage the laser power
#endif

#if SUPPORT_IOBITS
	uint32_t GetMoveStartTime() const noexcept { return afterPrepare.moveStartTime; }
	IoBits_t GetIoBits() const noexcept { return laserPwmOrIoBits.ioBits; }
#endif

	uint32_t GetMoveFinishTime() const noexcept { return afterPrepare.moveStartTime + clocksNeeded; }

#if HAS_SMART_DRIVERS
	uint32_t GetStepInterval(size_t axis, uint32_t microstepShift) const noexcept;	// Get the current full step interval for this axis or extruder
#endif

	void CheckEndstops(Platform& platform) noexcept;

	void DebugPrint(const char *tag) const noexcept;								// print the DDA only
	void DebugPrintAll(const char *tag) const noexcept;								// print the DDA and active DMs

	// Note on the following constant:
	// If we calculate the step interval on every clock, we reach a point where the calculation time exceeds the step interval.
	// The worst case is pure Z movement on a delta. On a Mini Kossel with 80 steps/mm with this firmware running on a Duet (84MHx SAM3X8 processor),
	// the calculation can just be managed in time at speeds of 15000mm/min (step interval 50us), but not at 20000mm/min (step interval 37.5us).
	// Therefore, where the step interval falls below 60us, we don't calculate on every step.
	// Note: the above measurements were taken some time ago, before some firmware optimisations.
#if SAME70
	// Use the same defaults as for the SAM4E for now.
	static constexpr uint32_t MinCalcIntervalDelta = (40 * StepTimer::StepClockRate)/1000000; 		// the smallest sensible interval between calculations (40us) in step timer clocks
	static constexpr uint32_t MinCalcIntervalCartesian = (40 * StepTimer::StepClockRate)/1000000;	// same as delta for now, but could be lower
	static constexpr uint32_t HiccupTime = (30 * StepTimer::StepClockRate)/1000000;					// how long we hiccup for in step timer clocks
#elif SAM4E || SAM4S || SAME5x
	static constexpr uint32_t MinCalcIntervalDelta = (40 * StepTimer::StepClockRate)/1000000; 		// the smallest sensible interval between calculations (40us) in step timer clocks
	static constexpr uint32_t MinCalcIntervalCartesian = (40 * StepTimer::StepClockRate)/1000000;	// same as delta for now, but could be lower
	static constexpr uint32_t HiccupTime = (30 * StepTimer::StepClockRate)/1000000;					// how long we hiccup for in step timer clocks
#elif defined(__LPC17xx__)
    static constexpr uint32_t MinCalcIntervalDelta = (40 * StepTimer::StepClockRate)/1000000;		// the smallest sensible interval between calculations (40us) in step timer clocks
    static constexpr uint32_t MinCalcIntervalCartesian = (40 * StepTimer::StepClockRate)/1000000;	// same as delta for now, but could be lower
	static constexpr uint32_t HiccupTime = (30 * StepTimer::StepClockRate)/1000000;					// how long we hiccup for in step timer clocks
#else	// SAM3X
	static constexpr uint32_t MinCalcIntervalDelta = (60 * StepTimer::StepClockRate)/1000000; 		// the smallest sensible interval between calculations (60us) in step timer clocks
	static constexpr uint32_t MinCalcIntervalCartesian = (60 * StepTimer::StepClockRate)/1000000;	// same as delta for now, but could be lower
	static constexpr uint32_t HiccupTime = (40 * StepTimer::StepClockRate)/1000000;					// how long we hiccup for in step timer clocks
#endif
	static constexpr uint32_t MaxStepInterruptTime = 10 * StepTimer::MinInterruptInterval;			// the maximum time we spend looping in the ISR , in step clocks
	static constexpr uint32_t WakeupTime = (100 * StepTimer::StepClockRate)/1000000;				// stop resting 100us before the move is due to end
	static constexpr uint32_t HiccupIncrement = HiccupTime/2;										// how much we increase the hiccup time by on each attempt

	static void PrintMoves() noexcept;																// print saved moves for debugging

#if DDA_LOG_PROBE_CHANGES
	static const size_t MaxLoggedProbePositions = 40;
	static size_t numLoggedProbePositions;
	static int32_t loggedProbePositions[XYZ_AXES * MaxLoggedProbePositions];
#endif

#if SUPPORT_LASER || SUPPORT_IOBITS
	bool ControlLaser() const noexcept { return flags.controlLaser; }
#endif

	static uint32_t lastStepLowTime;										// when we last completed a step pulse to a slow driver
	static uint32_t lastDirChangeTime;										// when we last change the DIR signal to a slow driver

#if 0	// debug only
	static uint32_t stepsRequested[NumDirectDrivers], stepsDone[NumDirectDrivers];
#endif

private:
	void AppendSegments(MoveSegment *segs) noexcept;
	DriveMovement *FindDM(size_t drive) const noexcept;						// find the DM for a drive if there is one even if it is completed
	DriveMovement *FindActiveDM(size_t drive) const noexcept;				// find the DM for a drive if there is one but only if it is active
	void RecalculateMove(DDARing& ring) noexcept SPEED_CRITICAL;
	void MatchSpeeds() noexcept SPEED_CRITICAL;
	void StopDrive(size_t drive) noexcept;									// stop movement of a drive and recalculate the endpoint
	void InsertDM(DriveMovement *dm) noexcept SPEED_CRITICAL;
	void DeactivateDM(size_t drive) noexcept;
	void ReleaseDMs() noexcept;
	bool IsDecelerationMove() const noexcept;								// return true if this move is or have been might have been intended to be a deceleration-only move
	bool IsAccelerationMove() const noexcept;								// return true if this move is or have been might have been intended to be an acceleration-only move
	void DebugPrintVector(const char *name, const float *vec, size_t len) const noexcept;

#if SUPPORT_CAN_EXPANSION
	int32_t PrepareRemoteExtruder(size_t drive, float& extrusionPending, float speedChange) const noexcept;
#endif

	static void DoLookahead(DDARing& ring, DDA *laDDA) noexcept SPEED_CRITICAL;	// Try to smooth out moves in the queue
    static float Normalise(float v[], AxesBitmap unitLengthAxes) noexcept;  // Normalise a vector to unit length over the specified axes
    static float Normalise(float v[]) noexcept; 							// Normalise a vector to unit length over all axes
	float NormaliseLinearMotion(AxesBitmap linearAxes) noexcept;			// Make the direction vector unit-normal in XYZ
    static void Absolute(float v[], size_t dimensions) noexcept;			// Put a vector in the positive hyperquadrant

    static float Magnitude(const float v[]) noexcept;						// Get the magnitude measured over all axes and extruders
    static float Magnitude(const float v[], AxesBitmap axes) noexcept;  	// Return the length of a vector over the specified orthogonal axes
    static void Scale(float v[], float scale) noexcept;						// Multiply a vector by a scalar
    static float VectorBoxIntersection(const float v[], const float box[]) noexcept;	// Compute the length that a vector would have to have to just touch the surface of a hyperbox of MaxAxesPlusExtruders dimensions.

    DDA *next;										// The next one in the ring
	DDA *prev;										// The previous one in the ring

	volatile DDAState state;						// What state this DDA is in

	union
	{
		struct
		{
			uint16_t endCoordinatesValid : 1,		// True if endCoordinates can be relied on
					 isDeltaMovement : 1,			// True if this is a delta printer movement
					 canPauseAfter : 1,				// True if we can pause at the end of this move
					 isPrintingMove : 1,			// True if this move includes XY movement and extrusion
					 usePressureAdvance : 1,		// True if pressure advance should be applied to any forward extrusion
					 hadLookaheadUnderrun : 1,		// True if the lookahead queue was not long enough to optimise this move
					 xyMoving : 1,					// True if movement along an X axis or the Y axis was requested, even it if's too small to do
					 goingSlow : 1,					// True if we have slowed the movement because the Z probe is approaching its threshold
					 isLeadscrewAdjustmentMove : 1,	// True if this is a leadscrews adjustment move
					 usingStandardFeedrate : 1,		// True if this move uses the standard feed rate
					 isNonPrintingExtruderMove : 1,	// True if this move is a fast extruder-only move, probably a retract/re-prime
					 continuousRotationShortcut : 1, // True if continuous rotation axes take shortcuts
					 checkEndstops : 1,				// True if this move monitors endstops or Z probe
					 controlLaser : 1,				// True if this move controls the laser or iobits
					 hadHiccup : 1,	 	 	 		// True if we had a hiccup while executing a move from a remote master
					 isRemote : 1;					// True if this move was commanded from a remote
		};
		uint16_t all;								// so that we can print all the flags at once for debugging
	} flags;

#if SUPPORT_LASER || SUPPORT_IOBITS
	LaserPwmOrIoBits laserPwmOrIoBits;				// laser PWM required or port state required during this move (here because it is currently 16 bits)
#endif

	const Tool *tool;								// which tool (if any) is active

    FilePosition filePos;							// The position in the SD card file after this move was read, or zero if not read from SD card

	int32_t endPoint[MaxAxesPlusExtruders];  		// Machine coordinates of the endpoint
	float endCoordinates[MaxAxesPlusExtruders];		// The Cartesian coordinates at the end of the move plus extrusion amounts
	float directionVector[MaxAxesPlusExtruders];	// The normalised direction vector - first 3 are XYZ Cartesian coordinates even on a delta
    float totalDistance;							// How long is the move in hypercuboid space
	float acceleration;								// The acceleration to use
	float deceleration;								// The deceleration to use
    float requestedSpeed;							// The speed that the user asked for
    float virtualExtruderPosition;					// the virtual extruder position at the end of this move, used for pause/resume

    // These vary depending on how we connect the move with its predecessor and successor, but remain constant while the move is being executed
	float startSpeed;
	float endSpeed;
	float topSpeed;

	float proportionDone;							// what proportion of the extrusion in the G1 or G0 move of which this is a part has been done after this segment is complete
	float initialUserC0, initialUserC1;				// if this is a segment of an arc move, the user X and Y coordinates at the start
	uint32_t clocksNeeded;

	union
	{
		// Values that are needed only before Prepare is called
		struct
		{
			float accelDistance;
			float decelDistance;
			float targetNextSpeed;					// The speed that the next move would like to start at, used to keep track of the lookahead without making recursive calls
			float maxAcceleration;					// the maximum allowed acceleration for this move according to the limits set by M201
		} beforePrepare;

		// Values that are not set or accessed before Prepare is called
		struct
		{
			// These are calculated from the above and used in the ISR, so they are set up by Prepare()
			uint32_t moveStartTime;					// clock count at which the move is due to start (before execution) or was started (during execution)

#if SUPPORT_CAN_EXPANSION
			DriversBitmap drivesMoving;				// bitmap of logical drives moving - needed to keep track of whether remote drives are moving
			static_assert(MaxAxesPlusExtruders <= DriversBitmap::MaxBits());
#endif
			// These are used only in delta calculations
#if !DM_USE_FPU
			int32_t cKc;							// The Z movement fraction multiplied by Kc and converted to integer
#endif
		} afterPrepare;
	};

#if DDA_LOG_PROBE_CHANGES
	static bool probeTriggered;

	void LogProbePosition() noexcept;
#endif

	// These three could possibly be moved into afterPrepare
	DriveMovement* activeDMs;						// list of associated DMs that need steps, in step time order
	DriveMovement* completedDMs;					// list of associated DMs that don't need any more steps
	MoveSegment *segments;							// linked list of all move segments used by all DMs
};

// Find the DriveMovement record for a given drive even if it is completed, or return nullptr if there isn't one
inline DriveMovement *DDA::FindDM(size_t drive) const noexcept
{
	for (DriveMovement* dm = activeDMs; dm != nullptr; dm = dm->nextDM)
	{
		if (dm->drive == drive)
		{
			return dm;
		}
	}
	for (DriveMovement* dm = completedDMs; dm != nullptr; dm = dm->nextDM)
	{
		if (dm->drive == drive)
		{
			return dm;
		}
	}
	return nullptr;
}

// Find the active DriveMovement record for a given drive, or return nullptr if there isn't one
inline DriveMovement *DDA::FindActiveDM(size_t drive) const noexcept
{
	for (DriveMovement* dm = activeDMs; dm != nullptr; dm = dm->nextDM)
	{
		if (dm->drive == drive)
		{
			return dm;
		}
	}
	return nullptr;
}

// Force an end point
inline void DDA::SetDriveCoordinate(int32_t a, size_t drive) noexcept
{
	endPoint[drive] = a;
	flags.endCoordinatesValid = false;
}

// Schedule the next interrupt, returning true if we can't because it is already due
// Base priority must be >= NvicPriorityStep when calling this
inline __attribute__((always_inline)) bool DDA::ScheduleNextStepInterrupt(StepTimer& timer) const noexcept
{
	if (state == executing)
	{
		// Calculate the time when we want the next interrupt.
		// This must be after the move is due to start, because if the interrupt is too early then DDA::Step will just reschedule the interrupt again.
		// This leads to the ISR looping, eventually inserting ever-larger hiccups, and the print stalls.
		uint32_t whenDue;
		if (activeDMs != nullptr)
		{
			whenDue = activeDMs->nextStepTime + afterPrepare.moveStartTime;
		}
		else if (clocksNeeded > DDA::WakeupTime)
		{
			whenDue = clocksNeeded - DDA::WakeupTime + afterPrepare.moveStartTime;
		}
		else
		{
			// This case occurs when we have a very short null movement
			whenDue = afterPrepare.moveStartTime;
		}
		return timer.ScheduleCallbackFromIsr(whenDue);
	}
	return false;
}

// Return true if there is no reason to delay preparing this move
inline bool DDA::IsGoodToPrepare() const noexcept
{
	return endSpeed >= topSpeed;							// if it never decelerates, we can't improve it
}

inline bool DDA::CanPauseAfter() const noexcept
{
	return flags.canPauseAfter
#if SUPPORT_CAN_EXPANSION
		// We can't easily cancel moves that have already been sent to CAN expansion boards
		&& next->state != DDAState::frozen
#endif
		;
}

#if SUPPORT_CAN_EXPANSION

// Insert a hiccup, returning the amount of time inserted
// Note, clocksNeeded may be less than DDA:WakeupTime but that doesn't matter, the subtraction will wrap around and push the new moveStartTime on a little
inline __attribute__((always_inline)) uint32_t DDA::InsertHiccup(uint32_t whenNextInterruptWanted) noexcept
{
	const uint32_t ticksDueAfterStart = (activeDMs != nullptr) ? activeDMs->nextStepTime : clocksNeeded - DDA::WakeupTime;
	const uint32_t oldStartTime = afterPrepare.moveStartTime;
	afterPrepare.moveStartTime = whenNextInterruptWanted - ticksDueAfterStart;
	return afterPrepare.moveStartTime - oldStartTime;
}

#else

// Insert a hiccup
// Note, clocksNeeded may be less than DDA:WakeupTime but that doesn't matter, the subtraction will wrap around and push the new moveStartTime on a little
inline __attribute__((always_inline)) void DDA::InsertHiccup(uint32_t whenNextInterruptWanted) noexcept
{
	const uint32_t ticksDueAfterStart = (activeDMs != nullptr) ? activeDMs->nextStepTime : clocksNeeded - DDA::WakeupTime;
	afterPrepare.moveStartTime = whenNextInterruptWanted - ticksDueAfterStart;
}

#endif

#if HAS_SMART_DRIVERS

// Get the current full step interval for this axis or extruder
inline __attribute__((always_inline)) uint32_t DDA::GetStepInterval(size_t axis, uint32_t microstepShift) const noexcept
{
	const DriveMovement * const dm = FindActiveDM(axis);
	return (dm != nullptr) ? dm->GetStepInterval(microstepShift) : 0;
}

#endif

#endif /* DDA_H_ */<|MERGE_RESOLUTION|>--- conflicted
+++ resolved
@@ -11,12 +11,8 @@
 #include <RepRapFirmware.h>
 #include "DriveMovement.h"
 #include "StepTimer.h"
-<<<<<<< HEAD
 #include "MoveSegment.h"
-#include <Tasks.h>
-=======
 #include <Platform/Tasks.h>
->>>>>>> 6052f634
 #include <GCodes/GCodes.h>			// for class RawMove
 
 #ifdef DUET_NG
