/*
 * DDA.h
 *
 *  Created on: 7 Dec 2014
 *      Author: David
 */

#ifndef DDA_H_
#define DDA_H_

#include <RepRapFirmware.h>
#include "DriveMovement.h"
#include "StepTimer.h"
#include "MoveSegment.h"
#include <Platform/Tasks.h>
#include "RawMove.h"
#include <GCodes/SimulationMode.h>

# define DDA_LOG_PROBE_CHANGES	0
# define DDA_DEBUG_STEP_COUNT	0

class DDARing;
class LinearDeltaKinematics;
class CanMessageMovementLinearShaped;

// Struct for passing parameters to the DriveMovement Prepare methods, also accessed by the input shaper
struct PrepParams
{
	float totalDistance;
	float accelDistance;
	float decelStartDistance;
	float accelClocks, steadyClocks, decelClocks;
	float acceleration, deceleration;				// the acceleration and deceleration to use, both positive
	float topSpeed;									// the top speed, may be modified by the input shaper
	bool modified;									// true if this has been modified since we set it from the DDA

#if SUPPORT_LINEAR_DELTA
	// Parameters used only for delta moves
	float initialX, initialY;
# if SUPPORT_CAN_EXPANSION
	float finalX, finalY;
	float zMovement;
# endif
	const LinearDeltaKinematics *dparams;
	float a2plusb2;									// sum of the squares of the X and Y movement fractions
#endif

	bool useInputShaping;

	// Calculate and set the steady clocks
	void Finalise() noexcept;

	// Get the total clocks needed
	float TotalClocks() const noexcept { return accelClocks + steadyClocks + decelClocks; }

	// Set up the parameters from the DDA, excluding steadyClocks because that may be affected by input shaping
	void SetFromDDA(const DDA& dda) noexcept;
};

// This defines a single coordinated movement of one or several motors
class DDA
{
	friend class DriveMovement;
	friend class ExtruderShaper;
	friend class PrepParams;
	friend class Move;

public:

	enum DDAState : uint8_t
	{
		empty,				// empty or being filled in
		provisional,		// ready, but could be subject to modifications
		committed,			// has been converted into move segments already
		completed			// this move has been completed e.g. because an endstop or probe has stopped it
	};

	DDA(DDA* n) noexcept;

	void* operator new(size_t count) { return Tasks::AllocPermanent(count); }
	void* operator new(size_t count, std::align_val_t align) { return Tasks::AllocPermanent(count, align); }
	void operator delete(void* ptr) noexcept {}
	void operator delete(void* ptr, std::align_val_t align) noexcept {}

	bool InitStandardMove(DDARing& ring, const RawMove &nextMove, bool doMotorMapping) noexcept SPEED_CRITICAL;	// Set up a new move, returning true if it represents real movement
	bool InitLeadscrewMove(DDARing& ring, float feedrate, const float amounts[MaxDriversPerAxis]) noexcept;		// Set up a leadscrew motor move
#if SUPPORT_ASYNC_MOVES
	bool InitAsyncMove(DDARing& ring, const AsyncMove& nextMove) noexcept;			// Set up an async move
#endif

	void SetNext(DDA *n) noexcept { next = n; }
	void SetPrevious(DDA *p) noexcept { prev = p; }
	bool Free() noexcept;
	void Prepare(DDARing& ring, SimulationMode simMode) noexcept SPEED_CRITICAL;					// Calculate all the values and freeze this DDA
	bool CanPauseAfter() const noexcept;
	bool IsPrintingMove() const noexcept { return flags.isPrintingMove; }			// Return true if this involves both XY movement and extrusion
	bool UsingStandardFeedrate() const noexcept { return flags.usingStandardFeedrate; }
	bool IsCheckingEndstops() const noexcept { return flags.checkEndstops; }

#if SUPPORT_SCANNING_PROBES
	bool IsScanningProbeMove() const noexcept { return flags.scanningProbeMove; }
#endif

	DDAState GetState() const noexcept { return state; }
	DDA* GetNext() const noexcept { return next; }
	DDA* GetPrevious() const noexcept { return prev; }
	uint32_t GetTimeLeft() const noexcept;
	void Complete() noexcept { state = completed; }

#if SUPPORT_REMOTE_COMMANDS
	bool InitFromRemote(const CanMessageMovementLinearShaped& msg) noexcept;
#endif

	const int32_t *DriveCoordinates() const noexcept { return endPoint; }			// Get endpoints of a move in machine coordinates
	void SetDriveCoordinate(int32_t a, size_t drive) noexcept;						// Force an end point
	void SetFeedRate(float rate) noexcept { requestedSpeed = rate; }
	float GetEndCoordinate(size_t drive, bool disableMotorMapping) noexcept;
	float GetRawEndCoordinate(size_t drive) const noexcept { return endCoordinates[drive]; }
	void SetPositions(const float move[]) noexcept;									// Force the endpoints to be these
	FilePosition GetFilePosition() const noexcept { return filePos; }
	float GetRequestedSpeedMmPerClock() const noexcept { return requestedSpeed; }
	float GetRequestedSpeedMmPerSec() const noexcept { return InverseConvertSpeedToMmPerSec(requestedSpeed); }
	float GetTopSpeedMmPerSec() const noexcept { return InverseConvertSpeedToMmPerSec(topSpeed); }
	float GetAccelerationMmPerSecSquared() const noexcept { return InverseConvertAcceleration(acceleration); }
	float GetDecelerationMmPerSecSquared() const noexcept { return InverseConvertAcceleration(deceleration); }
	float GetVirtualExtruderPosition() const noexcept { return virtualExtruderPosition; }
	float GetTotalExtrusionRate() const noexcept;

	float AdvanceBabyStepping(DDARing& ring, size_t axis, float amount) noexcept;	// Try to push babystepping earlier in the move queue
	const Tool *GetTool() const noexcept { return tool; }
	float GetTotalDistance() const noexcept { return totalDistance; }
	void LimitSpeedAndAcceleration(float maxSpeed, float maxAcceleration) noexcept;	// Limit the speed an acceleration of this move

	float GetProportionDone() const noexcept;										// Return the proportion of extrusion for the complete multi-segment move already done
	float GetInitialUserC0() const noexcept { return initialUserC0; }
	float GetInitialUserC1() const noexcept { return initialUserC1; }

	uint32_t GetClocksNeeded() const noexcept { return clocksNeeded; }
	bool HasExpired() const noexcept;
	bool IsGoodToPrepare() const noexcept;
	bool IsNonPrintingExtruderMove() const noexcept { return flags.isNonPrintingExtruderMove; }
	void UpdateMovementAccumulators(volatile int32_t *accumulators) const noexcept;

#if SUPPORT_LASER || SUPPORT_IOBITS
	LaserPwmOrIoBits GetLaserPwmOrIoBits() const noexcept { return laserPwmOrIoBits; }
	bool ControlLaser() const noexcept { return flags.controlLaser; }
#endif

#if SUPPORT_LASER
	uint32_t ManageLaserPower() const noexcept;										// Manage the laser power
#endif

#if SUPPORT_IOBITS
	uint32_t GetMoveStartTime() const noexcept { return afterPrepare.moveStartTime; }
	IoBits_t GetIoBits() const noexcept { return laserPwmOrIoBits.ioBits; }
#endif

	uint32_t GetMoveFinishTime() const noexcept { return afterPrepare.moveStartTime + clocksNeeded; }

	void DebugPrint(const char *tag) const noexcept;								// print the DDA only

	static void PrintMoves() noexcept;												// print saved moves for debugging

#if DDA_LOG_PROBE_CHANGES
	static const size_t MaxLoggedProbePositions = 40;
	static size_t numLoggedProbePositions;
	static int32_t loggedProbePositions[XYZ_AXES * MaxLoggedProbePositions];
#endif

<<<<<<< HEAD
#if 0	// debug only
	static uint32_t stepsRequested[NumDirectDrivers], stepsDone[NumDirectDrivers];
=======
#ifdef DUET3_MB6XD
	static volatile uint32_t lastStepHighTime;								// when we last started a step pulse
#else
	static volatile uint32_t lastStepLowTime;								// when we last completed a step pulse to a slow driver
#endif
	static volatile uint32_t lastDirChangeTime;								// when we last change the DIR signal to a slow driver

#if DDA_DEBUG_STEP_COUNT
	static int32_t stepsRequested[NumDirectDrivers], stepsDone[NumDirectDrivers];
>>>>>>> 079adb70
#endif

private:
	void RecalculateMove(DDARing& ring) noexcept SPEED_CRITICAL;
	void MatchSpeeds() noexcept SPEED_CRITICAL;
	bool IsDecelerationMove() const noexcept;								// return true if this move is or have been might have been intended to be a deceleration-only move
	bool IsAccelerationMove() const noexcept;								// return true if this move is or have been might have been intended to be an acceleration-only move
	void DebugPrintVector(const char *name, const float *vec, size_t len) const noexcept;

#if SUPPORT_CAN_EXPANSION
	int32_t PrepareRemoteExtruder(size_t drive, float& extrusionPending, float speedChange) const noexcept;
#endif

	static void DoLookahead(DDARing& ring, DDA *laDDA) noexcept SPEED_CRITICAL;	// Try to smooth out moves in the queue
    static float Normalise(float v[], AxesBitmap unitLengthAxes) noexcept;  // Normalise a vector to unit length over the specified axes
    static float Normalise(float v[]) noexcept; 							// Normalise a vector to unit length over all axes
	float NormaliseLinearMotion(AxesBitmap linearAxes) noexcept;			// Make the direction vector unit-normal in XYZ
    static void Absolute(float v[], size_t dimensions) noexcept;			// Put a vector in the positive hyperquadrant

    static float Magnitude(const float v[]) noexcept;						// Get the magnitude measured over all axes and extruders
    static float Magnitude(const float v[], AxesBitmap axes) noexcept;  	// Return the length of a vector over the specified orthogonal axes
    static void Scale(float v[], float scale) noexcept;						// Multiply a vector by a scalar
    static float VectorBoxIntersection(const float v[], const float box[]) noexcept;	// Compute the length that a vector would have to have to just touch the surface of a hyperbox of MaxAxesPlusExtruders dimensions.

    DDA *next;										// The next one in the ring
	DDA *prev;										// The previous one in the ring

	volatile DDAState state;						// What state this DDA is in

	union
	{
		struct
		{
			uint16_t endCoordinatesValid : 1,		// True if endCoordinates can be relied
#if SUPPORT_LINEAR_DELTA
					 isDeltaMovement : 1,			// True if this is a delta printer movement
#endif
					 canPauseAfter : 1,				// True if we can pause at the end of this move
					 isPrintingMove : 1,			// True if this move includes XY movement and extrusion
					 usePressureAdvance : 1,		// True if pressure advance should be applied to any forward extrusion
					 hadLookaheadUnderrun : 1,		// True if the lookahead queue was not long enough to optimise this move
					 xyMoving : 1,					// True if movement along an X axis or a Y axis was requested, even it if's too small to do
					 isLeadscrewAdjustmentMove : 1,	// True if this is a leadscrews adjustment move
					 usingStandardFeedrate : 1,		// True if this move uses the standard feed rate
					 isNonPrintingExtruderMove : 1,	// True if this move is an extruder-only move, or involves reverse extrusion (and possibly axis movement too)
					 continuousRotationShortcut : 1, // True if continuous rotation axes take shortcuts
					 checkEndstops : 1,				// True if this move monitors endstops or Z probe
					 controlLaser : 1,				// True if this move controls the laser or iobits
#if SUPPORT_SCANNING_PROBES
					 scanningProbeMove : 1,	 	 	// True if this is a scanning Z probe move
#endif
					 isRemote : 1,					// True if this move was commanded from a remote
					 wasAccelOnlyMove : 1;			// set by Prepare if this was an acceleration-only move, for the next move to look at
		};
		uint16_t all;								// so that we can print all the flags at once for debugging
	} flags;

#if SUPPORT_LASER || SUPPORT_IOBITS
	LaserPwmOrIoBits laserPwmOrIoBits;				// laser PWM required or port state required during this move (here because it is currently 16 bits)
#endif

	const Tool *tool;								// which tool (if any) is active

    FilePosition filePos;							// The position in the SD card file after this move was read, or zero if not read from SD card

	int32_t endPoint[MaxAxesPlusExtruders];  		// Machine coordinates of the endpoint
	float endCoordinates[MaxAxesPlusExtruders];		// The Cartesian coordinates at the end of the move plus extrusion amounts
	float directionVector[MaxAxesPlusExtruders];	// The normalised direction vector - first 3 are XYZ Cartesian coordinates even on a delta
    float totalDistance;							// How long is the move in hypercuboid space
	float acceleration;								// The acceleration to use, always positive
	float deceleration;								// The deceleration to use, always positive
    float requestedSpeed;							// The speed that the user asked for
    float virtualExtruderPosition;					// the virtual extruder position at the end of this move, used for pause/resume

    // These vary depending on how we connect the move with its predecessor and successor, but remain constant while the move is being executed
	float startSpeed;
	float endSpeed;
	float topSpeed;

	float proportionDone;							// what proportion of the extrusion in the G1 or G0 move of which this is a part has been done after this segment is complete
	float initialUserC0, initialUserC1;				// if this is a segment of an arc move, the user X and Y coordinates at the start
	uint32_t clocksNeeded;

	union
	{
		// Values that are needed only before Prepare is called and in the first few lines of Prepare
		struct
		{
			float accelDistance;
			float decelDistance;
			float targetNextSpeed;					// The speed that the next move would like to start at, used to keep track of the lookahead without making recursive calls
		} beforePrepare;

		// Values that are not set or accessed before Prepare is called
		struct
		{
			// These are calculated from the above and used in the ISR, so they are set up by Prepare()
			uint32_t moveStartTime;					// clock count at which the move is due to start (before execution) or was started (during execution)
			float averageExtrusionSpeed;			// the average extrusion speed in mm/sec, for applying heater feedforward

#if SUPPORT_CAN_EXPANSION
			AxesBitmap drivesMoving;				// bitmap of logical drives moving - needed to keep track of whether remote drives are moving
#endif
		} afterPrepare;
	};

#if DDA_LOG_PROBE_CHANGES
	static bool probeTriggered;

	void LogProbePosition() noexcept;
#endif
};

// Return true if there is no reason to delay preparing this move
inline bool DDA::IsGoodToPrepare() const noexcept
{
	return endSpeed >= topSpeed;							// if it never decelerates, we can't improve it
}

inline bool DDA::CanPauseAfter() const noexcept
{
	return flags.canPauseAfter
#if SUPPORT_CAN_EXPANSION
		// We can't easily cancel moves that have already been sent to CAN expansion boards
		&& next->state == DDAState::provisional
#endif
		;
}

// This is called from DDARing only
inline bool DDA::HasExpired() const noexcept
{
	return state == committed && (int32_t)(StepTimer::GetTimerTicks() - (afterPrepare.moveStartTime + clocksNeeded)) >= 0;
}

#endif /* DDA_H_ */<|MERGE_RESOLUTION|>--- conflicted
+++ resolved
@@ -167,20 +167,8 @@
 	static int32_t loggedProbePositions[XYZ_AXES * MaxLoggedProbePositions];
 #endif
 
-<<<<<<< HEAD
 #if 0	// debug only
 	static uint32_t stepsRequested[NumDirectDrivers], stepsDone[NumDirectDrivers];
-=======
-#ifdef DUET3_MB6XD
-	static volatile uint32_t lastStepHighTime;								// when we last started a step pulse
-#else
-	static volatile uint32_t lastStepLowTime;								// when we last completed a step pulse to a slow driver
-#endif
-	static volatile uint32_t lastDirChangeTime;								// when we last change the DIR signal to a slow driver
-
-#if DDA_DEBUG_STEP_COUNT
-	static int32_t stepsRequested[NumDirectDrivers], stepsDone[NumDirectDrivers];
->>>>>>> 079adb70
 #endif
 
 private:
