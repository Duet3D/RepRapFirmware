--- conflicted
+++ resolved
@@ -21,17 +21,12 @@
 	FilePosition filePos;											// offset in the file being printed at the start of reading this move
 	float proportionDone;											// what proportion of the entire move has been done when this segment is complete
 	float cosXyAngle;												// the cosine of the change in XY angle between the previous move and this move
-<<<<<<< HEAD
 	float maxPrintingAcceleration;
 	float maxTravelAcceleration;
 
 	const Tool *movementTool;										// which tool (if any) is being used by this move
 
 	uint16_t moveType : 3,											// the S parameter from the G0 or G1 command, 0 for a normal move
-=======
-	const Tool *tool;												// which tool (if any) is being used
-	uint16_t moveType : 3,											// the H parameter from the G0 or G1 command, 0 for a normal move
->>>>>>> 467ffe27
 			applyM220M221 : 1,										// true if this move is affected by M220 and M221 (this could be moved to ExtendedRawMove)
 			usePressureAdvance : 1,									// true if we want to us extruder pressure advance, if there is any extrusion
 			canPauseAfter : 1,										// true if we can pause just after this move and successfully restart
@@ -40,8 +35,9 @@
 			usingStandardFeedrate : 1,								// true if this move uses the standard feed rate
 			checkEndstops : 1,										// true if any endstops or the Z probe can terminate the move
 			reduceAcceleration : 1,									// true if Z probing so we should limit the Z acceleration
-<<<<<<< HEAD
-			inverseTimeMode : 1;									// true if executing the move in inverse time mode
+			inverseTimeMode : 1,									// true if executing the move in inverse time mode
+			linearAxesMentioned : 1,								// true if any linear axes were mentioned in the movement command
+			rotationalAxesMentioned: 1;								// true if any rotational axes were mentioned in the movement command
 
 #if SUPPORT_LASER || SUPPORT_IOBITS
 	LaserPwmOrIoBits laserPwmOrIoBits;								// the laser PWM or port bit settings required
@@ -52,16 +48,6 @@
 	uint16_t padding;												// pad to make the length a multiple of 4 bytes
 #endif
 
-=======
-			linearAxesMentioned : 1,								// true if any linear axes were mentioned in the movement command
-			rotationalAxesMentioned: 1;								// true if any rotational axes were mentioned in the movement command
-
-#if SUPPORT_LASER || SUPPORT_IOBITS
-	LaserPwmOrIoBits laserPwmOrIoBits;								// the laser PWM or port bit settings required
-#else
-	uint16_t padding;
-#endif
->>>>>>> 467ffe27
 	// If adding any more fields, keep the total size a multiple of 4 bytes so that we can use our optimised assignment operator
 
 	void SetDefaults(size_t firstDriveToZero) noexcept;				// set up default values
