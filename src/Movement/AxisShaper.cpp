/*
 * InputShaper.cpp
 *
 *  Created on: 20 Feb 2021
 *      Author: David
 */

#include "AxisShaper.h"

#include <GCodes/GCodes.h>
#include <GCodes/GCodeBuffer/GCodeBuffer.h>
#include <Platform/RepRap.h>
#include "StepTimer.h"
#include "DDA.h"
#include "MoveSegment.h"
#include "MoveDebugFlags.h"

// Object model table and functions
// Note: if using GCC version 7.3.1 20180622 and lambda functions are used in this table, you must compile this file with option -std=gnu++17.
// Otherwise the table will be allocated in RAM instead of flash, which wastes too much RAM.

// Macro to build a standard lambda function that includes the necessary type conversions
#define OBJECT_MODEL_FUNC(...)					OBJECT_MODEL_FUNC_BODY(AxisShaper, __VA_ARGS__)
#define OBJECT_MODEL_FUNC_IF(_condition, ...)	OBJECT_MODEL_FUNC_IF_BODY(AxisShaper, _condition, __VA_ARGS__)

constexpr ObjectModelArrayTableEntry AxisShaper::objectModelArrayTable[] =
{
	// 0. Amplitudes
	{
		nullptr,					// no lock needed
		[] (const ObjectModel *self, const ObjectExplorationContext& context) noexcept -> size_t { return ((const AxisShaper*)self)->numImpulses; },
		[] (const ObjectModel *self, ObjectExplorationContext& context) noexcept
											-> ExpressionValue { return ExpressionValue(((const AxisShaper*)self)->coefficients[context.GetLastIndex()], 3); }
	},
	// 1. Durations
	{
		nullptr,					// no lock needed
		[] (const ObjectModel *self, const ObjectExplorationContext& context) noexcept -> size_t { return ((const AxisShaper*)self)->numImpulses; },
		[] (const ObjectModel *self, ObjectExplorationContext& context) noexcept
											-> ExpressionValue { return ExpressionValue(((const AxisShaper*)self)->delays[context.GetLastIndex()] * (1.0/StepClockRate), 5); }
	}
};

DEFINE_GET_OBJECT_MODEL_ARRAY_TABLE(AxisShaper)

constexpr ObjectModelTableEntry AxisShaper::objectModelTable[] =
{
	// Within each group, these entries must be in alphabetical order
	// 0. InputShaper members
	{ "amplitudes",				OBJECT_MODEL_FUNC_ARRAY(0), 								ObjectModelEntryFlags::none },
	{ "damping",				OBJECT_MODEL_FUNC(self->zeta, 2), 							ObjectModelEntryFlags::none },
	{ "delays",					OBJECT_MODEL_FUNC_ARRAY(1), 								ObjectModelEntryFlags::none },
	{ "frequency",				OBJECT_MODEL_FUNC(self->frequency, 2), 						ObjectModelEntryFlags::none },
	{ "type", 					OBJECT_MODEL_FUNC(self->type.ToString()), 					ObjectModelEntryFlags::none },
};

constexpr uint8_t AxisShaper::objectModelTableDescriptor[] = { 1, 5 };

DEFINE_GET_OBJECT_MODEL_TABLE(AxisShaper)

AxisShaper::AxisShaper() noexcept
	: type(InputShaperType::none),
	  frequency(DefaultFrequency),
	  zeta(DefaultDamping),
	  numImpulses(1)
{
	coefficients[0] = 1.0;
	delays[0] = 0;
}

// Process M593 (configure input shaping)
GCodeResult AxisShaper::Configure(GCodeBuffer& gb, const StringRef& reply) THROWS(GCodeException)
{
	constexpr float MinimumInputShapingFrequency = (float)StepClockRate/(2 * 65535);		// we use a 16-bit number of step clocks to represent half the input shaping period
	constexpr float MaximumInputShapingFrequency = 1000.0;
	bool seen = false;

	// If we are changing the type, frequency, damping or custom parameters, we will change multiple stored values used by the motion planner, so wait until movement has stopped.
	// Changing just the minimum acceleration is OK because no other variables depend on it.
	if (gb.SeenAny("FSPHT"))
	{
		if (!reprap.GetGCodes().LockAllMovementSystemsAndWaitForStandstill(gb))
		{
			return GCodeResult::notFinished;
		}
	}

<<<<<<< HEAD
	if (gb.Seen('F'))
	{
		seen = true;
		frequency = gb.GetLimitedFValue('F', MinimumInputShapingFrequency, MaximumInputShapingFrequency);
	}
	if (gb.Seen('S'))
	{
		seen = true;
		zeta = gb.GetLimitedFValue('S', 0.0, 0.99);
	}
=======
	gb.TryGetLimitedFValue('F', frequency, seen, MinimumInputShapingFrequency, MaximumInputShapingFrequency);
	gb.TryGetLimitedFValue('L', reductionLimit, seen, 0.01, 1.0);
	gb.TryGetLimitedFValue('S', zeta, seen, 0.0, 0.99);
>>>>>>> 0374baa6

	if (gb.Seen('P'))
	{
		String<StringLength20> shaperName;
		gb.GetReducedString(shaperName.GetRef());
		const InputShaperType newType(shaperName.c_str());
		if (!newType.IsValid())
		{
			reply.printf("Unsupported input shaper type '%s'", shaperName.c_str());
			return GCodeResult::error;
		}
		seen = true;
		type = newType;
	}
	else if (seen && type == InputShaperType::none)
	{
		type = InputShaperType::zvd;
	}

	if (seen)
	{
		// Calculate the parameters that define the input shaping, which are the number of segments, their amplitudes and their delays
		const float sqrtOneMinusZetaSquared = fastSqrtf(1.0 - fsquare(zeta));
		const float dampedFrequency = frequency * sqrtOneMinusZetaSquared;
		const float dampedPeriod = StepClockRate/dampedFrequency;
		const float k = expf(-zeta * Pi/sqrtOneMinusZetaSquared);
		delays[0] = 0;
		switch (type.RawValue())
		{
		case InputShaperType::none:
			numImpulses = 1;
			coefficients[0] = 1.0;
			break;

		case InputShaperType::custom:
			{
				// Get the coefficients
				size_t numAmplitudes = MaxImpulses;
				gb.MustSee('H');
				gb.GetFloatArray(coefficients, numAmplitudes, false);

				// Get the impulse delays, if provided
				if (gb.Seen('T'))
				{
					size_t numDelays = MaxImpulses;
					gb.GetFloatArray(delays, numDelays, true);

					// Check we have the same number of both
					if (numDelays != numAmplitudes)
					{
						reply.copy("Number of delays must be same as number of amplitudes");
						type = InputShaperType::none;
						delays[0] = 0;
						coefficients[0] = 1.0;
						return GCodeResult::error;
					}
					for (unsigned int i = 0; i < numAmplitudes; ++i)
					{
						delays[i] *= StepClockRate;			// convert from seconds to step clocks
					}
				}
				else
				{
					for (unsigned int i = 0; i < numAmplitudes; ++i)
					{
						delays[i] = 0.5 * dampedPeriod * i;
					}
				}
				numImpulses = numAmplitudes;
			}
			break;

		case InputShaperType::mzv:		// I can't find any references in the literature to this input shaper type, so the values are taken from Klipper source code
			{
				// Klipper gives amplitude steps of [a3 = k^2 * (1 - 1/sqrt(2)), a2 = k * (sqrt(2) - 1), a1 = 1 - 1/sqrt(2)] all divided by (a1 + a2 + a3)
				// Rearrange to: a3 = k^2 * (1 - sqrt(2)/2), a2 = k * (sqrt(2) - 1), a1 = (1 - sqrt(2)/2)
				const float kMzv = expf(-zeta * 0.75 * Pi/sqrtOneMinusZetaSquared);
				const float a1 = 1.0 - 0.5 * sqrtf(2.0);
				const float a2 = (sqrtf(2.0) - 1.0) * kMzv;
				const float a3 = a1 * fsquare(kMzv);
			    const float sum = (a1 + a2 + a3);
			    coefficients[0] = a3/sum;
			    coefficients[1] = a2/sum;
			    coefficients[2] = a1/sum;
			}
			delays[0] = 0;
			delays[1] = 0.375 * dampedPeriod;
			delays[2] = 2 * delays[1];
			numImpulses = 3;
			break;

		case InputShaperType::zvd:		// see https://www.researchgate.net/publication/316556412_INPUT_SHAPING_CONTROL_TO_REDUCE_RESIDUAL_VIBRATION_OF_A_FLEXIBLE_BEAM
			{
				const float j = fsquare(1.0 + k);
				coefficients[0] = 1.0/j;
				coefficients[1] = 2.0 * k/j;
				coefficients[2] = 1.0 - coefficients[0] - coefficients[1];
			}
			delays[0] = 0;
			delays[1] = 0.5 * dampedPeriod;
			delays[2] = dampedPeriod;
			numImpulses = 3;
			break;

		case InputShaperType::zvdd:		// see https://www.researchgate.net/publication/316556412_INPUT_SHAPING_CONTROL_TO_REDUCE_RESIDUAL_VIBRATION_OF_A_FLEXIBLE_BEAM
			{
				const float j = fcube(1.0 + k);
				coefficients[0] = 1.0/j;
				coefficients[1] = coefficients[0] + 3.0 * k/j;
				coefficients[2] = coefficients[1] + 3.0 * fsquare(k)/j;
			}
			delays[0] = 0;
			delays[1] = 0.5 * dampedPeriod;
			delays[2] = dampedPeriod;
			delays[3] = 1.5 * dampedPeriod;
			numImpulses = 4;
			break;

		case InputShaperType::zvddd:
			{
				const float j = fsquare(fsquare(1.0 + k));
				coefficients[0] = 1.0/j;
				coefficients[1] = coefficients[0] + 4.0 * k/j;
				coefficients[2] = coefficients[1] + 6.0 * fsquare(k)/j;
				coefficients[3] = coefficients[2] + 4.0 * fcube(k)/j;
			}
			delays[0] = 0;
			delays[1] = 0.5 * dampedPeriod;
			delays[2] = dampedPeriod;
			delays[3] = 1.5 * dampedPeriod;
			delays[4] = 2 * dampedPeriod;
			numImpulses = 5;
			break;

		case InputShaperType::ei2:		// see http://citeseerx.ist.psu.edu/viewdoc/download?doi=10.1.1.465.1337&rep=rep1&type=pdf. United States patent #4,916,635.
			{
				const float zetaSquared = fsquare(zeta);
				const float zetaCubed = zetaSquared * zeta;
				coefficients[0] = (0.16054)                     + (0.76699)                     * zeta + (2.26560)                     * zetaSquared + (-1.22750)                     * zetaCubed;
				coefficients[1] = (0.16054 + 0.33911)           + (0.76699 + 0.45081)           * zeta + (2.26560 - 2.58080)           * zetaSquared + (-1.22750 + 1.73650)           * zetaCubed;
				coefficients[2] = (0.16054 + 0.33911 + 0.34089) + (0.76699 + 0.45081 - 0.61533) * zeta + (2.26560 - 2.58080 - 0.68765) * zetaSquared + (-1.22750 + 1.73650 + 0.42261) * zetaCubed;
				coefficients[3] = 1.0 - coefficients[0] - coefficients[1] - coefficients[2];
				delays[0] = 0;
				delays[1] = (0.49890 + ( 0.16270) * zeta + (-0.54262) * zetaSquared + (6.16180) * zetaCubed) * dampedPeriod;
				delays[2] = (0.99748 + ( 0.18382) * zeta + (-1.58270) * zetaSquared + (8.17120) * zetaCubed) * dampedPeriod;
				delays[3] = (1.49920 + (-0.09297) * zeta + (-0.28338) * zetaSquared + (1.85710) * zetaCubed) * dampedPeriod;
			}
			numImpulses = 4;
			break;

		case InputShaperType::ei3:		// see http://citeseerx.ist.psu.edu/viewdoc/download?doi=10.1.1.465.1337&rep=rep1&type=pdf. United States patent #4,916,635
			{
				const float zetaSquared = fsquare(zeta);
				const float zetaCubed = zetaSquared * zeta;
				coefficients[0] = (0.11275)                               + 0.76632                                 * zeta + (3.29160)                               * zetaSquared + (-1.44380)                               * zetaCubed;
				coefficients[1] = (0.11275 + 0.23698)                     + (0.76632 + 0.61164)                     * zeta + (3.29160 - 2.57850)                     * zetaSquared + (-1.44380 + 4.85220)                     * zetaCubed;
				coefficients[2] = (0.11275 + 0.23698 + 0.30008)           + (0.76632 + 0.61164 - 0.19062)           * zeta + (3.29160 - 2.57850 - 2.14560)           * zetaSquared + (-1.44380 + 4.85220 + 0.13744)           * zetaCubed;
				coefficients[3] = (0.11275 + 0.23698 + 0.30008 + 0.23775) + (0.76632 + 0.61164 - 0.19062 - 0.73297) * zeta + (3.29160 - 2.57850 - 2.14560 + 0.46885) * zetaSquared + (-1.44380 + 4.85220 + 0.13744 - 2.08650) * zetaCubed;

				delays[0] = 0;
				delays[1] = (0.49974 + (0.23834)  * zeta + (0.44559)  * zetaSquared + (12.4720) * zetaCubed) * dampedPeriod;
				delays[2] = (0.99849 + (0.29808)  * zeta + (-2.36460) * zetaSquared + (23.3990) * zetaCubed) * dampedPeriod;
				delays[3] = (1.49870 + (0.10306)  * zeta + (-2.01390) * zetaSquared + (17.0320) * zetaCubed) * dampedPeriod;
				delays[4] = (1.99960 + (-0.28231) * zeta + (0.61536)  * zetaSquared + (5.40450) * zetaCubed) * dampedPeriod;
			}
			numImpulses = 5;
			break;
		}

		reprap.MoveUpdated();

#if SUPPORT_CAN_EXPANSION
		return reprap.GetPlatform().UpdateRemoteInputShaping(numImpulses, coefficients, delays, reply);
#else
		// Fall through to return GCodeResult::ok
#endif
	}
	else if (type == InputShaperType::none)
	{
		reply.copy("Input shaping is disabled");
	}
	else
	{
		reply.printf("Input shaping '%s' at %.1fHz damping factor %.2f", type.ToString(), (double)frequency, (double)zeta);
		if (numImpulses > 1)
		{
			reply.cat(", impulses");
			for (unsigned int i = 0; i < numImpulses; ++i)
			{
				reply.catf(" %.3f", (double)coefficients[i]);
			}
			reply.cat(" with delays (ms)");
			for (unsigned int i = 0; i < numImpulses; ++i)
			{
				reply.catf(" %.2f", (double)(delays[i] * StepClocksToMillis));
			}
		}
	}
	return GCodeResult::ok;
}

#if SUPPORT_REMOTE_COMMANDS

// Handle a request from the master board to set input shaping parameters
GCodeResult AxisShaper::EutSetInputShaping(const CanMessageSetInputShaping& msg, size_t dataLength, const StringRef& reply) noexcept
{
	if (msg.numImpulses <= MaxImpulses && dataLength >= msg.GetActualDataLength())
	{
		numImpulses = msg.numImpulses;
		for (size_t i = 0; i < numImpulses; ++i)
		{
			coefficients[i] = msg.impulses[i].coefficient;
			delays[i] = msg.impulses[i].delay;
		}
		return GCodeResult::ok;
	}
	return GCodeResult::error;
}

#endif

<<<<<<< HEAD
=======
// Calculate the input shaping parameters that we can derive from the primary ones
void AxisShaper::CalculateDerivedParameters() noexcept
{
	// Calculate the total extra duration of input shaping
	totalShapingClocks = 0.0;
	extraClocksAtStart = 0.0;
	extraClocksAtEnd = 0.0;
	extraDistanceAtStart = 0.0;
	extraDistanceAtEnd = 0.0;

	{
		float u = 0.0;
		for (unsigned int i = 0; i < numExtraImpulses; ++i)
		{
			const float segTime = durations[i];
			totalShapingClocks += segTime;
			extraClocksAtStart += (1.0 - coefficients[i]) * segTime;
			extraClocksAtEnd += coefficients[i] * segTime;
			const float speedChange = coefficients[i] * segTime;
			extraDistanceAtStart += (1.0 - coefficients[i]) * (u + 0.5 * speedChange) * segTime;
			u += speedChange;
		}
	}

	minimumShapingStartOriginalClocks = totalShapingClocks - extraClocksAtStart + (MinimumMiddleSegmentTime * StepClockRate);
	minimumShapingEndOriginalClocks = totalShapingClocks - extraClocksAtEnd + (MinimumMiddleSegmentTime * StepClockRate);
	minimumNonOverlappedOriginalClocks = (totalShapingClocks * 2) - extraClocksAtStart - extraClocksAtEnd + (MinimumMiddleSegmentTime * StepClockRate);

	{
		float v = 0.0;
		for (int i = numExtraImpulses - 1; i >= 0; --i)
		{
			const float segTime = durations[i];
			const float speedChange = (1.0 - coefficients[i]) * segTime;
			extraDistanceAtEnd += coefficients[i] * (v - 0.5 * speedChange) * segTime;
			v -= speedChange;
		}
	}

	if (numExtraImpulses != 0)
	{
		overlappedShapingClocks = 2 * totalShapingClocks;
		// Calculate the clocks and coefficients needed when we shape the start of acceleration/deceleration and then immediately shape the end
		float maxVal = 0.0;
		for (unsigned int i = 0; i < numExtraImpulses; ++i)
		{
			overlappedDurations[i] = overlappedDurations[i + numExtraImpulses] = durations[i];
			float val = coefficients[i];
			overlappedCoefficients[i] = val;
			if (val > maxVal)
			{
				maxVal = val;
			}
			val = 1.0 - val;
			overlappedCoefficients[i + numExtraImpulses] = val;
			if (val > maxVal)
			{
				maxVal = val;
			}
		}

		// Now scale the values by maxVal so that the highest coefficient is 1.0, and calculate the total distance per unit acceleration
		overlappedDistancePerA = 0.0;
		float u = 0.0;
		for (unsigned int i = 0; i < 2 * numExtraImpulses; ++i)
		{
			overlappedCoefficients[i] /= maxVal;
			const float speedChange = overlappedCoefficients[i] * overlappedDurations[i];
			overlappedDistancePerA += (u + 0.5 * speedChange) * overlappedDurations[i];
			u += speedChange;
		}
		overlappedDeltaVPerA = u;
		overlappedDistancePerDv = overlappedDistancePerA/overlappedDeltaVPerA;
	}
}

// Plan input shaping, generate the MoveSegment, and set up the basic move parameters. This is called from DDA::Prepare.
// On entry, params.shapingPlan is set to 'no shaping'.
// Currently we use a single input shaper for all axes, so the move segments are attached to the DDA not the DM
void AxisShaper::PlanShaping(DDA& dda, PrepParams& params, bool shapingEnabled) noexcept
{
	params.SetFromDDA(dda);												// set up the provisional parameters
	if (numExtraImpulses != 0)
	{
		// Work out what the ideal plan is, then see how far we can achieve it
		InputShaperPlan idealPlan;										// plan gets cleared to empty by the constructor

		if (params.accelDistance >= 0.0 && params.accelDistance < dda.totalDistance)
		{
			// This move has an acceleration segment followed by a steady speed segment and/or a deceleration segment
			idealPlan.shapeAccelEnd = true;
			const DDA *const prevDda = dda.GetPrevious();
			const DDA::DDAState prevState = prevDda->state;
			// If the previous move is already prepared or executing then we can shape the start of the acceleration if the previous move wasn't an acceleration-only move.
			// Otherwise, the previous move can't be provisional because it must be prepared before this one is;
			// so motion must be stopped and we can shape the start of the acceleration of this move.
			if ((prevState != DDA::DDAState::frozen && prevState != DDA::DDAState::executing) || !prevDda->flags.wasAccelOnlyMove)
			{
				idealPlan.shapeAccelStart = true;
			}
		}

		if (params.decelStartDistance > 0.0 && params.decelStartDistance < dda.totalDistance)
		{
			// This move has a deceleration segment preceded by am acceleration and/or a steady speed segment
			idealPlan.shapeDecelStart = true;
			const DDA *const nextDda = dda.GetNext();
			// We can shape the end of the move if there is no following move or there is but it is not a deceleration-only move
			if (nextDda->state != DDA::DDAState::provisional || !nextDda->IsDecelerationMove())
			{
				idealPlan.shapeDecelEnd = true;
			}
		}

		// If the ideal plan includes any shaping, try to implement it
		if (idealPlan.IsShaped())
		{
			// Calculate the shaping we need if we preserve the original top speed
			unsigned int triesDone = 0;
			for (;;)
			{
				AccelOrDecelPlan proposedAccelPlan;
				proposedAccelPlan.distance = params.accelDistance;
				if (idealPlan.shapeAccelEnd)
				{
					if (idealPlan.shapeAccelStart)
					{
						ProposeShapeAccelBoth(dda, params, proposedAccelPlan);
					}
					else if (params.accelClocks >= minimumShapingEndOriginalClocks)
					{
						ProposeShapeAccelEnd(dda, params, proposedAccelPlan);
					}
				}

				AccelOrDecelPlan proposedDecelPlan;
				proposedDecelPlan.distance = dda.totalDistance - params.decelStartDistance;
				if (idealPlan.shapeDecelStart)
				{
					if (idealPlan.shapeDecelEnd)
					{
						ProposeShapeDecelBoth(dda, params, proposedDecelPlan);
					}
					else if (params.decelClocks >= minimumShapingStartOriginalClocks)
					{
						ProposeShapeDecelStart(dda, params, proposedDecelPlan);
					}
				}

				// If we didn't actually propose any shaping because of minimum acceleration limit, quit
				if (!proposedAccelPlan.plan.IsShaped() && !proposedDecelPlan.plan.IsShaped())
				{
					++movesWrongShapeToShape;
					break;
				}

				// See if we can implement both plans
				if (proposedAccelPlan.distance + proposedDecelPlan.distance <= dda.totalDistance)
				{
					if (proposedAccelPlan.plan.HasAccelShaping())
					{
						ImplementAccelShaping(dda, params, proposedAccelPlan);
					}
					if (proposedDecelPlan.plan.HasDecelShaping())
					{
						ImplementDecelShaping(dda, params, proposedDecelPlan);
					}

					if (triesDone == 0)
					{
						++movesShapedFirstTry;
					}
					else
					{
						++movesShapedOnRetry;
					}
					break;
				}

				// We failed to implement the shaping plan
				if (triesDone != 0 || reductionLimit >= 1.0)
				{
					if (reprap.Debug(Module::InputShaping))
					{
						debugPrintf("Last IS try failed, done %u\n", triesDone);
					}
					break;
				}

				// Consider reducing the top speed to make applying one or both plans possible
				bool success;
				float newTopSpeed;
				if (idealPlan.shapeAccelEnd && idealPlan.shapeDecelStart)
				{
					if (idealPlan.shapeAccelStart)
					{
						if (idealPlan.shapeDecelEnd)
						{
							success = TryReduceTopSpeedFullyShapeBoth(dda, params, newTopSpeed, idealPlan);
						}
						else
						{
							success = TryReduceTopSpeedFullyShapeAccel(dda, params, newTopSpeed, idealPlan);
							if (!success) { ++movesCouldPossiblyShape; }	//TEMP
						}
					}
					else if (idealPlan.shapeDecelEnd)
					{
						success = TryReduceTopSpeedFullyShapeDecel(dda, params, newTopSpeed, idealPlan);
						if (!success) { ++movesCouldPossiblyShape; }		//TEMP
					}
					else
					{
						success = TryReduceTopSpeedFullyShapeNeither(dda, params, newTopSpeed, idealPlan);
						if (!success) { ++movesCouldPossiblyShape; }		//TEMP
					}
				}
				else
				{
					// We're missing some opportunities here because sometimes we only want to shape either acceleration or deceleration
					++movesWrongShapeToShape;
					break;
				}

				if (success && newTopSpeed >= dda.topSpeed * reductionLimit)
				{
					if (reprap.GetDebugFlags(Module::InputShaping).IsAnyBitSet(InputShapingDebugFlags::Retries, InputShapingDebugFlags::All))
					{
						debugPrintf("IS reducing top speed: try %u startv=%.3e endv=%.3e oldtop=%.3e newtop=%.3e acc=%.3e dec=%.3e dist=%.3f oldExtraDist=%.3g accd=%.3g\n",
										triesDone,
										(double)dda.startSpeed, (double)dda.endSpeed, (double)dda.topSpeed, (double)newTopSpeed, (double)dda.acceleration, (double)dda.deceleration,
										(double)dda.totalDistance, (double)(proposedAccelPlan.distance + proposedDecelPlan.distance - dda.totalDistance), (double)params.accelDistance);
					}

					params.topSpeed = newTopSpeed;
					params.modified = true;
					if (newTopSpeed > dda.startSpeed)
					{
						params.accelClocks = (newTopSpeed - dda.startSpeed)/params.acceleration;
						params.accelDistance = (fsquare(newTopSpeed) - fsquare(dda.startSpeed))/(2 * params.acceleration);
					}
					else
					{
						params.accelClocks = 0;
						params.accelDistance = 0.0;
						idealPlan.shapeAccelStart = idealPlan.shapeAccelEnd = false;
					}
					if (newTopSpeed > dda.endSpeed)
					{
						params.decelClocks = (newTopSpeed - dda.endSpeed)/params.deceleration;
						params.decelStartDistance = params.totalDistance - (fsquare(newTopSpeed) - fsquare(dda.endSpeed))/(2 * params.deceleration);
					}
					else
					{
						params.decelClocks = 0;
						params.decelStartDistance = dda.totalDistance;
						idealPlan.shapeDecelStart = idealPlan.shapeDecelEnd = false;
					}
					++triesDone;		// try something different if this fails
				}
				else
				{
					// Consider applying just one of the plans
					//TODO
					++movesTooShortToShape;
					if (reprap.GetDebugFlags(Module::InputShaping).IsAnyBitSet(InputShapingDebugFlags::Retries, InputShapingDebugFlags::All))
					{
						debugPrintf("IS giving up: tries %u startv=%.3e endv=%.3e topv=%.3e newtop=%.3e acc=%.3e dec=%.3g dist=%.3f\n",
										triesDone,
										(double)dda.startSpeed, (double)dda.endSpeed, (double)dda.topSpeed, (double)newTopSpeed, (double)dda.acceleration, (double)dda.deceleration,
										(double)dda.totalDistance);
					}
					break;
				}
			}
		}
	}

	if (reprap.GetDebugFlags(Module::InputShaping).IsBitSet(InputShapingDebugFlags::All))
	{
		debugPrintf("plan=%u ad=%.4e dd=%.4e\n", (unsigned int)params.shapingPlan.condensedPlan, (double)params.accelDistance, (double)(params.totalDistance - params.decelStartDistance));
	}

	// If we are doing any input shaping then set up dda.shapedSegments, else leave it as null
	if (params.shapingPlan.IsShaped())
	{
		dda.topSpeed = params.topSpeed;								// in case we reduced topSpeed
		params.Finalise();											// this sets up params.shaped.steadyClocks, which is needed by FinishShapedSegments
		dda.clocksNeeded = params.TotalClocks();
		MoveSegment * const accelSegs = GetAccelerationSegments(dda, params);
		MoveSegment * const decelSegs = GetDecelerationSegments(dda, params);
		dda.segments = FinishShapedSegments(dda, params, accelSegs, decelSegs);
#if 1	//debug
		MoveSegment::DebugCheckSegments(dda.segments);
#endif
	}
	else
	{
		if (params.modified)
		{
			params.SetFromDDA(dda);									// restore params to what it was originally
		}
		params.Finalise();											// this sets up params.steadyClocks
		dda.clocksNeeded = params.TotalClocks();
	}

//	debugPrintf(" final plan %03x\n", (unsigned int)params.shapingPlan.all);
}

#if SUPPORT_REMOTE_COMMANDS

// Calculate up the shaped segments for a move. The only field in PrepParams that this ever modifies is the debugPrint flag.
void AxisShaper::GetRemoteSegments(DDA& dda, PrepParams& params) const noexcept
{
	// Do the acceleration phase
	float accelDistanceExTopSpeedPerA;									// the distance needed for acceleration minus the contribution from the top speed, per unit acceleration, in stepClocks^2
	float effectiveAccelTime;
	if (params.shapingPlan.shapeAccelOverlapped)
	{
		effectiveAccelTime = overlappedDeltaVPerA;
		accelDistanceExTopSpeedPerA = overlappedDistancePerA - effectiveAccelTime * params.accelClocks;
	}
	else
	{
		effectiveAccelTime = params.accelClocks;
		accelDistanceExTopSpeedPerA = 0.0;
		if (params.shapingPlan.shapeAccelEnd)
		{
			effectiveAccelTime -= extraClocksAtEnd;
			accelDistanceExTopSpeedPerA += extraDistanceAtEnd;
		}
		if (params.shapingPlan.shapeAccelStart)
		{
			effectiveAccelTime -= extraClocksAtStart;
			accelDistanceExTopSpeedPerA += extraDistanceAtStart - effectiveAccelTime * extraClocksAtStart;
		}
		accelDistanceExTopSpeedPerA -= 0.5 * fsquare(effectiveAccelTime);
	}
	const float accelDistanceExTopSpeed = accelDistanceExTopSpeedPerA * params.acceleration;

	// Do the deceleration phase
	float decelDistanceExTopSpeedPerA;									// the distance needed for deceleration minus the contribution from the top speed
	float effectiveDecelTime;
	if (params.shapingPlan.shapeDecelOverlapped)
	{
		effectiveDecelTime = overlappedDeltaVPerA;
		decelDistanceExTopSpeedPerA = -overlappedDistancePerA;
	}
	else
	{
		effectiveDecelTime = params.decelClocks;
		decelDistanceExTopSpeedPerA = 0.0;
		if (params.shapingPlan.shapeDecelStart)
		{
			effectiveDecelTime -= extraClocksAtStart;
			decelDistanceExTopSpeedPerA -= extraDistanceAtStart;
		}
		if (params.shapingPlan.shapeDecelEnd)
		{
			effectiveDecelTime -= extraClocksAtEnd;
			decelDistanceExTopSpeedPerA -= extraDistanceAtEnd + effectiveDecelTime * extraClocksAtEnd;
		}
		decelDistanceExTopSpeedPerA -= 0.5 * fsquare(effectiveDecelTime);
	}
	const float decelDistanceExTopSpeed = decelDistanceExTopSpeedPerA * params.deceleration;

	dda.topSpeed = (1.0 - accelDistanceExTopSpeed - decelDistanceExTopSpeed)/dda.clocksNeeded;
	dda.startSpeed = dda.topSpeed - params.acceleration * effectiveAccelTime;
	dda.endSpeed = dda.topSpeed - params.deceleration * effectiveDecelTime;
	params.accelDistance =      accelDistanceExTopSpeed + dda.topSpeed * params.accelClocks;
	const float decelDistance = decelDistanceExTopSpeed + dda.topSpeed * params.decelClocks;
	params.decelStartDistance =  1.0 - decelDistance;

	if (reprap.GetDebugFlags(Module::InputShaping).IsBitSet(InputShapingDebugFlags::All))
	{
		debugPrintf("plan=%u ad=%.4e dd=%.4e\n", (unsigned int)params.shapingPlan.condensedPlan, (double)params.accelDistance, (double)decelDistance);
	}

	MoveSegment * const accelSegs = GetAccelerationSegments(dda, params);
	MoveSegment * const decelSegs = GetDecelerationSegments(dda, params);
	dda.segments = FinishShapedSegments(dda, params, accelSegs, decelSegs);
}

#endif

// Try to reduce topSpeed to enable shaping to take place, given that we wish to fully shape both the acceleration and deceleration phases.
bool AxisShaper::TryReduceTopSpeedFullyShapeBoth(const DDA& dda, const PrepParams& params, float& newTopSpeed, InputShaperPlan& plan) const noexcept
{
	// Calculate the maximum top speed that gives us enough distance to apply overlapped shaping at both ends
	//	overlappedAaccelerationDistance = startSpeed * overlappedShapingClocka + (newTopSpeed - startSpeed) * overlappedDistancePerDv
	//	overlappedDecelerationDistance = endSpeed * overlappedShapingClocka + (newTopSpeed - endSpeed) * overlappedDistancePerDv
	// Allow for a short steady speed segment of length durations[0] to reduce vibration and allow for rounding errors
	//	totalDistance = overlappedAccelerationDistance + overlappedDecelerationDistance + newTopSpeed * durations[0]
	// This gives the calculation below:
	newTopSpeed = (dda.totalDistance - (dda.startSpeed + dda.endSpeed) * (overlappedShapingClocks - overlappedDistancePerDv))/(2 * overlappedDistancePerDv + durations[0]);

	// The new top speed is only viable if it is greater than both the start speed and the end speed
	if (newTopSpeed >= dda.startSpeed && newTopSpeed >= dda.endSpeed)
	{
		// The new top speed is viable as regards distance, however it can happen that newTopSpeed is higher than the existing top speed and requires acceleration/deceleration higher than requested.
		const float maxOverlappedAccelTopSpeed = dda.startSpeed + params.acceleration * overlappedDeltaVPerA;
		const float maxOverlappedDecelTopSpeed = dda.endSpeed + params.deceleration * overlappedDeltaVPerA;
		if (maxOverlappedAccelTopSpeed >= newTopSpeed && maxOverlappedDecelTopSpeed >= newTopSpeed)
		{
			return true;
		}

		// If the proposed new top speed is only a little higher than the maximum, reduce it to the maximum
		const float limitingTopSpeed = min<float>(maxOverlappedAccelTopSpeed, maxOverlappedDecelTopSpeed);
		if (limitingTopSpeed >= 0.75 * newTopSpeed)
		{
			newTopSpeed = limitingTopSpeed;
			return true;
		}

		// Try to use non-overlapped shaping during the acceleration and/or the deceleration
		// TODO
		return false;
	}

	// Not enough distance available to shape both acceleration and deceleration even if we reduce the top speed
	if (dda.endSpeed < dda.startSpeed)
	{
		// It sometimes happens that the top speed is only a little higher than the end speed. If this is the case, try making the top speed equal to the end speed.
		if (dda.startSpeed >= 0.75 * dda.topSpeed)
		{
			newTopSpeed = dda.startSpeed;
			return true;
		}
	}
	else if (dda.startSpeed < dda.endSpeed)
	{
		// It sometimes happens that the top speed is only a little higher than the end speed. If this is the case, try making the top speed equal to the end speed.
		if (dda.endSpeed >= 0.75 * dda.topSpeed)
		{
			newTopSpeed = dda.endSpeed;
			return true;
		}
	}

	return false;
}

// Try to reduce top speed where acceleration is fully shaped but deceleration only shaped at the start (so we can
bool AxisShaper::TryReduceTopSpeedFullyShapeAccel(const DDA& dda, const PrepParams& params, float& newTopSpeed, InputShaperPlan& plan) const noexcept
{
	//TODO
	return false;
}

bool AxisShaper::TryReduceTopSpeedFullyShapeDecel(const DDA& dda, const PrepParams& params, float& newTopSpeed, InputShaperPlan& plan) const noexcept
{
	//TODO
	return false;
}

bool AxisShaper::TryReduceTopSpeedFullyShapeNeither(const DDA& dda, const PrepParams& params, float& newTopSpeed, InputShaperPlan& plan) const noexcept
{
	//TODO
	return false;
}

// Propose an acceleration shaping plan that shapes just the end of the acceleration
// This does not check that we have enough spare steady distance to implement the plan
void AxisShaper::ProposeShapeAccelEnd(const DDA& dda, const PrepParams& params, AccelOrDecelPlan& proposal) const noexcept
{
	const float extraAccelDistance = GetExtraAccelEndDistance(params.topSpeed, params.acceleration);
	proposal.distance = params.accelDistance + extraAccelDistance;
	proposal.clocks = params.accelClocks + extraClocksAtEnd;
	proposal.acceleration = params.acceleration;
	proposal.plan.shapeAccelEnd = true;
}

// Propose an acceleration shaping plan that shapes the start and end of the acceleration
// This does not check that we have enough spare steady distance to implement the plan
void AxisShaper::ProposeShapeAccelBoth(const DDA& dda, const PrepParams& params, AccelOrDecelPlan& proposal) const noexcept
{
	const float speedIncrease = params.topSpeed - dda.startSpeed;
	if (speedIncrease <= overlappedDeltaVPerA * params.acceleration)
	{
		// We can use overlapped shaping
		const float newAcceleration = speedIncrease/overlappedDeltaVPerA;
		if (newAcceleration >= dda.acceleration * reductionLimit)
		{
			proposal.clocks = overlappedShapingClocks;
			proposal.acceleration = newAcceleration;
			proposal.distance = (dda.startSpeed * overlappedShapingClocks) + (newAcceleration * overlappedDistancePerA);
			proposal.plan.shapeAccelOverlapped = true;
		}
	}
	else if (params.accelClocks < minimumNonOverlappedOriginalClocks)
	{
		// The speed change is too high to allow overlapping, but non-overlapped shaping will give a very short steady acceleration segment.
		// Reduce the acceleration slightly to lengthen that segment.
		const float newAcceleration = speedIncrease/minimumNonOverlappedOriginalClocks;
		if (newAcceleration >= dda.acceleration * reductionLimit)
		{
			const float newUnshapedAccelDistance = (dda.startSpeed + 0.5 * newAcceleration * minimumNonOverlappedOriginalClocks) * minimumNonOverlappedOriginalClocks;
			const float extraAccelDistance = GetExtraAccelStartDistance(dda.startSpeed, newAcceleration) + GetExtraAccelEndDistance(params.topSpeed, newAcceleration);
			proposal.distance = newUnshapedAccelDistance + extraAccelDistance;
			proposal.clocks = minimumNonOverlappedOriginalClocks + extraClocksAtStart + extraClocksAtEnd;
			proposal.acceleration = newAcceleration;
			proposal.plan.shapeAccelStart = proposal.plan.shapeAccelEnd = true;
		}
	}
	else
	{
		const float extraAccelDistance = GetExtraAccelStartDistance(dda.startSpeed, params.acceleration) + GetExtraAccelEndDistance(params.topSpeed, params.acceleration);
		proposal.distance = params.accelDistance + extraAccelDistance;
		proposal.clocks = params.accelClocks + extraClocksAtStart + extraClocksAtEnd;
		proposal.acceleration = params.acceleration;
		proposal.plan.shapeAccelStart = proposal.plan.shapeAccelEnd = true;
	}
}

// Propose an acceleration shaping plan that shapes just the start of the deceleration
// This does not check that we have enough spare steady distance to implement the plan and that it doesn't breach the minimum acceleration
void AxisShaper::ProposeShapeDecelStart(const DDA& dda, const PrepParams& params, AccelOrDecelPlan& proposal) const noexcept
{
	const float extraDecelDistance = GetExtraDecelStartDistance(params.topSpeed, params.deceleration);
	proposal.distance = dda.totalDistance - params.decelStartDistance + extraDecelDistance;
	proposal.clocks = params.decelClocks + extraClocksAtStart;
	proposal.acceleration = params.deceleration;
	proposal.plan.shapeDecelStart = true;
}

// Propose an acceleration shaping plan that shapes the start and end of the deceleration
// This does not check that we have enough spare steady distance to implement the plan and that it doesn't breach the minimum acceleration
void AxisShaper::ProposeShapeDecelBoth(const DDA& dda, const PrepParams& params, AccelOrDecelPlan& proposal) const noexcept
{
	const float speedDecrease = params.topSpeed - dda.endSpeed;
	if (speedDecrease <= overlappedDeltaVPerA * params.deceleration)
	{
		// We can use overlapped shaping
		const float newDeceleration = speedDecrease/overlappedDeltaVPerA;
		if (newDeceleration >= dda.deceleration * reductionLimit)
		{
			const float newDecelDistance = (params.topSpeed * overlappedShapingClocks) - (newDeceleration * overlappedDistancePerA);
			proposal.distance = newDecelDistance;
			proposal.clocks = overlappedShapingClocks;
			proposal.acceleration = newDeceleration;
			proposal.plan.shapeDecelOverlapped = true;
		}
	}
	else if (params.decelClocks < minimumNonOverlappedOriginalClocks)
	{
		// The speed change is too high to allow overlapping, but non-overlapped shaping will give a very short steady acceleration segment.
		// Reduce the deceleration slightly to lengthen that segment.
		const float newDeceleration = speedDecrease/minimumNonOverlappedOriginalClocks;
		if (newDeceleration >= dda.deceleration * reductionLimit)
		{
			const float newUnshapedDecelDistance = (dda.endSpeed + (0.5 * newDeceleration * minimumNonOverlappedOriginalClocks)) * minimumNonOverlappedOriginalClocks;
			const float extraDecelDistance = GetExtraDecelStartDistance(params.topSpeed, newDeceleration) + GetExtraDecelEndDistance(dda.endSpeed, newDeceleration);
			proposal.distance = newUnshapedDecelDistance + extraDecelDistance;
			proposal.clocks = minimumNonOverlappedOriginalClocks + extraClocksAtStart + extraClocksAtEnd;
			proposal.acceleration = newDeceleration;
			proposal.plan.shapeDecelStart = proposal.plan.shapeDecelEnd = true;
		}
	}
	else
	{
		const float extraDecelDistance = GetExtraDecelStartDistance(params.topSpeed, params.deceleration) + GetExtraDecelEndDistance(dda.endSpeed, params.deceleration);
		proposal.distance = dda.totalDistance - params.decelStartDistance + extraDecelDistance;
		proposal.clocks = params.decelClocks + extraClocksAtStart + extraClocksAtEnd;
		proposal.acceleration = params.deceleration;
		proposal.plan.shapeDecelStart = proposal.plan.shapeDecelEnd = true;
	}
}

void AxisShaper::ImplementAccelShaping(const DDA& dda, PrepParams& params, const AccelOrDecelPlan& proposal) const noexcept
{
	params.accelDistance = proposal.distance;
	params.accelClocks = proposal.clocks;
	params.acceleration = proposal.acceleration;
	params.shapingPlan.CopyAccelShapingFrom(proposal.plan);
}

void AxisShaper::ImplementDecelShaping(const DDA& dda, PrepParams& params, const AccelOrDecelPlan& proposal) const noexcept
{
	params.decelStartDistance = dda.totalDistance - proposal.distance;
	params.decelClocks = proposal.clocks;
	params.deceleration = proposal.acceleration;
	params.shapingPlan.CopyDecelShapingFrom(proposal.plan);
}

// If there is an acceleration phase, generate the acceleration segments according to the plan, and set the number of acceleration segments in the plan
MoveSegment *AxisShaper::GetAccelerationSegments(const DDA& dda, PrepParams& params) const noexcept
{
	if (params.accelDistance > 0.0)
	{
		if (params.shapingPlan.shapeAccelOverlapped)
		{
			MoveSegment *accelSegs = nullptr;
			float segStartSpeed = dda.topSpeed;
			for (unsigned int i = 2 * numExtraImpulses; i != 0; )
			{
				--i;
				accelSegs = MoveSegment::Allocate(accelSegs);
				const float acceleration = params.acceleration * overlappedCoefficients[i];
				const float segTime = overlappedDurations[i];
				const float speedIncrease = acceleration * segTime;
				segStartSpeed -= speedIncrease;
				const float b = segStartSpeed/(-acceleration);
				const float c = 2.0/acceleration;
				const float segLen = (segStartSpeed + (0.5 * speedIncrease)) * segTime;
				accelSegs->SetNonLinear(segLen, segTime, b, c, acceleration);
			}
			return accelSegs;
		}

		float accumulatedSegTime = 0.0;
		float endDistance = params.accelDistance;
		MoveSegment *endAccelSegs = nullptr;
		if (params.shapingPlan.shapeAccelEnd)
		{
			// Shape the end of the acceleration
			float segStartSpeed = dda.topSpeed;
			for (unsigned int i = numExtraImpulses; i != 0; )
			{
				--i;
				endAccelSegs = MoveSegment::Allocate(endAccelSegs);
				const float acceleration = params.acceleration * (1.0 - coefficients[i]);
				const float segTime = durations[i];
				const float speedIncrease = acceleration * segTime;
				segStartSpeed -= speedIncrease;
				const float b = segStartSpeed/(-acceleration);
				const float c = 2.0/acceleration;
				const float segLen = (segStartSpeed + (0.5 * speedIncrease)) * segTime;
				endDistance -= segLen;
				endAccelSegs->SetNonLinear(segLen, segTime, b, c, acceleration);
			}
			accumulatedSegTime += totalShapingClocks;
		}

		float startDistance = 0.0;
		float startSpeed = dda.startSpeed;
		MoveSegment *startAccelSegs = nullptr;
		if (params.shapingPlan.shapeAccelStart)
		{
			// Shape the start of the acceleration
			for (unsigned int i = 0; i < numExtraImpulses; ++i)
			{
				MoveSegment *seg = MoveSegment::Allocate(nullptr);
				const float acceleration = params.acceleration * coefficients[i];
				const float segTime = durations[i];
				const float b = startSpeed/(-acceleration);
				const float c = 2.0/acceleration;
				const float speedIncrease = acceleration * segTime;
				const float segLen = (startSpeed + (0.5 * speedIncrease)) * segTime;
				startDistance += segLen;
				seg->SetNonLinear(segLen, segTime, b, c, acceleration);
				if (i == 0)
				{
					startAccelSegs = seg;
				}
				else
				{
					startAccelSegs->AddToTail(seg);
				}
				startSpeed += acceleration * segTime;
			}
			accumulatedSegTime += totalShapingClocks;
		}

		// Do the constant acceleration part
		if (endDistance > startDistance)
		{
			endAccelSegs = MoveSegment::Allocate(endAccelSegs);
			const float b = startSpeed/(-params.acceleration);
			const float c = 2.0/params.acceleration;
			const float segTime = params.accelClocks - accumulatedSegTime;
			endAccelSegs->SetNonLinear(endDistance - startDistance, segTime, b, c, params.acceleration);
		}
		else if (reprap.Debug(Module::InputShaping))
		{
			debugPrintf("Missing steady accel segment\n");
			params.shapingPlan.debugPrint = true;
		}

		if (startAccelSegs == nullptr)
		{
			return endAccelSegs;
		}

		if (endAccelSegs != nullptr)
		{
			startAccelSegs->AddToTail(endAccelSegs);
		}
		return startAccelSegs;
	}

	return nullptr;
}

// If there is a deceleration phase, generate the deceleration segments according to the plan, and set the number of deceleration segments in the plan
MoveSegment *AxisShaper::GetDecelerationSegments(const DDA& dda, PrepParams& params) const noexcept
{
	if (params.decelStartDistance < dda.totalDistance)
	{
		if (params.shapingPlan.shapeDecelOverlapped)
		{
			MoveSegment *decelSegs = nullptr;
			float segStartSpeed = dda.endSpeed;
			for (unsigned int i = 2 * numExtraImpulses; i != 0; )
			{
				--i;
				decelSegs = MoveSegment::Allocate(decelSegs);
				const float deceleration = params.deceleration * overlappedCoefficients[i];
				const float segTime = overlappedDurations[i];
				const float speedDecrease = deceleration * segTime;
				segStartSpeed += speedDecrease;
				const float b = segStartSpeed/deceleration;
				const float c = -2.0/deceleration;
				const float segLen = (segStartSpeed + (-0.5 * speedDecrease)) * segTime;
				decelSegs->SetNonLinear(segLen, segTime, b, c, -deceleration);
			}
			return decelSegs;
		}

		float accumulatedSegTime = 0.0;
		float endDistance = dda.totalDistance;
		MoveSegment *endDecelSegs = nullptr;
		if (params.shapingPlan.shapeDecelEnd)
		{
			// Shape the end of the deceleration
			float segStartSpeed = dda.endSpeed;
			for (unsigned int i = numExtraImpulses; i != 0; )
			{
				--i;
				endDecelSegs = MoveSegment::Allocate(endDecelSegs);
				const float deceleration = params.deceleration * (1.0 - coefficients[i]);
				const float segTime = durations[i];
				const float speedDecrease = deceleration * segTime;
				segStartSpeed += speedDecrease;
				const float b = segStartSpeed/deceleration;
				const float c = -2.0/deceleration;
				const float segLen = (segStartSpeed - (0.5 * speedDecrease)) * segTime;
				endDecelSegs->SetNonLinear(segLen, segTime, b, c, -deceleration);
				endDistance -= segLen;
			}
			accumulatedSegTime += totalShapingClocks;
		}

		float startDistance = params.decelStartDistance;
		float startSpeed = dda.topSpeed;
		MoveSegment *startDecelSegs = nullptr;
		if (params.shapingPlan.shapeDecelStart)
		{
			// Shape the start of the deceleration
			for (unsigned int i = 0; i < numExtraImpulses; ++i)
			{
				MoveSegment *seg = MoveSegment::Allocate(nullptr);
				const float deceleration = params.deceleration * coefficients[i];
				const float segTime = durations[i];
				const float b = startSpeed/deceleration;
				const float c = -2.0/deceleration;
				const float speedDecrease = deceleration * segTime;
				const float segLen = (startSpeed + (-0.5 * speedDecrease)) * segTime;
				startDistance += segLen;
				seg->SetNonLinear(segLen, segTime, b, c, -deceleration);
				if (i == 0)
				{
					startDecelSegs = seg;
				}
				else
				{
					startDecelSegs->AddToTail(seg);
				}
				startSpeed -= deceleration * segTime;
			}
			accumulatedSegTime += totalShapingClocks;
		}

		// Do the constant deceleration part
		if (endDistance > startDistance)
		{
			endDecelSegs = MoveSegment::Allocate(endDecelSegs);
			const float b = startSpeed/params.deceleration;
			const float c = -2.0/params.deceleration;
			const float segTime = params.decelClocks - accumulatedSegTime;
			endDecelSegs->SetNonLinear(endDistance - startDistance, segTime, b, c, -params.deceleration);
		}
		else if (reprap.Debug(Module::InputShaping))
		{
			debugPrintf("Missing steady decel segment\n");
			params.shapingPlan.debugPrint = true;
		}

		if (startDecelSegs == nullptr)
		{
			return endDecelSegs;
		}

		if (endDecelSegs != nullptr)
		{
			startDecelSegs->AddToTail(endDecelSegs);
		}
		return startDecelSegs;
	}

	return nullptr;
}

// Generate the steady speed segment (if any), tack all the segments together, and return them
// Must set up params.steadyClocks before calling this
MoveSegment *AxisShaper::FinishShapedSegments(const DDA& dda, const PrepParams& params, MoveSegment *accelSegs, MoveSegment *decelSegs) const noexcept
{
	if (params.steadyClocks > 0.0)
	{
		// Insert a steady speed segment before the deceleration segments
		decelSegs = MoveSegment::Allocate(decelSegs);
		const float c = 1.0/dda.topSpeed;
		decelSegs->SetLinear(params.decelStartDistance - params.accelDistance, params.steadyClocks, c);
	}

	if (accelSegs != nullptr)
	{
		if (decelSegs != nullptr)
		{
			accelSegs->AddToTail(decelSegs);
		}
		return accelSegs;
	}

	return decelSegs;
}

// Calculate the additional acceleration distance needed if we shape the start of acceleration
inline float AxisShaper::GetExtraAccelStartDistance(float startSpeed, float acceleration) const noexcept
{
	return (extraClocksAtStart * startSpeed) + (extraDistanceAtStart * acceleration);
}

// Calculate the additional acceleration distance needed if we shape the end of acceleration
inline float AxisShaper::GetExtraAccelEndDistance(float topSpeed, float acceleration) const noexcept
{
	return (extraClocksAtEnd * topSpeed) + (extraDistanceAtEnd * acceleration);
}

inline float AxisShaper::GetExtraDecelStartDistance(float topSpeed, float deceleration) const noexcept
{
	return (extraClocksAtStart * topSpeed) - (extraDistanceAtStart * deceleration);
}

// Calculate the additional deceleration distance needed if we shape the end of deceleration
inline float AxisShaper::GetExtraDecelEndDistance(float endSpeed, float deceleration) const noexcept
{
	return (extraClocksAtEnd * endSpeed) - (extraDistanceAtEnd * deceleration);
}

>>>>>>> 0374baa6
void AxisShaper::Diagnostics(MessageType mtype) noexcept
{
	// We no longer report anything here
}

// End<|MERGE_RESOLUTION|>--- conflicted
+++ resolved
@@ -85,22 +85,8 @@
 		}
 	}
 
-<<<<<<< HEAD
-	if (gb.Seen('F'))
-	{
-		seen = true;
-		frequency = gb.GetLimitedFValue('F', MinimumInputShapingFrequency, MaximumInputShapingFrequency);
-	}
-	if (gb.Seen('S'))
-	{
-		seen = true;
-		zeta = gb.GetLimitedFValue('S', 0.0, 0.99);
-	}
-=======
 	gb.TryGetLimitedFValue('F', frequency, seen, MinimumInputShapingFrequency, MaximumInputShapingFrequency);
-	gb.TryGetLimitedFValue('L', reductionLimit, seen, 0.01, 1.0);
 	gb.TryGetLimitedFValue('S', zeta, seen, 0.0, 0.99);
->>>>>>> 0374baa6
 
 	if (gb.Seen('P'))
 	{
@@ -322,859 +308,6 @@
 
 #endif
 
-<<<<<<< HEAD
-=======
-// Calculate the input shaping parameters that we can derive from the primary ones
-void AxisShaper::CalculateDerivedParameters() noexcept
-{
-	// Calculate the total extra duration of input shaping
-	totalShapingClocks = 0.0;
-	extraClocksAtStart = 0.0;
-	extraClocksAtEnd = 0.0;
-	extraDistanceAtStart = 0.0;
-	extraDistanceAtEnd = 0.0;
-
-	{
-		float u = 0.0;
-		for (unsigned int i = 0; i < numExtraImpulses; ++i)
-		{
-			const float segTime = durations[i];
-			totalShapingClocks += segTime;
-			extraClocksAtStart += (1.0 - coefficients[i]) * segTime;
-			extraClocksAtEnd += coefficients[i] * segTime;
-			const float speedChange = coefficients[i] * segTime;
-			extraDistanceAtStart += (1.0 - coefficients[i]) * (u + 0.5 * speedChange) * segTime;
-			u += speedChange;
-		}
-	}
-
-	minimumShapingStartOriginalClocks = totalShapingClocks - extraClocksAtStart + (MinimumMiddleSegmentTime * StepClockRate);
-	minimumShapingEndOriginalClocks = totalShapingClocks - extraClocksAtEnd + (MinimumMiddleSegmentTime * StepClockRate);
-	minimumNonOverlappedOriginalClocks = (totalShapingClocks * 2) - extraClocksAtStart - extraClocksAtEnd + (MinimumMiddleSegmentTime * StepClockRate);
-
-	{
-		float v = 0.0;
-		for (int i = numExtraImpulses - 1; i >= 0; --i)
-		{
-			const float segTime = durations[i];
-			const float speedChange = (1.0 - coefficients[i]) * segTime;
-			extraDistanceAtEnd += coefficients[i] * (v - 0.5 * speedChange) * segTime;
-			v -= speedChange;
-		}
-	}
-
-	if (numExtraImpulses != 0)
-	{
-		overlappedShapingClocks = 2 * totalShapingClocks;
-		// Calculate the clocks and coefficients needed when we shape the start of acceleration/deceleration and then immediately shape the end
-		float maxVal = 0.0;
-		for (unsigned int i = 0; i < numExtraImpulses; ++i)
-		{
-			overlappedDurations[i] = overlappedDurations[i + numExtraImpulses] = durations[i];
-			float val = coefficients[i];
-			overlappedCoefficients[i] = val;
-			if (val > maxVal)
-			{
-				maxVal = val;
-			}
-			val = 1.0 - val;
-			overlappedCoefficients[i + numExtraImpulses] = val;
-			if (val > maxVal)
-			{
-				maxVal = val;
-			}
-		}
-
-		// Now scale the values by maxVal so that the highest coefficient is 1.0, and calculate the total distance per unit acceleration
-		overlappedDistancePerA = 0.0;
-		float u = 0.0;
-		for (unsigned int i = 0; i < 2 * numExtraImpulses; ++i)
-		{
-			overlappedCoefficients[i] /= maxVal;
-			const float speedChange = overlappedCoefficients[i] * overlappedDurations[i];
-			overlappedDistancePerA += (u + 0.5 * speedChange) * overlappedDurations[i];
-			u += speedChange;
-		}
-		overlappedDeltaVPerA = u;
-		overlappedDistancePerDv = overlappedDistancePerA/overlappedDeltaVPerA;
-	}
-}
-
-// Plan input shaping, generate the MoveSegment, and set up the basic move parameters. This is called from DDA::Prepare.
-// On entry, params.shapingPlan is set to 'no shaping'.
-// Currently we use a single input shaper for all axes, so the move segments are attached to the DDA not the DM
-void AxisShaper::PlanShaping(DDA& dda, PrepParams& params, bool shapingEnabled) noexcept
-{
-	params.SetFromDDA(dda);												// set up the provisional parameters
-	if (numExtraImpulses != 0)
-	{
-		// Work out what the ideal plan is, then see how far we can achieve it
-		InputShaperPlan idealPlan;										// plan gets cleared to empty by the constructor
-
-		if (params.accelDistance >= 0.0 && params.accelDistance < dda.totalDistance)
-		{
-			// This move has an acceleration segment followed by a steady speed segment and/or a deceleration segment
-			idealPlan.shapeAccelEnd = true;
-			const DDA *const prevDda = dda.GetPrevious();
-			const DDA::DDAState prevState = prevDda->state;
-			// If the previous move is already prepared or executing then we can shape the start of the acceleration if the previous move wasn't an acceleration-only move.
-			// Otherwise, the previous move can't be provisional because it must be prepared before this one is;
-			// so motion must be stopped and we can shape the start of the acceleration of this move.
-			if ((prevState != DDA::DDAState::frozen && prevState != DDA::DDAState::executing) || !prevDda->flags.wasAccelOnlyMove)
-			{
-				idealPlan.shapeAccelStart = true;
-			}
-		}
-
-		if (params.decelStartDistance > 0.0 && params.decelStartDistance < dda.totalDistance)
-		{
-			// This move has a deceleration segment preceded by am acceleration and/or a steady speed segment
-			idealPlan.shapeDecelStart = true;
-			const DDA *const nextDda = dda.GetNext();
-			// We can shape the end of the move if there is no following move or there is but it is not a deceleration-only move
-			if (nextDda->state != DDA::DDAState::provisional || !nextDda->IsDecelerationMove())
-			{
-				idealPlan.shapeDecelEnd = true;
-			}
-		}
-
-		// If the ideal plan includes any shaping, try to implement it
-		if (idealPlan.IsShaped())
-		{
-			// Calculate the shaping we need if we preserve the original top speed
-			unsigned int triesDone = 0;
-			for (;;)
-			{
-				AccelOrDecelPlan proposedAccelPlan;
-				proposedAccelPlan.distance = params.accelDistance;
-				if (idealPlan.shapeAccelEnd)
-				{
-					if (idealPlan.shapeAccelStart)
-					{
-						ProposeShapeAccelBoth(dda, params, proposedAccelPlan);
-					}
-					else if (params.accelClocks >= minimumShapingEndOriginalClocks)
-					{
-						ProposeShapeAccelEnd(dda, params, proposedAccelPlan);
-					}
-				}
-
-				AccelOrDecelPlan proposedDecelPlan;
-				proposedDecelPlan.distance = dda.totalDistance - params.decelStartDistance;
-				if (idealPlan.shapeDecelStart)
-				{
-					if (idealPlan.shapeDecelEnd)
-					{
-						ProposeShapeDecelBoth(dda, params, proposedDecelPlan);
-					}
-					else if (params.decelClocks >= minimumShapingStartOriginalClocks)
-					{
-						ProposeShapeDecelStart(dda, params, proposedDecelPlan);
-					}
-				}
-
-				// If we didn't actually propose any shaping because of minimum acceleration limit, quit
-				if (!proposedAccelPlan.plan.IsShaped() && !proposedDecelPlan.plan.IsShaped())
-				{
-					++movesWrongShapeToShape;
-					break;
-				}
-
-				// See if we can implement both plans
-				if (proposedAccelPlan.distance + proposedDecelPlan.distance <= dda.totalDistance)
-				{
-					if (proposedAccelPlan.plan.HasAccelShaping())
-					{
-						ImplementAccelShaping(dda, params, proposedAccelPlan);
-					}
-					if (proposedDecelPlan.plan.HasDecelShaping())
-					{
-						ImplementDecelShaping(dda, params, proposedDecelPlan);
-					}
-
-					if (triesDone == 0)
-					{
-						++movesShapedFirstTry;
-					}
-					else
-					{
-						++movesShapedOnRetry;
-					}
-					break;
-				}
-
-				// We failed to implement the shaping plan
-				if (triesDone != 0 || reductionLimit >= 1.0)
-				{
-					if (reprap.Debug(Module::InputShaping))
-					{
-						debugPrintf("Last IS try failed, done %u\n", triesDone);
-					}
-					break;
-				}
-
-				// Consider reducing the top speed to make applying one or both plans possible
-				bool success;
-				float newTopSpeed;
-				if (idealPlan.shapeAccelEnd && idealPlan.shapeDecelStart)
-				{
-					if (idealPlan.shapeAccelStart)
-					{
-						if (idealPlan.shapeDecelEnd)
-						{
-							success = TryReduceTopSpeedFullyShapeBoth(dda, params, newTopSpeed, idealPlan);
-						}
-						else
-						{
-							success = TryReduceTopSpeedFullyShapeAccel(dda, params, newTopSpeed, idealPlan);
-							if (!success) { ++movesCouldPossiblyShape; }	//TEMP
-						}
-					}
-					else if (idealPlan.shapeDecelEnd)
-					{
-						success = TryReduceTopSpeedFullyShapeDecel(dda, params, newTopSpeed, idealPlan);
-						if (!success) { ++movesCouldPossiblyShape; }		//TEMP
-					}
-					else
-					{
-						success = TryReduceTopSpeedFullyShapeNeither(dda, params, newTopSpeed, idealPlan);
-						if (!success) { ++movesCouldPossiblyShape; }		//TEMP
-					}
-				}
-				else
-				{
-					// We're missing some opportunities here because sometimes we only want to shape either acceleration or deceleration
-					++movesWrongShapeToShape;
-					break;
-				}
-
-				if (success && newTopSpeed >= dda.topSpeed * reductionLimit)
-				{
-					if (reprap.GetDebugFlags(Module::InputShaping).IsAnyBitSet(InputShapingDebugFlags::Retries, InputShapingDebugFlags::All))
-					{
-						debugPrintf("IS reducing top speed: try %u startv=%.3e endv=%.3e oldtop=%.3e newtop=%.3e acc=%.3e dec=%.3e dist=%.3f oldExtraDist=%.3g accd=%.3g\n",
-										triesDone,
-										(double)dda.startSpeed, (double)dda.endSpeed, (double)dda.topSpeed, (double)newTopSpeed, (double)dda.acceleration, (double)dda.deceleration,
-										(double)dda.totalDistance, (double)(proposedAccelPlan.distance + proposedDecelPlan.distance - dda.totalDistance), (double)params.accelDistance);
-					}
-
-					params.topSpeed = newTopSpeed;
-					params.modified = true;
-					if (newTopSpeed > dda.startSpeed)
-					{
-						params.accelClocks = (newTopSpeed - dda.startSpeed)/params.acceleration;
-						params.accelDistance = (fsquare(newTopSpeed) - fsquare(dda.startSpeed))/(2 * params.acceleration);
-					}
-					else
-					{
-						params.accelClocks = 0;
-						params.accelDistance = 0.0;
-						idealPlan.shapeAccelStart = idealPlan.shapeAccelEnd = false;
-					}
-					if (newTopSpeed > dda.endSpeed)
-					{
-						params.decelClocks = (newTopSpeed - dda.endSpeed)/params.deceleration;
-						params.decelStartDistance = params.totalDistance - (fsquare(newTopSpeed) - fsquare(dda.endSpeed))/(2 * params.deceleration);
-					}
-					else
-					{
-						params.decelClocks = 0;
-						params.decelStartDistance = dda.totalDistance;
-						idealPlan.shapeDecelStart = idealPlan.shapeDecelEnd = false;
-					}
-					++triesDone;		// try something different if this fails
-				}
-				else
-				{
-					// Consider applying just one of the plans
-					//TODO
-					++movesTooShortToShape;
-					if (reprap.GetDebugFlags(Module::InputShaping).IsAnyBitSet(InputShapingDebugFlags::Retries, InputShapingDebugFlags::All))
-					{
-						debugPrintf("IS giving up: tries %u startv=%.3e endv=%.3e topv=%.3e newtop=%.3e acc=%.3e dec=%.3g dist=%.3f\n",
-										triesDone,
-										(double)dda.startSpeed, (double)dda.endSpeed, (double)dda.topSpeed, (double)newTopSpeed, (double)dda.acceleration, (double)dda.deceleration,
-										(double)dda.totalDistance);
-					}
-					break;
-				}
-			}
-		}
-	}
-
-	if (reprap.GetDebugFlags(Module::InputShaping).IsBitSet(InputShapingDebugFlags::All))
-	{
-		debugPrintf("plan=%u ad=%.4e dd=%.4e\n", (unsigned int)params.shapingPlan.condensedPlan, (double)params.accelDistance, (double)(params.totalDistance - params.decelStartDistance));
-	}
-
-	// If we are doing any input shaping then set up dda.shapedSegments, else leave it as null
-	if (params.shapingPlan.IsShaped())
-	{
-		dda.topSpeed = params.topSpeed;								// in case we reduced topSpeed
-		params.Finalise();											// this sets up params.shaped.steadyClocks, which is needed by FinishShapedSegments
-		dda.clocksNeeded = params.TotalClocks();
-		MoveSegment * const accelSegs = GetAccelerationSegments(dda, params);
-		MoveSegment * const decelSegs = GetDecelerationSegments(dda, params);
-		dda.segments = FinishShapedSegments(dda, params, accelSegs, decelSegs);
-#if 1	//debug
-		MoveSegment::DebugCheckSegments(dda.segments);
-#endif
-	}
-	else
-	{
-		if (params.modified)
-		{
-			params.SetFromDDA(dda);									// restore params to what it was originally
-		}
-		params.Finalise();											// this sets up params.steadyClocks
-		dda.clocksNeeded = params.TotalClocks();
-	}
-
-//	debugPrintf(" final plan %03x\n", (unsigned int)params.shapingPlan.all);
-}
-
-#if SUPPORT_REMOTE_COMMANDS
-
-// Calculate up the shaped segments for a move. The only field in PrepParams that this ever modifies is the debugPrint flag.
-void AxisShaper::GetRemoteSegments(DDA& dda, PrepParams& params) const noexcept
-{
-	// Do the acceleration phase
-	float accelDistanceExTopSpeedPerA;									// the distance needed for acceleration minus the contribution from the top speed, per unit acceleration, in stepClocks^2
-	float effectiveAccelTime;
-	if (params.shapingPlan.shapeAccelOverlapped)
-	{
-		effectiveAccelTime = overlappedDeltaVPerA;
-		accelDistanceExTopSpeedPerA = overlappedDistancePerA - effectiveAccelTime * params.accelClocks;
-	}
-	else
-	{
-		effectiveAccelTime = params.accelClocks;
-		accelDistanceExTopSpeedPerA = 0.0;
-		if (params.shapingPlan.shapeAccelEnd)
-		{
-			effectiveAccelTime -= extraClocksAtEnd;
-			accelDistanceExTopSpeedPerA += extraDistanceAtEnd;
-		}
-		if (params.shapingPlan.shapeAccelStart)
-		{
-			effectiveAccelTime -= extraClocksAtStart;
-			accelDistanceExTopSpeedPerA += extraDistanceAtStart - effectiveAccelTime * extraClocksAtStart;
-		}
-		accelDistanceExTopSpeedPerA -= 0.5 * fsquare(effectiveAccelTime);
-	}
-	const float accelDistanceExTopSpeed = accelDistanceExTopSpeedPerA * params.acceleration;
-
-	// Do the deceleration phase
-	float decelDistanceExTopSpeedPerA;									// the distance needed for deceleration minus the contribution from the top speed
-	float effectiveDecelTime;
-	if (params.shapingPlan.shapeDecelOverlapped)
-	{
-		effectiveDecelTime = overlappedDeltaVPerA;
-		decelDistanceExTopSpeedPerA = -overlappedDistancePerA;
-	}
-	else
-	{
-		effectiveDecelTime = params.decelClocks;
-		decelDistanceExTopSpeedPerA = 0.0;
-		if (params.shapingPlan.shapeDecelStart)
-		{
-			effectiveDecelTime -= extraClocksAtStart;
-			decelDistanceExTopSpeedPerA -= extraDistanceAtStart;
-		}
-		if (params.shapingPlan.shapeDecelEnd)
-		{
-			effectiveDecelTime -= extraClocksAtEnd;
-			decelDistanceExTopSpeedPerA -= extraDistanceAtEnd + effectiveDecelTime * extraClocksAtEnd;
-		}
-		decelDistanceExTopSpeedPerA -= 0.5 * fsquare(effectiveDecelTime);
-	}
-	const float decelDistanceExTopSpeed = decelDistanceExTopSpeedPerA * params.deceleration;
-
-	dda.topSpeed = (1.0 - accelDistanceExTopSpeed - decelDistanceExTopSpeed)/dda.clocksNeeded;
-	dda.startSpeed = dda.topSpeed - params.acceleration * effectiveAccelTime;
-	dda.endSpeed = dda.topSpeed - params.deceleration * effectiveDecelTime;
-	params.accelDistance =      accelDistanceExTopSpeed + dda.topSpeed * params.accelClocks;
-	const float decelDistance = decelDistanceExTopSpeed + dda.topSpeed * params.decelClocks;
-	params.decelStartDistance =  1.0 - decelDistance;
-
-	if (reprap.GetDebugFlags(Module::InputShaping).IsBitSet(InputShapingDebugFlags::All))
-	{
-		debugPrintf("plan=%u ad=%.4e dd=%.4e\n", (unsigned int)params.shapingPlan.condensedPlan, (double)params.accelDistance, (double)decelDistance);
-	}
-
-	MoveSegment * const accelSegs = GetAccelerationSegments(dda, params);
-	MoveSegment * const decelSegs = GetDecelerationSegments(dda, params);
-	dda.segments = FinishShapedSegments(dda, params, accelSegs, decelSegs);
-}
-
-#endif
-
-// Try to reduce topSpeed to enable shaping to take place, given that we wish to fully shape both the acceleration and deceleration phases.
-bool AxisShaper::TryReduceTopSpeedFullyShapeBoth(const DDA& dda, const PrepParams& params, float& newTopSpeed, InputShaperPlan& plan) const noexcept
-{
-	// Calculate the maximum top speed that gives us enough distance to apply overlapped shaping at both ends
-	//	overlappedAaccelerationDistance = startSpeed * overlappedShapingClocka + (newTopSpeed - startSpeed) * overlappedDistancePerDv
-	//	overlappedDecelerationDistance = endSpeed * overlappedShapingClocka + (newTopSpeed - endSpeed) * overlappedDistancePerDv
-	// Allow for a short steady speed segment of length durations[0] to reduce vibration and allow for rounding errors
-	//	totalDistance = overlappedAccelerationDistance + overlappedDecelerationDistance + newTopSpeed * durations[0]
-	// This gives the calculation below:
-	newTopSpeed = (dda.totalDistance - (dda.startSpeed + dda.endSpeed) * (overlappedShapingClocks - overlappedDistancePerDv))/(2 * overlappedDistancePerDv + durations[0]);
-
-	// The new top speed is only viable if it is greater than both the start speed and the end speed
-	if (newTopSpeed >= dda.startSpeed && newTopSpeed >= dda.endSpeed)
-	{
-		// The new top speed is viable as regards distance, however it can happen that newTopSpeed is higher than the existing top speed and requires acceleration/deceleration higher than requested.
-		const float maxOverlappedAccelTopSpeed = dda.startSpeed + params.acceleration * overlappedDeltaVPerA;
-		const float maxOverlappedDecelTopSpeed = dda.endSpeed + params.deceleration * overlappedDeltaVPerA;
-		if (maxOverlappedAccelTopSpeed >= newTopSpeed && maxOverlappedDecelTopSpeed >= newTopSpeed)
-		{
-			return true;
-		}
-
-		// If the proposed new top speed is only a little higher than the maximum, reduce it to the maximum
-		const float limitingTopSpeed = min<float>(maxOverlappedAccelTopSpeed, maxOverlappedDecelTopSpeed);
-		if (limitingTopSpeed >= 0.75 * newTopSpeed)
-		{
-			newTopSpeed = limitingTopSpeed;
-			return true;
-		}
-
-		// Try to use non-overlapped shaping during the acceleration and/or the deceleration
-		// TODO
-		return false;
-	}
-
-	// Not enough distance available to shape both acceleration and deceleration even if we reduce the top speed
-	if (dda.endSpeed < dda.startSpeed)
-	{
-		// It sometimes happens that the top speed is only a little higher than the end speed. If this is the case, try making the top speed equal to the end speed.
-		if (dda.startSpeed >= 0.75 * dda.topSpeed)
-		{
-			newTopSpeed = dda.startSpeed;
-			return true;
-		}
-	}
-	else if (dda.startSpeed < dda.endSpeed)
-	{
-		// It sometimes happens that the top speed is only a little higher than the end speed. If this is the case, try making the top speed equal to the end speed.
-		if (dda.endSpeed >= 0.75 * dda.topSpeed)
-		{
-			newTopSpeed = dda.endSpeed;
-			return true;
-		}
-	}
-
-	return false;
-}
-
-// Try to reduce top speed where acceleration is fully shaped but deceleration only shaped at the start (so we can
-bool AxisShaper::TryReduceTopSpeedFullyShapeAccel(const DDA& dda, const PrepParams& params, float& newTopSpeed, InputShaperPlan& plan) const noexcept
-{
-	//TODO
-	return false;
-}
-
-bool AxisShaper::TryReduceTopSpeedFullyShapeDecel(const DDA& dda, const PrepParams& params, float& newTopSpeed, InputShaperPlan& plan) const noexcept
-{
-	//TODO
-	return false;
-}
-
-bool AxisShaper::TryReduceTopSpeedFullyShapeNeither(const DDA& dda, const PrepParams& params, float& newTopSpeed, InputShaperPlan& plan) const noexcept
-{
-	//TODO
-	return false;
-}
-
-// Propose an acceleration shaping plan that shapes just the end of the acceleration
-// This does not check that we have enough spare steady distance to implement the plan
-void AxisShaper::ProposeShapeAccelEnd(const DDA& dda, const PrepParams& params, AccelOrDecelPlan& proposal) const noexcept
-{
-	const float extraAccelDistance = GetExtraAccelEndDistance(params.topSpeed, params.acceleration);
-	proposal.distance = params.accelDistance + extraAccelDistance;
-	proposal.clocks = params.accelClocks + extraClocksAtEnd;
-	proposal.acceleration = params.acceleration;
-	proposal.plan.shapeAccelEnd = true;
-}
-
-// Propose an acceleration shaping plan that shapes the start and end of the acceleration
-// This does not check that we have enough spare steady distance to implement the plan
-void AxisShaper::ProposeShapeAccelBoth(const DDA& dda, const PrepParams& params, AccelOrDecelPlan& proposal) const noexcept
-{
-	const float speedIncrease = params.topSpeed - dda.startSpeed;
-	if (speedIncrease <= overlappedDeltaVPerA * params.acceleration)
-	{
-		// We can use overlapped shaping
-		const float newAcceleration = speedIncrease/overlappedDeltaVPerA;
-		if (newAcceleration >= dda.acceleration * reductionLimit)
-		{
-			proposal.clocks = overlappedShapingClocks;
-			proposal.acceleration = newAcceleration;
-			proposal.distance = (dda.startSpeed * overlappedShapingClocks) + (newAcceleration * overlappedDistancePerA);
-			proposal.plan.shapeAccelOverlapped = true;
-		}
-	}
-	else if (params.accelClocks < minimumNonOverlappedOriginalClocks)
-	{
-		// The speed change is too high to allow overlapping, but non-overlapped shaping will give a very short steady acceleration segment.
-		// Reduce the acceleration slightly to lengthen that segment.
-		const float newAcceleration = speedIncrease/minimumNonOverlappedOriginalClocks;
-		if (newAcceleration >= dda.acceleration * reductionLimit)
-		{
-			const float newUnshapedAccelDistance = (dda.startSpeed + 0.5 * newAcceleration * minimumNonOverlappedOriginalClocks) * minimumNonOverlappedOriginalClocks;
-			const float extraAccelDistance = GetExtraAccelStartDistance(dda.startSpeed, newAcceleration) + GetExtraAccelEndDistance(params.topSpeed, newAcceleration);
-			proposal.distance = newUnshapedAccelDistance + extraAccelDistance;
-			proposal.clocks = minimumNonOverlappedOriginalClocks + extraClocksAtStart + extraClocksAtEnd;
-			proposal.acceleration = newAcceleration;
-			proposal.plan.shapeAccelStart = proposal.plan.shapeAccelEnd = true;
-		}
-	}
-	else
-	{
-		const float extraAccelDistance = GetExtraAccelStartDistance(dda.startSpeed, params.acceleration) + GetExtraAccelEndDistance(params.topSpeed, params.acceleration);
-		proposal.distance = params.accelDistance + extraAccelDistance;
-		proposal.clocks = params.accelClocks + extraClocksAtStart + extraClocksAtEnd;
-		proposal.acceleration = params.acceleration;
-		proposal.plan.shapeAccelStart = proposal.plan.shapeAccelEnd = true;
-	}
-}
-
-// Propose an acceleration shaping plan that shapes just the start of the deceleration
-// This does not check that we have enough spare steady distance to implement the plan and that it doesn't breach the minimum acceleration
-void AxisShaper::ProposeShapeDecelStart(const DDA& dda, const PrepParams& params, AccelOrDecelPlan& proposal) const noexcept
-{
-	const float extraDecelDistance = GetExtraDecelStartDistance(params.topSpeed, params.deceleration);
-	proposal.distance = dda.totalDistance - params.decelStartDistance + extraDecelDistance;
-	proposal.clocks = params.decelClocks + extraClocksAtStart;
-	proposal.acceleration = params.deceleration;
-	proposal.plan.shapeDecelStart = true;
-}
-
-// Propose an acceleration shaping plan that shapes the start and end of the deceleration
-// This does not check that we have enough spare steady distance to implement the plan and that it doesn't breach the minimum acceleration
-void AxisShaper::ProposeShapeDecelBoth(const DDA& dda, const PrepParams& params, AccelOrDecelPlan& proposal) const noexcept
-{
-	const float speedDecrease = params.topSpeed - dda.endSpeed;
-	if (speedDecrease <= overlappedDeltaVPerA * params.deceleration)
-	{
-		// We can use overlapped shaping
-		const float newDeceleration = speedDecrease/overlappedDeltaVPerA;
-		if (newDeceleration >= dda.deceleration * reductionLimit)
-		{
-			const float newDecelDistance = (params.topSpeed * overlappedShapingClocks) - (newDeceleration * overlappedDistancePerA);
-			proposal.distance = newDecelDistance;
-			proposal.clocks = overlappedShapingClocks;
-			proposal.acceleration = newDeceleration;
-			proposal.plan.shapeDecelOverlapped = true;
-		}
-	}
-	else if (params.decelClocks < minimumNonOverlappedOriginalClocks)
-	{
-		// The speed change is too high to allow overlapping, but non-overlapped shaping will give a very short steady acceleration segment.
-		// Reduce the deceleration slightly to lengthen that segment.
-		const float newDeceleration = speedDecrease/minimumNonOverlappedOriginalClocks;
-		if (newDeceleration >= dda.deceleration * reductionLimit)
-		{
-			const float newUnshapedDecelDistance = (dda.endSpeed + (0.5 * newDeceleration * minimumNonOverlappedOriginalClocks)) * minimumNonOverlappedOriginalClocks;
-			const float extraDecelDistance = GetExtraDecelStartDistance(params.topSpeed, newDeceleration) + GetExtraDecelEndDistance(dda.endSpeed, newDeceleration);
-			proposal.distance = newUnshapedDecelDistance + extraDecelDistance;
-			proposal.clocks = minimumNonOverlappedOriginalClocks + extraClocksAtStart + extraClocksAtEnd;
-			proposal.acceleration = newDeceleration;
-			proposal.plan.shapeDecelStart = proposal.plan.shapeDecelEnd = true;
-		}
-	}
-	else
-	{
-		const float extraDecelDistance = GetExtraDecelStartDistance(params.topSpeed, params.deceleration) + GetExtraDecelEndDistance(dda.endSpeed, params.deceleration);
-		proposal.distance = dda.totalDistance - params.decelStartDistance + extraDecelDistance;
-		proposal.clocks = params.decelClocks + extraClocksAtStart + extraClocksAtEnd;
-		proposal.acceleration = params.deceleration;
-		proposal.plan.shapeDecelStart = proposal.plan.shapeDecelEnd = true;
-	}
-}
-
-void AxisShaper::ImplementAccelShaping(const DDA& dda, PrepParams& params, const AccelOrDecelPlan& proposal) const noexcept
-{
-	params.accelDistance = proposal.distance;
-	params.accelClocks = proposal.clocks;
-	params.acceleration = proposal.acceleration;
-	params.shapingPlan.CopyAccelShapingFrom(proposal.plan);
-}
-
-void AxisShaper::ImplementDecelShaping(const DDA& dda, PrepParams& params, const AccelOrDecelPlan& proposal) const noexcept
-{
-	params.decelStartDistance = dda.totalDistance - proposal.distance;
-	params.decelClocks = proposal.clocks;
-	params.deceleration = proposal.acceleration;
-	params.shapingPlan.CopyDecelShapingFrom(proposal.plan);
-}
-
-// If there is an acceleration phase, generate the acceleration segments according to the plan, and set the number of acceleration segments in the plan
-MoveSegment *AxisShaper::GetAccelerationSegments(const DDA& dda, PrepParams& params) const noexcept
-{
-	if (params.accelDistance > 0.0)
-	{
-		if (params.shapingPlan.shapeAccelOverlapped)
-		{
-			MoveSegment *accelSegs = nullptr;
-			float segStartSpeed = dda.topSpeed;
-			for (unsigned int i = 2 * numExtraImpulses; i != 0; )
-			{
-				--i;
-				accelSegs = MoveSegment::Allocate(accelSegs);
-				const float acceleration = params.acceleration * overlappedCoefficients[i];
-				const float segTime = overlappedDurations[i];
-				const float speedIncrease = acceleration * segTime;
-				segStartSpeed -= speedIncrease;
-				const float b = segStartSpeed/(-acceleration);
-				const float c = 2.0/acceleration;
-				const float segLen = (segStartSpeed + (0.5 * speedIncrease)) * segTime;
-				accelSegs->SetNonLinear(segLen, segTime, b, c, acceleration);
-			}
-			return accelSegs;
-		}
-
-		float accumulatedSegTime = 0.0;
-		float endDistance = params.accelDistance;
-		MoveSegment *endAccelSegs = nullptr;
-		if (params.shapingPlan.shapeAccelEnd)
-		{
-			// Shape the end of the acceleration
-			float segStartSpeed = dda.topSpeed;
-			for (unsigned int i = numExtraImpulses; i != 0; )
-			{
-				--i;
-				endAccelSegs = MoveSegment::Allocate(endAccelSegs);
-				const float acceleration = params.acceleration * (1.0 - coefficients[i]);
-				const float segTime = durations[i];
-				const float speedIncrease = acceleration * segTime;
-				segStartSpeed -= speedIncrease;
-				const float b = segStartSpeed/(-acceleration);
-				const float c = 2.0/acceleration;
-				const float segLen = (segStartSpeed + (0.5 * speedIncrease)) * segTime;
-				endDistance -= segLen;
-				endAccelSegs->SetNonLinear(segLen, segTime, b, c, acceleration);
-			}
-			accumulatedSegTime += totalShapingClocks;
-		}
-
-		float startDistance = 0.0;
-		float startSpeed = dda.startSpeed;
-		MoveSegment *startAccelSegs = nullptr;
-		if (params.shapingPlan.shapeAccelStart)
-		{
-			// Shape the start of the acceleration
-			for (unsigned int i = 0; i < numExtraImpulses; ++i)
-			{
-				MoveSegment *seg = MoveSegment::Allocate(nullptr);
-				const float acceleration = params.acceleration * coefficients[i];
-				const float segTime = durations[i];
-				const float b = startSpeed/(-acceleration);
-				const float c = 2.0/acceleration;
-				const float speedIncrease = acceleration * segTime;
-				const float segLen = (startSpeed + (0.5 * speedIncrease)) * segTime;
-				startDistance += segLen;
-				seg->SetNonLinear(segLen, segTime, b, c, acceleration);
-				if (i == 0)
-				{
-					startAccelSegs = seg;
-				}
-				else
-				{
-					startAccelSegs->AddToTail(seg);
-				}
-				startSpeed += acceleration * segTime;
-			}
-			accumulatedSegTime += totalShapingClocks;
-		}
-
-		// Do the constant acceleration part
-		if (endDistance > startDistance)
-		{
-			endAccelSegs = MoveSegment::Allocate(endAccelSegs);
-			const float b = startSpeed/(-params.acceleration);
-			const float c = 2.0/params.acceleration;
-			const float segTime = params.accelClocks - accumulatedSegTime;
-			endAccelSegs->SetNonLinear(endDistance - startDistance, segTime, b, c, params.acceleration);
-		}
-		else if (reprap.Debug(Module::InputShaping))
-		{
-			debugPrintf("Missing steady accel segment\n");
-			params.shapingPlan.debugPrint = true;
-		}
-
-		if (startAccelSegs == nullptr)
-		{
-			return endAccelSegs;
-		}
-
-		if (endAccelSegs != nullptr)
-		{
-			startAccelSegs->AddToTail(endAccelSegs);
-		}
-		return startAccelSegs;
-	}
-
-	return nullptr;
-}
-
-// If there is a deceleration phase, generate the deceleration segments according to the plan, and set the number of deceleration segments in the plan
-MoveSegment *AxisShaper::GetDecelerationSegments(const DDA& dda, PrepParams& params) const noexcept
-{
-	if (params.decelStartDistance < dda.totalDistance)
-	{
-		if (params.shapingPlan.shapeDecelOverlapped)
-		{
-			MoveSegment *decelSegs = nullptr;
-			float segStartSpeed = dda.endSpeed;
-			for (unsigned int i = 2 * numExtraImpulses; i != 0; )
-			{
-				--i;
-				decelSegs = MoveSegment::Allocate(decelSegs);
-				const float deceleration = params.deceleration * overlappedCoefficients[i];
-				const float segTime = overlappedDurations[i];
-				const float speedDecrease = deceleration * segTime;
-				segStartSpeed += speedDecrease;
-				const float b = segStartSpeed/deceleration;
-				const float c = -2.0/deceleration;
-				const float segLen = (segStartSpeed + (-0.5 * speedDecrease)) * segTime;
-				decelSegs->SetNonLinear(segLen, segTime, b, c, -deceleration);
-			}
-			return decelSegs;
-		}
-
-		float accumulatedSegTime = 0.0;
-		float endDistance = dda.totalDistance;
-		MoveSegment *endDecelSegs = nullptr;
-		if (params.shapingPlan.shapeDecelEnd)
-		{
-			// Shape the end of the deceleration
-			float segStartSpeed = dda.endSpeed;
-			for (unsigned int i = numExtraImpulses; i != 0; )
-			{
-				--i;
-				endDecelSegs = MoveSegment::Allocate(endDecelSegs);
-				const float deceleration = params.deceleration * (1.0 - coefficients[i]);
-				const float segTime = durations[i];
-				const float speedDecrease = deceleration * segTime;
-				segStartSpeed += speedDecrease;
-				const float b = segStartSpeed/deceleration;
-				const float c = -2.0/deceleration;
-				const float segLen = (segStartSpeed - (0.5 * speedDecrease)) * segTime;
-				endDecelSegs->SetNonLinear(segLen, segTime, b, c, -deceleration);
-				endDistance -= segLen;
-			}
-			accumulatedSegTime += totalShapingClocks;
-		}
-
-		float startDistance = params.decelStartDistance;
-		float startSpeed = dda.topSpeed;
-		MoveSegment *startDecelSegs = nullptr;
-		if (params.shapingPlan.shapeDecelStart)
-		{
-			// Shape the start of the deceleration
-			for (unsigned int i = 0; i < numExtraImpulses; ++i)
-			{
-				MoveSegment *seg = MoveSegment::Allocate(nullptr);
-				const float deceleration = params.deceleration * coefficients[i];
-				const float segTime = durations[i];
-				const float b = startSpeed/deceleration;
-				const float c = -2.0/deceleration;
-				const float speedDecrease = deceleration * segTime;
-				const float segLen = (startSpeed + (-0.5 * speedDecrease)) * segTime;
-				startDistance += segLen;
-				seg->SetNonLinear(segLen, segTime, b, c, -deceleration);
-				if (i == 0)
-				{
-					startDecelSegs = seg;
-				}
-				else
-				{
-					startDecelSegs->AddToTail(seg);
-				}
-				startSpeed -= deceleration * segTime;
-			}
-			accumulatedSegTime += totalShapingClocks;
-		}
-
-		// Do the constant deceleration part
-		if (endDistance > startDistance)
-		{
-			endDecelSegs = MoveSegment::Allocate(endDecelSegs);
-			const float b = startSpeed/params.deceleration;
-			const float c = -2.0/params.deceleration;
-			const float segTime = params.decelClocks - accumulatedSegTime;
-			endDecelSegs->SetNonLinear(endDistance - startDistance, segTime, b, c, -params.deceleration);
-		}
-		else if (reprap.Debug(Module::InputShaping))
-		{
-			debugPrintf("Missing steady decel segment\n");
-			params.shapingPlan.debugPrint = true;
-		}
-
-		if (startDecelSegs == nullptr)
-		{
-			return endDecelSegs;
-		}
-
-		if (endDecelSegs != nullptr)
-		{
-			startDecelSegs->AddToTail(endDecelSegs);
-		}
-		return startDecelSegs;
-	}
-
-	return nullptr;
-}
-
-// Generate the steady speed segment (if any), tack all the segments together, and return them
-// Must set up params.steadyClocks before calling this
-MoveSegment *AxisShaper::FinishShapedSegments(const DDA& dda, const PrepParams& params, MoveSegment *accelSegs, MoveSegment *decelSegs) const noexcept
-{
-	if (params.steadyClocks > 0.0)
-	{
-		// Insert a steady speed segment before the deceleration segments
-		decelSegs = MoveSegment::Allocate(decelSegs);
-		const float c = 1.0/dda.topSpeed;
-		decelSegs->SetLinear(params.decelStartDistance - params.accelDistance, params.steadyClocks, c);
-	}
-
-	if (accelSegs != nullptr)
-	{
-		if (decelSegs != nullptr)
-		{
-			accelSegs->AddToTail(decelSegs);
-		}
-		return accelSegs;
-	}
-
-	return decelSegs;
-}
-
-// Calculate the additional acceleration distance needed if we shape the start of acceleration
-inline float AxisShaper::GetExtraAccelStartDistance(float startSpeed, float acceleration) const noexcept
-{
-	return (extraClocksAtStart * startSpeed) + (extraDistanceAtStart * acceleration);
-}
-
-// Calculate the additional acceleration distance needed if we shape the end of acceleration
-inline float AxisShaper::GetExtraAccelEndDistance(float topSpeed, float acceleration) const noexcept
-{
-	return (extraClocksAtEnd * topSpeed) + (extraDistanceAtEnd * acceleration);
-}
-
-inline float AxisShaper::GetExtraDecelStartDistance(float topSpeed, float deceleration) const noexcept
-{
-	return (extraClocksAtStart * topSpeed) - (extraDistanceAtStart * deceleration);
-}
-
-// Calculate the additional deceleration distance needed if we shape the end of deceleration
-inline float AxisShaper::GetExtraDecelEndDistance(float endSpeed, float deceleration) const noexcept
-{
-	return (extraClocksAtEnd * endSpeed) - (extraDistanceAtEnd * deceleration);
-}
-
->>>>>>> 0374baa6
 void AxisShaper::Diagnostics(MessageType mtype) noexcept
 {
 	// We no longer report anything here
