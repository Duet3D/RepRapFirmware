--- conflicted
+++ resolved
@@ -379,18 +379,13 @@
 	bool bedLevellingMoveAvailable;						// True if a leadscrew adjustment move is pending
 	bool usingMesh;										// True if we are using the height map, false if we are using the random probe point set
 	bool useTaper;										// True to taper off the compensation
-<<<<<<< HEAD
-	bool probeReadingNeeded = false;					// true if the laser task needs to take a Z probe reading
-	bool checkingEndstops = false;						// true if we are doing an isolated move that checks endstops
-=======
-
 #if SUPPORT_SCANNING_PROBES
 	bool probeReadingNeeded = false;					// true if the laser task needs to take a scanning Z probe reading
 #endif
+	bool checkingEndstops = false;						// true if we are doing an isolated move that checks endstops
 
 	static constexpr size_t LaserTaskStackWords = 300;	// stack size in dwords for the laser and IOBits task (increased to support scanning Z probes)
 	static Task<LaserTaskStackWords> *laserTask;		// the task used to manage laser power or IOBits
->>>>>>> 76d145e0
 };
 
 //******************************************************************************************************
