--- conflicted
+++ resolved
@@ -424,7 +424,6 @@
 	uint32_t GetStepInterval(size_t drive, uint32_t microstepShift) const noexcept;			// Get the current step interval for this axis or extruder
 #endif
 
-<<<<<<< HEAD
 #if SUPPORT_PHASE_STEPPING
 	void ConfigurePhaseStepping(size_t axisOrExtruder, float value, PhaseStepConfig config);							// configure Ka & Kv parameters for phase stepping
 	PhaseStepParams GetPhaseStepParams(size_t axisOrExtruder);
@@ -433,12 +432,11 @@
 	bool SetStepMode(size_t axisOrExtruder, StepMode mode) noexcept;
 	StepMode GetStepMode(size_t axisOrExtruder) noexcept;
 	void InvertCurrentMotorSteps(size_t driver) noexcept;
+	void ResetPhaseStepMonitoringVariables() noexcept;
 
 	void PhaseStepControlLoop() noexcept;
 #endif
 
-=======
->>>>>>> 3924fcea
 	void Interrupt() noexcept;
 
 #if SUPPORT_CAN_EXPANSION
@@ -601,6 +599,13 @@
 	DriveMovement *activeDMs;
 #if SUPPORT_PHASE_STEPPING
 	DriveMovement *phaseStepDMs;
+
+	// These variables monitor how fast the phase stepping control loop is running etc.
+	StepTimer::Ticks prevPSControlLoopCallTime;			// The last time the control loop was called
+	StepTimer::Ticks minPSControlLoopRuntime;				// The minimum time the control loop has taken to run
+	StepTimer::Ticks maxPSControlLoopRuntime;				// The maximum time the control loop has taken to run
+	StepTimer::Ticks minPSControlLoopCallInterval;		// The minimum interval between the control loop being called
+	StepTimer::Ticks maxPSControlLoopCallInterval;		// The maximum interval between the control loop being called
 #endif
 
 #if SUPPORT_ASYNC_MOVES
