--- conflicted
+++ resolved
@@ -711,41 +711,6 @@
 		dda.SetDriveCoordinate(lrintf(hitPoint * stepsPerMm[axis]), axis);
 	}
 }
-
-<<<<<<< HEAD
-#if HAS_MASS_STORAGE
-
-// Write any calibration data that we need to resume a print after power fail, returning true if successful
-bool RotaryDeltaKinematics::WriteResumeSettings(FileStore *f) const noexcept
-{
-//	return !doneAutoCalibration || WriteCalibrationParameters(f);
-	return true;	// auto calibration not implemented yet
-}
-
-#endif
-=======
-// Limit the speed and acceleration of a move to values that the mechanics can handle.
-// The speeds in Cartesian space have already been limited.
-void RotaryDeltaKinematics::LimitSpeedAndAcceleration(DDA& dda, const float *normalisedDirectionVector, size_t numVisibleAxes, bool continuousRotationShortcut) const noexcept
-{
-	// Limit the speed in the XY plane to the lower of the X and Y maximum speeds, and similarly for the acceleration
-	const float xyFactor = sqrtf(fsquare(normalisedDirectionVector[X_AXIS]) + fsquare(normalisedDirectionVector[Y_AXIS]));
-	if (xyFactor > 0.01)
-	{
-		const Platform& platform = reprap.GetPlatform();
-		const float maxSpeed = min<float>(platform.MaxFeedrate(X_AXIS), platform.MaxFeedrate(Y_AXIS));
-		const float maxAcceleration = min<float>(platform.Acceleration(X_AXIS), platform.Acceleration(Y_AXIS));
-		dda.LimitSpeedAndAcceleration(maxSpeed/xyFactor, maxAcceleration/xyFactor);
-	}
-}
-
-// Return a bitmap of axes that move linearly in response to the correct combination of linear motor movements.
-// This is called to determine whether we can babystep the specified axis independently of regular motion.
-AxesBitmap RotaryDeltaKinematics::GetLinearAxes() const noexcept
-{
-	return AxesBitmap();
-}
->>>>>>> 88f1a6d5
 
 // Calculate the motor position for a single tower from a Cartesian coordinate.
 // If we first transform the XY coordinates so that +X is along the direction of the arm, then we need to solve this equation:
