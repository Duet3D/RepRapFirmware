--- conflicted
+++ resolved
@@ -17,43 +17,10 @@
 # include "Kinematics/LinearDeltaKinematics.h"
 #endif
 
-<<<<<<< HEAD
-=======
 // Static members
 
-DriveMovement *DriveMovement::freeList = nullptr;
-unsigned int DriveMovement::numCreated = 0;
 int32_t DriveMovement::maxStepsLate = 0;
 
-void DriveMovement::InitialAllocate(unsigned int num) noexcept
-{
-	while (num > numCreated)
-	{
-		freeList = new DriveMovement(freeList);
-		++numCreated;
-	}
-}
-
-// Allocate a DM, from the freelist if possible, else create a new one
-DriveMovement *DriveMovement::Allocate(size_t p_drive) noexcept
-{
-	DriveMovement * dm = freeList;
-	if (dm != nullptr)
-	{
-		freeList = dm->nextDM;
-		dm->nextDM = nullptr;
-	}
-	else
-	{
-		dm = new DriveMovement(nullptr);
-		++numCreated;
-	}
-	dm->drive = (uint8_t)p_drive;
-	dm->state = DMState::idle;
-	return dm;
-}
-
->>>>>>> 253c0efa
 // Constructors
 DriveMovement::DriveMovement() noexcept
 {
@@ -758,14 +725,10 @@
 		// Don't use totalSteps here because it isn't valid for extruders
 		if (currentSegment->GetNext() == nullptr)
 		{
-<<<<<<< HEAD
 			iNextCalcStepTime = currentSegment->GetSegmentTime();
-=======
-			iNextCalcStepTime = dda.clocksNeeded;
 			const int32_t nextCalcStep = nextStep + (int32_t)stepsTillRecalc;
 			const int32_t stepsLate = segmentStepLimit - nextCalcStep;
 			if (stepsLate > maxStepsLate) { maxStepsLate = stepsLate; }
->>>>>>> 253c0efa
 		}
 		else
 		{
