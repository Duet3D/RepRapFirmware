--- conflicted
+++ resolved
@@ -80,12 +80,9 @@
 		// Calculate the movement parameters
 		if (segments->IsLinear())
 		{
-<<<<<<< HEAD
-=======
 			// Set up pB, pC such that for forward motion, time = pB + pC * stepNumber
 			pA = 0.0;																							// clear this to make debugging easier
 			pB = currentSegment->CalcLinearB(distanceSoFar, timeSoFar);
->>>>>>> 6bbebd6f
 			state = DMState::cartLinear;
 			// Calculate the B and C coefficients for a linear move such that t = t0 + p*n
 			t0 = -segments->GetS0() * (mmPerStep/segments->GetU());
@@ -106,21 +103,13 @@
 
 		// Save the movement limit in steps
 		segmentStepLimit = qq;		//TODO calculate segmentStepLimit and reverseStartStep
-		reverseStartStep = qq;
 
 		nextStep = 1;
 		if (nextStep < segmentStepLimit)
 		{
-<<<<<<< HEAD
-			qq;										//TODO set direction, clear direction changed
-=======
-			reverseStartStep = segmentStepLimit;						// need to set this so that CalcNextStepTime works properly
-
-			// Check that the square root term won't go negative, except possibly on the last step due to rounding error
-			if (!currentSegment->IsLinear() && nextStep <= segmentStepLimit - 2 && pA + pC * (segmentStepLimit - 2) < 0.0)
-			{
-				++badSegmentCalcs;
->>>>>>> 6bbebd6f
+			reverseStartStep = segmentStepLimit;			// need to set this so that CalcNextStepTime works properly
+			qq;												//TODO set direction, clear direction changed
+
 #if 0	//DEBUG
 			if (__get_BASEPRI() == 0)
 			{
@@ -147,27 +136,6 @@
 			return nullptr;
 		}
 
-<<<<<<< HEAD
-=======
-		const float stepsPerMm = reprap.GetPlatform().DriveStepsPerUnit(drive);
-		pC = currentSegment->CalcCFromStepsPerMm(stepsPerMm);			// should we store the reciprocal to avoid the division?
-		if (currentSegment->IsLinear())
-		{
-			// Set up pB, pC such that for forward motion, time = pB + pC * (distanceMoved * steps/mm)
-			pA = 0.0;													// clear this to make debugging easier
-			pB = currentSegment->CalcLinearB(distanceSoFar, timeSoFar);
-		}
-		else
-		{
-			// Set up pA, pB, pC such that for forward motion, time = pB + sqrt(pA + pC * (distanceMoved * steps/mm))
-			pA = currentSegment->CalcNonlinearA(distanceSoFar);
-			pB = currentSegment->CalcNonlinearB(timeSoFar);
-		}
-
-		distanceSoFar += currentSegment->GetSegmentLength();
-		timeSoFar += currentSegment->GetSegmentTime();
-
->>>>>>> 6bbebd6f
 		// Work out whether we reverse in this segment and the movement limit in steps.
 		// First check whether the first step in this segment is the previously-calculated reverse start step, and if so then do the reversal.
 		if (nextStep == reverseStartStep)
@@ -246,11 +214,6 @@
 		if (segments->IsLinear())
 		{
 			// Set up pB, pC such that for forward motion, time = pB + pC * stepNumber
-<<<<<<< HEAD
-=======
-			pA = 0.0;																							// clear this to make debugging easier
-			pB = currentSegment->CalcLinearB(startDistance, startTime);
->>>>>>> 6bbebd6f
 			state = DMState::cartLinear;
 			reverseStartStep = segmentStepLimit = (int32_t)(distanceSoFar * mp.cart.effectiveStepsPerMm) + 1;
 		}
@@ -355,13 +318,8 @@
 	// Prepare for the first step
 	nextStepTime = 0;
 	stepsTakenThisSegment = 0;						// no steps taken yet since the start of the segment
-<<<<<<< HEAD
-	reverseStartStep = totalSteps + 1;				// no reverse phase
+	stepInterval = 0;								// to keep the debug output deterministic
 	return CalcNextStepTimeFull();					// calculate the scheduled time of the first step
-=======
-	stepInterval = 0;								// to keep the debug output deterministic
-	return CalcNextStepTimeFull(dda);				// calculate the scheduled time of the first step
->>>>>>> 6bbebd6f
 }
 
 #if SUPPORT_LINEAR_DELTA
@@ -475,12 +433,8 @@
 	// Prepare for the first step
 	nextStepTime = 0;
 	stepsTakenThisSegment = 0;						// no steps taken yet since the start of the segment
-<<<<<<< HEAD
+	stepInterval = 0;								// to keep the debug output deterministic
 	return CalcNextStepTimeFull();					// calculate the scheduled time of the first step
-=======
-	stepInterval = 0;								// to keep the debug output deterministic
-	return CalcNextStepTimeFull(dda);				// calculate the scheduled time of the first step
->>>>>>> 6bbebd6f
 }
 
 #endif	// SUPPORT_LINEAR_DELTA
@@ -560,12 +514,8 @@
 	// Prepare for the first step
 	nextStepTime = 0;
 	stepsTakenThisSegment = 0;						// no steps taken yet since the start of the segment
-<<<<<<< HEAD
+	stepInterval = 0;								// to keep the debug output deterministic
 	return CalcNextStepTimeFull();					// calculate the scheduled time of the first step
-=======
-	stepInterval = 0;								// to keep the debug output deterministic
-	return CalcNextStepTimeFull(dda);				// calculate the scheduled time of the first step
->>>>>>> 6bbebd6f
 }
 
 #endif
