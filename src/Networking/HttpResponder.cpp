/*
 * HttpResponder.cpp
 *
 *  Created on: 14 Apr 2017
 *      Author: David
 */

#include "HttpResponder.h"

#if SUPPORT_HTTP

#include "Network.h"
#include "Socket.h"
#include "GCodes/GCodes.h"
#include "General/IP4String.h"

#define KO_START "rr_"
const size_t KoFirst = 3;

const char* const overflowResponse = "overflow";
const char* const badEscapeResponse = "bad escape";
const char serviceUnavailableResponse[] = "HTTP/1.1 503 Service Unavailable\r\n\r\n";
static_assert(ARRAY_SIZE(serviceUnavailableResponse) <= OUTPUT_BUFFER_SIZE, "OUTPUT_BUFFER_SIZE too small");

const uint32_t HttpReceiveTimeout = 2000;

// Text for a human-readable 404 page
const char* const ErrorPagePart1 =
	"<html>\n"
	"<head>\n"
	"</head>\n"
	"<body>\n"
	"<p style=\"font-size: 16pt; text-align: center; margin-top:50px\">Your Duet rejected the HTTP request: ";

const char* const ErrorPagePart2 =
	"</p>\n"
	"</body>\n";

HttpResponder::HttpResponder(NetworkResponder *n) noexcept : UploadingNetworkResponder(n)
{
}

// Ask the responder to accept this connection, returns true if it did
bool HttpResponder::Accept(Socket *s, NetworkProtocol protocol) noexcept
{
	if (responderState == ResponderState::free && protocol == HttpProtocol)
	{
		responderState = ResponderState::reading;
		skt = s;
		timer = millis();

		// Reset the parse state variables
		clientPointer = 0;
		parseState = HttpParseState::doingCommandWord;
		numCommandWords = 0;
		numQualKeys = 0;
		numHeaderKeys = 0;
		commandWords[0] = clientMessage;

		if (reprap.Debug(moduleWebserver))
		{
			debugPrintf("HTTP connection accepted\n");
		}
		return true;
	}
	return false;
}

// Do some work, returning true if we did anything significant
bool HttpResponder::Spin() noexcept
{
	switch (responderState)
	{
	case ResponderState::free:
		return false;

	case ResponderState::reading:
		{
			bool readSomething = false;
			char c;
			while (skt->ReadChar(c))
			{
				if (CharFromClient(c))
				{
					timer = millis();		// restart the timeout
					return true;
				}
				readSomething = true;
			}

			// Here when we were not able to read a character but we didn't receive a finished message
			if (readSomething)
			{
				timer = millis();			// restart the timeout
				return true;
			}

			if (!skt->CanRead() || millis() - timer >= HttpReceiveTimeout)
			{
				ConnectionLost();
				return true;
			}

			return false;
		}

	case ResponderState::processingRequest:
		ProcessRequest();
		return true;

	case ResponderState::gettingFileInfo:
		(void)SendFileInfo(millis() - startedProcessingRequestAt >= MaxFileInfoGetTime);
		return true;

#if HAS_MASS_STORAGE
	case ResponderState::uploading:
		DoUpload();
		return true;
#endif

	case ResponderState::sending:
		SendData();
		return true;

	default:	// should not happen
		return false;
	}
}

// Process a character from the client
// Rewritten as a state machine by dc42 to increase capability and speed, and reduce RAM requirement.
// On entry:
//  There is space for at least 1 character in clientMessage.
// On return:
//	If we return false:
//		We want more characters. There is space for at least 1 character in clientMessage.
//	If we return true:
//		We have processed the message and sent the reply. No more characters may be read from this message.
// Whenever this calls ProcessMessage:
//	The first line has been split up into words. Variables numCommandWords and commandWords give the number of words we found
//  and the pointers to each word. The second word is treated specially. It is assumed to be a filename followed by an optional
//  qualifier comprising key/value pairs. Both may include %xx escapes, and the qualifier may include + to mean space. We store
//  a pointer to the filename without qualifier in commandWords[1]. We store the qualifier key/value pointers in array 'qualifiers'
//  and the number of them in numQualKeys.
//  The remaining lines have been parsed as header name/value pairs. Pointers to them are stored in array 'headers' and the number
//  of them in numHeaders.
// If one of our arrays is about to overflow, or the message is not in a format we expect, then we call RejectMessage with an
// appropriate error code and string.
bool HttpResponder::CharFromClient(char c) noexcept
{
	switch (parseState)
	{
	case HttpParseState::doingCommandWord:
		switch(c)
		{
		case '\n':
			clientMessage[clientPointer++] = 0;
			++numCommandWords;
			numHeaderKeys = 0;
			headers[0].key = clientMessage + clientPointer;
			parseState = HttpParseState::doingHeaderKey;
			break;
		case '\r':
			break;
		case ' ':
		case '\t':
			clientMessage[clientPointer++] = 0;
			{
				++numCommandWords;
				if (numCommandWords < MaxCommandWords)
				{
					commandWords[numCommandWords] = clientMessage + clientPointer;
					if (numCommandWords == 1)
					{
						parseState = HttpParseState::doingFilename;
					}
				}
				else
				{
					RejectMessage("too many command words");
					return true;
				}
			}
			break;
		default:
			clientMessage[clientPointer++] = c;
			break;
		}
		break;

	case HttpParseState::doingFilename:
		switch(c)
		{
		case '\n':
			clientMessage[clientPointer++] = 0;
			++numCommandWords;
			numQualKeys = 0;
			numHeaderKeys = 0;
			headers[0].key = clientMessage + clientPointer;
			parseState = HttpParseState::doingHeaderKey;
			break;
		case '?':
			clientMessage[clientPointer++] = 0;
			++numCommandWords;
			numQualKeys = 0;
			qualifiers[0].key = clientMessage + clientPointer;
			parseState = HttpParseState::doingQualifierKey;
			break;
		case '%':
			parseState = HttpParseState::doingFilenameEsc1;
			break;
		case '\r':
			break;
		case ' ':
		case '\t':
			clientMessage[clientPointer++] = 0;
			{
				++numCommandWords;
				if (numCommandWords < MaxCommandWords)
				{
					commandWords[numCommandWords] = clientMessage + clientPointer;
					parseState = HttpParseState::doingCommandWord;
				}
				else
				{
					RejectMessage("too many command words");
					return true;
				}
			}
			break;
		default:
			clientMessage[clientPointer++] = c;
			break;
		}
		break;

	case HttpParseState::doingQualifierKey:
		switch(c)
		{
		case '=':
			clientMessage[clientPointer++] = 0;
			qualifiers[numQualKeys].value = clientMessage + clientPointer;
			++numQualKeys;
			parseState = HttpParseState::doingQualifierValue;
			break;
		case '\n':	// key with no value
		case ' ':
		case '\t':
		case '\r':
			// IE11 sometimes puts a trailing '?' at the end of a GET request e.g. "GET /fonts/glyphicons.eot? HTTP/1.1"
			if (numQualKeys == 0 && qualifiers[0].key == clientMessage + clientPointer)
			{
				commandWords[numCommandWords] = clientMessage + clientPointer;	// we have only 2 command words so far, so no need to check numCommandWords here
				parseState = HttpParseState::doingCommandWord;
				break;
			}
			// no break
		case '%':	// none of our keys needs escaping, so treat an escape within a key as an error
		case '&':	// key with no value
			RejectMessage("bad qualifier key");
			return true;
		default:
			clientMessage[clientPointer++] = c;
			break;
		}
		break;

	case HttpParseState::doingQualifierValue:
		switch(c)
		{
		case '\n':
			clientMessage[clientPointer++] = 0;
			qualifiers[numQualKeys].key = clientMessage + clientPointer;	// so that we can read the whole value even if it contains a null
			numHeaderKeys = 0;
			headers[0].key = clientMessage + clientPointer;
			parseState = HttpParseState::doingHeaderKey;
			break;
		case ' ':
		case '\t':
			clientMessage[clientPointer++] = 0;
			qualifiers[numQualKeys].key = clientMessage + clientPointer;	// so that we can read the whole value even if it contains a null
			commandWords[numCommandWords] = clientMessage + clientPointer;
			parseState = HttpParseState::doingCommandWord;
			break;
		case '\r':
			break;
		case '%':
			parseState = HttpParseState::doingQualifierValueEsc1;
			break;
		case '&':
			// Another variable is coming
			clientMessage[clientPointer++] = 0;
			qualifiers[numQualKeys].key = clientMessage + clientPointer;	// so that we can read the whole value even if it contains a null
			if (numQualKeys < MaxQualKeys)
			{
				parseState = HttpParseState::doingQualifierKey;
			}
			else
			{
				RejectMessage("too many keys in qualifier");
				return true;
			}
			break;
		case '+':
			clientMessage[clientPointer++] = ' ';
			break;
		default:
			clientMessage[clientPointer++] = c;
			break;
		}
		break;

	case HttpParseState::doingFilenameEsc1:
	case HttpParseState::doingQualifierValueEsc1:
		if (c >= '0' && c <= '9')
		{
			decodeChar = (c - '0') << 4;
			parseState = (HttpParseState)((int)parseState + 1);
		}
		else if (c >= 'A' && c <= 'F')
		{
			decodeChar = (c - ('A' - 10)) << 4;
			parseState = (HttpParseState)((int)parseState + 1);
		}
		else
		{
			RejectMessage(badEscapeResponse);
			return true;
		}
		break;

	case HttpParseState::doingFilenameEsc2:
	case HttpParseState::doingQualifierValueEsc2:
		if (c >= '0' && c <= '9')
		{
			clientMessage[clientPointer++] = decodeChar | (c - '0');
			parseState = (HttpParseState)((int)parseState - 2);
		}
		else if (c >= 'A' && c <= 'F')
		{
			clientMessage[clientPointer++] = decodeChar | (c - ('A' - 10));
			parseState = (HttpParseState)((int)parseState - 2);
		}
		else
		{
			RejectMessage(badEscapeResponse);
			return true;
		}
		break;

	case HttpParseState::doingHeaderKey:
		switch(c)
		{
		case '\n':
			if (clientMessage + clientPointer == headers[numHeaderKeys].key)	// if the key hasn't started yet, then this is the blank line at the end
			{
				ProcessMessage();
				return true;
			}
			else
			{
				RejectMessage("unexpected newline");
				return true;
			}
			break;
		case '\r':
			break;
		case ':':
			if (numHeaderKeys == MaxHeaders - 1)
			{
				RejectMessage("too many header key-value pairs");
				return true;
			}
			clientMessage[clientPointer++] = 0;
			headers[numHeaderKeys].value = clientMessage + clientPointer;
			++numHeaderKeys;
			parseState = HttpParseState::expectingHeaderValue;
			break;
		default:
			clientMessage[clientPointer++] = c;
			break;
		}
		break;

	case HttpParseState::expectingHeaderValue:
		if (c == ' ' || c == '\t')
		{
			break;		// ignore spaces between header key and value
		}
		parseState = HttpParseState::doingHeaderValue;
		// no break

	case HttpParseState::doingHeaderValue:
		if (c == '\n')
		{
			parseState = HttpParseState::doingHeaderContinuation;
		}
		else if (c != '\r')
		{
			clientMessage[clientPointer++] = c;
		}
		break;

	case HttpParseState::doingHeaderContinuation:
		switch(c)
		{
		case ' ':
		case '\t':
			// It's a continuation of the previous value
			clientMessage[clientPointer++] = c;
			parseState = HttpParseState::doingHeaderValue;
			break;
		case '\n':
			// It's the blank line
			clientMessage[clientPointer] = 0;
			ProcessMessage();
			return true;
		case '\r':
			break;
		default:
			// It's a new key
			if (clientPointer + 3 <= ARRAY_SIZE(clientMessage))
			{
				clientMessage[clientPointer++] = 0;
				headers[numHeaderKeys].key = clientMessage + clientPointer;
				clientMessage[clientPointer++] = c;
				parseState = HttpParseState::doingHeaderKey;
			}
			else
			{
				RejectMessage(overflowResponse);
				return true;
			}
			break;
		}
		break;

	default:
		break;
	}

	if (clientPointer == ARRAY_SIZE(clientMessage))
	{
		RejectMessage(overflowResponse);
		return true;
	}
	return false;
}

// Get the Json response for this command.
// 'value' is null-terminated, but we also pass its length in case it contains embedded nulls, which matters when uploading files.
// Return true if we generated a json response to send, false if we didn't and changed the state instead.
// This may also return true with response == nullptr if we tried to generate a response but ran out of buffers.
bool HttpResponder::GetJsonResponse(const char* request, OutputBuffer *&response, bool& keepOpen) noexcept
{
	keepOpen = false;	// assume we don't want to persist the connection
	const char *parameter;
	if (StringEqualsIgnoreCase(request, "connect") && (parameter = GetKeyValue("password")) != nullptr)
	{
		if (!CheckAuthenticated())
		{
			if (!reprap.CheckPassword(parameter))
			{
				// Wrong password
				response->copy("{\"err\":1}");
				reprap.GetPlatform().MessageF(LogWarn, "HTTP client %s attempted login with incorrect password\n", IP4String(GetRemoteIP()).c_str());
				return true;
			}
			if (!Authenticate())
			{
				// No more HTTP sessions available
				response->copy("{\"err\":2}");
				reprap.GetPlatform().MessageF(LogWarn, "HTTP client %s attempted login but no more sessions available\n", IP4String(GetRemoteIP()).c_str());
				return true;
			}
		}

		// Client has been logged in
		response->printf("{\"err\":0,\"sessionTimeout\":%" PRIu32 ",\"boardType\":\"%s\",\"apiLevel\":%u}",
							HttpSessionTimeout, GetPlatform().GetBoardString(), ApiLevel);
		reprap.GetPlatform().MessageF(LogWarn, "HTTP client %s login succeeded\n", IP4String(GetRemoteIP()).c_str());

		// See if we can update the current RTC date and time
		const char* const timeString = GetKeyValue("time");
		if (timeString != nullptr && !GetPlatform().IsDateTimeSet())
		{
			struct tm timeInfo;
			memset(&timeInfo, 0, sizeof(timeInfo));
			if (SafeStrptime(timeString, "%Y-%m-%dT%H:%M:%S", &timeInfo) != nullptr)
			{
				GetPlatform().SetDateTime(mktime(&timeInfo));
			}
		}
	}
	else if (!CheckAuthenticated())
	{
		RejectMessage("Not authorized", 401);
		return false;
	}
	else if (StringEqualsIgnoreCase(request, "disconnect"))
	{
		response->printf("{\"err\":%d}", (RemoveAuthentication()) ? 0 : 1);
		reprap.GetPlatform().MessageF(LogWarn, "HTTP client %s disconnected\n", IP4String(GetRemoteIP()).c_str());
	}
	else if (StringEqualsIgnoreCase(request, "status"))
	{
		const char *typeString = GetKeyValue("type");
		if (typeString != nullptr)
		{
			// New-style JSON status responses
			int32_t type = StrToI32(typeString);
			if (type < 1 || type > 3)
			{
				type = 1;
			}

			OutputBuffer::ReleaseAll(response);
			response = reprap.GetStatusResponse(type, ResponseSource::HTTP);		// this may return nullptr
		}
		else
		{
			// Deprecated
			OutputBuffer::ReleaseAll(response);
			response = reprap.GetLegacyStatusResponse(1, 0);
		}
	}
	else if (StringEqualsIgnoreCase(request, "gcode"))
	{
		const char *command = GetKeyValue("gcode");
		NetworkGCodeInput * const httpInput = reprap.GetGCodes().GetHTTPInput();
		// If the command is empty, just report the buffer space. This allows rr_gcode to be used to poll the buffer space without using it up.
		if (command != nullptr && command[0] != 0)
		{
			httpInput->Put(HttpMessage, command);
		}
		response->printf("{\"buff\":%u}", httpInput->BufferSpaceLeft());
	}
#if HAS_MASS_STORAGE
	else if (StringEqualsIgnoreCase(request, "upload"))
	{
		response->printf("{\"err\":%d}", (uploadError) ? 1 : 0);
	}
	else if (StringEqualsIgnoreCase(request, "delete") && (parameter = GetKeyValue("name")) != nullptr)
	{
		const bool ok = MassStorage::Delete(parameter, false);
		response->printf("{\"err\":%d}", (ok) ? 0 : 1);
	}
	else if (StringEqualsIgnoreCase(request, "filelist") && (parameter = GetKeyValue("dir")) != nullptr)
	{
		OutputBuffer::ReleaseAll(response);
		const char* const firstVal = GetKeyValue("first");
		const unsigned int startAt = (firstVal == nullptr) ? 0 : StrToU32(firstVal);
		response = reprap.GetFilelistResponse(parameter, startAt);		// this may return nullptr
	}
	else if (StringEqualsIgnoreCase(request, "files"))
	{
		OutputBuffer::ReleaseAll(response);
		const char* dir = GetKeyValue("dir");
		if (dir == nullptr)
		{
			dir = GetPlatform().GetGCodeDir();
		}
		const char* const firstVal = GetKeyValue("first");
		const unsigned int startAt = (firstVal == nullptr) ? 0 : StrToU32(firstVal);
		const char* const flagDirsVal = GetKeyValue("flagDirs");
		const bool flagDirs = flagDirsVal != nullptr && StrToU32(flagDirsVal) == 1;
		response = reprap.GetFilesResponse(dir, startAt, flagDirs);				// this may return nullptr
	}
	else if (StringEqualsIgnoreCase(request, "move"))
	{
		const char* const oldVal = GetKeyValue("old");
		const char* const newVal = GetKeyValue("new");
		bool success = false;
		if (oldVal != nullptr && newVal != nullptr)
		{
			if (StringEqualsIgnoreCase(GetKeyValue("deleteexisting"), "yes") && MassStorage::FileExists(oldVal) && MassStorage::FileExists(newVal))
			{
				MassStorage::Delete(newVal, false);
			}
			success = MassStorage::Rename(oldVal, newVal, false);
		}
		response->printf("{\"err\":%d}", (success) ? 0 : 1);
	}
	else if (StringEqualsIgnoreCase(request, "mkdir"))
	{
		const char* const dirVal = GetKeyValue("dir");
		bool success = false;
		if (dirVal != nullptr)
		{
			success = MassStorage::MakeDirectory(dirVal, false);
		}
		response->printf("{\"err\":%d}", (success) ? 0 : 1);
	}
#else
	else if (	StringEqualsIgnoreCase(request, "upload")
			 || StringEqualsIgnoreCase(request, "delete")
			 || StringEqualsIgnoreCase(request, "filelist")
			 || StringEqualsIgnoreCase(request, "files")
			 || StringEqualsIgnoreCase(request, "move")
			 || StringEqualsIgnoreCase(request, "mkdir")
			)
	{
		response->copy("{err:1}");
	}
#endif
	else if (StringEqualsIgnoreCase(request, "fileinfo"))
	{
		const char* const nameVal = GetKeyValue("name");
		if (nameVal != nullptr)
		{
			// Regular rr_fileinfo?name=xxx call
			filenameBeingProcessed.copy(nameVal);
		}
		else
		{
			// Simple rr_fileinfo call to get info about the file being printed
			filenameBeingProcessed.Clear();
		}
		responderState = ResponderState::gettingFileInfo;
		return false;
	}
#if SUPPORT_OBJECT_MODEL
	else if (StringEqualsIgnoreCase(request, "model"))
	{
		OutputBuffer::ReleaseAll(response);
		const char *const filterVal = GetKeyValue("key");
		const char *const flagsVal = GetKeyValue("flags");
		response = reprap.GetModelResponse(filterVal, flagsVal);
	}
#endif
	else if (StringEqualsIgnoreCase(request, "config"))
	{
		OutputBuffer::ReleaseAll(response);
		response = reprap.GetConfigResponse();
	}
	else
	{
		RejectMessage("Unknown request", 500);
		return false;
	}

	return true;
}

const char* HttpResponder::GetKeyValue(const char *key) const noexcept
{
	for (size_t i = 0; i < numQualKeys; ++i)
	{
		if (StringEqualsIgnoreCase(qualifiers[i].key, key))
		{
			return qualifiers[i].value;
		}
	}
	return nullptr;
}

// Called to process a FileInfo request, which may take several calls
// Return true if complete
bool HttpResponder::SendFileInfo(bool quitEarly) noexcept
{
	OutputBuffer *jsonResponse = nullptr;
	bool gotFileInfo = (reprap.GetFileInfoResponse(filenameBeingProcessed.c_str(), jsonResponse, quitEarly) != GCodeResult::notFinished);
	if (gotFileInfo)
	{
		// Got it - send the response now
		outBuf->copy(	"HTTP/1.1 200 OK\r\n"
						"Cache-Control: no-cache, no-store, must-revalidate\r\n"
						"Pragma: no-cache\r\n"
						"Expires: 0\r\n"
						"Content-Type: application/json\r\n"
					);
		outBuf->catf("Content-Length: %u\r\n", (jsonResponse != nullptr) ? jsonResponse->Length() : 0);
		if (reprap.GetNetwork().GetCorsSite() != nullptr)
		{
			outBuf->catf("Access-Control-Allow-Origin: %s\r\n", reprap.GetNetwork().GetCorsSite());
		}
		outBuf->cat("Connection: close\r\n\r\n");
		outBuf->Append(jsonResponse);
		if (outBuf->HadOverflow())
		{
			OutputBuffer::ReleaseAll(outBuf);
			ReportOutputBufferExhaustion(__FILE__, __LINE__);
			gotFileInfo = false;
		}
		else
		{
			filenameBeingProcessed.Clear();
			Commit();
		}
	}
	return gotFileInfo;
}

// Authenticate current IP and return true on success
bool HttpResponder::Authenticate() noexcept
{
	if (CheckAuthenticated())
	{
		return true;
	}

	if (numSessions < MaxHttpSessions)
	{
		sessions[numSessions].ip = GetRemoteIP();
		sessions[numSessions].lastQueryTime = millis();
		sessions[numSessions].isPostUploading = false;
		numSessions++;
		return true;
	}
	return false;
}

// Check and update the authentication
bool HttpResponder::CheckAuthenticated() noexcept
{
	const IPAddress remoteIP = GetRemoteIP();
	for (size_t i = 0; i < numSessions; i++)
	{
		if (sessions[i].ip == remoteIP)
		{
			sessions[i].lastQueryTime = millis();
			return true;
		}
	}
	return false;
}

bool HttpResponder::RemoveAuthentication() noexcept
{
	const IPAddress remoteIP = skt->GetRemoteIP();
	for (size_t i = numSessions; i != 0; )
	{
		--i;
		if (sessions[i].ip == remoteIP)
		{
			if (sessions[i].isPostUploading)
			{
				// Don't allow sessions with active POST uploads to be removed
				return false;
			}

			RemoveSession(i);
			return true;
		}
	}
	return false;
}

/*static*/ void HttpResponder::RemoveSession(size_t sessionToRemove) noexcept
{
	if (sessionToRemove < numSessions)
	{
		--numSessions;
		for (size_t k = sessionToRemove; k < numSessions; ++k)
		{
			sessions[k] = sessions[k + 1];
		}
	}
}

void HttpResponder::SendFile(const char* nameOfFileToSend, bool isWebFile) noexcept
{
#if HAS_MASS_STORAGE
	FileStore *fileToSend = nullptr;
	bool zip = false;

	if (isWebFile)
	{
		if (nameOfFileToSend[0] == '/')
		{
			++nameOfFileToSend;						// all web files are relative to the /www folder, so remove the leading '/'
		}

		// If we are asked to return the root, return the index file
		if (nameOfFileToSend[0] == 0)
		{
			nameOfFileToSend = INDEX_PAGE_FILE;
		}

		if (strlen(nameOfFileToSend) > MaxExpectedWebDirFilenameLength)
		{
			// We have been asked for a file with a very long name. Don't try to open it, because that may lead to MassStorage::CombineName generating an error message.
			// Instead, report a possible virus attack from the sending IP address.
			// Exception: it if is an OCSP request, just return 404.
			if (!StringStartsWith(nameOfFileToSend, "/ocsp"))
			{
				GetPlatform().MessageF(WarningMessage,
										"IP %s requested file '%.20s...' from HTTP server, possibly a virus attack\n",
										IP4String(GetRemoteIP()).c_str(), nameOfFileToSend);
			}
		}
		else
		{
			for (;;)
			{
				// Try to open a gzipped version of the file first
				if (!StringEndsWithIgnoreCase(nameOfFileToSend, ".gz") && strlen(nameOfFileToSend) + 3 <= MaxFilenameLength)
				{
					String<MaxFilenameLength> nameBuf;
					nameBuf.copy(nameOfFileToSend);
					nameBuf.cat(".gz");
					fileToSend = GetPlatform().OpenFile(GetPlatform().GetWebDir(), nameBuf.c_str(), OpenMode::read);
					if (fileToSend != nullptr)
					{
						zip = true;
						break;
					}
				}

				// That failed, so try to open the normal version of the file
				fileToSend = GetPlatform().OpenFile(GetPlatform().GetWebDir(), nameOfFileToSend, OpenMode::read);
				if (fileToSend != nullptr)
				{
					break;
				}

				if (StringEqualsIgnoreCase(nameOfFileToSend, INDEX_PAGE_FILE))
				{
					nameOfFileToSend = OLD_INDEX_PAGE_FILE;			// the index file wasn't found, so try the old one
				}
				else if (!strchr(nameOfFileToSend, '.'))			// if we were asked to return a file without a '.' in the name, return the index page
				{
					nameOfFileToSend = INDEX_PAGE_FILE;
				}
				else
				{
					break;
				}
			}
		}

		// If we still couldn't find the file and it was an HTML file, return the 404 error page
		if (fileToSend == nullptr && (StringEndsWithIgnoreCase(nameOfFileToSend, ".html") || StringEndsWithIgnoreCase(nameOfFileToSend, ".htm")))
		{
			nameOfFileToSend = FOUR04_PAGE_FILE;
			fileToSend = GetPlatform().OpenFile(GetPlatform().GetWebDir(), nameOfFileToSend, OpenMode::read);
		}

		if (fileToSend == nullptr)
		{
			RejectMessage("page not found<br>Check that the SD card is mounted and has the correct files in its /www folder", 404);
			return;
		}
	}
	else
	{
		fileToSend = GetPlatform().OpenFile(FS_PREFIX, nameOfFileToSend, OpenMode::read);
		if (fileToSend == nullptr)
		{
			RejectMessage("file not found", 404);
			return;
		}
	}

	fileBeingSent = fileToSend;
	outBuf->copy("HTTP/1.1 200 OK\r\n");

	// Don't cache files served by rr_download
	if (!isWebFile)
	{
		outBuf->cat(	"Cache-Control: no-cache, no-store, must-revalidate\r\n"
						"Pragma: no-cache\r\n"
						"Expires: 0\r\n"
					);
		if (reprap.GetNetwork().GetCorsSite() != nullptr)
		{
			outBuf->catf("Access-Control-Allow-Origin: %s\r\n", reprap.GetNetwork().GetCorsSite());
		}
	}

	const char* contentType;
	if (StringEndsWithIgnoreCase(nameOfFileToSend, ".png"))
	{
		contentType = "image/png";
	}
	else if (StringEndsWithIgnoreCase(nameOfFileToSend, ".ico"))
	{
		contentType = "image/x-icon";
	}
	else if (StringEndsWithIgnoreCase(nameOfFileToSend, ".js"))
	{
		contentType = "application/javascript";
	}
	else if (StringEndsWithIgnoreCase(nameOfFileToSend, ".css"))
	{
		contentType = "text/css";
	}
	else if (StringEndsWithIgnoreCase(nameOfFileToSend, ".htm") || StringEndsWithIgnoreCase(nameOfFileToSend, ".html"))
	{
		contentType = "text/html";
	}
	else if (StringEndsWithIgnoreCase(nameOfFileToSend, ".zip"))
	{
		contentType = "application/zip";
		// Don't set zip true here, the content-encoding isn't gzip
	}
	else if (StringEndsWithIgnoreCase(nameOfFileToSend, ".g") || StringEndsWithIgnoreCase(nameOfFileToSend, ".gc") || StringEndsWithIgnoreCase(nameOfFileToSend, ".gcode"))
	{
		contentType = "text/plain";
	}
	else
	{
		contentType = "application/octet-stream";
	}
	outBuf->catf("Content-Type: %s\r\n", contentType);

	if (zip)
	{
		outBuf->cat("Content-Encoding: gzip\r\n");
	}

	outBuf->catf("Content-Length: %lu\r\n", fileToSend->Length());
	outBuf->cat("Connection: close\r\n\r\n");
	Commit();
#else
	RejectMessage("file not found", 404);
#endif
}

void HttpResponder::SendGCodeReply() noexcept
{
	{
		// Do we need to keep the G-Code reply for other clients?
		bool clearReply = false;
		MutexLocker Lock(gcodeReplyMutex);

		if (!gcodeReply.IsEmpty())
		{
			clientsServed++;
			if (clientsServed < numSessions)
			{
				// Yes - make sure the Network class doesn't discard its buffers yet
				// NB: This must happen here, because NetworkTransaction::Write() might already release OutputBuffers
				gcodeReply.IncreaseReferences(1);
			}
			else
			{
				// No - clean up again later
				clearReply = true;
			}

			if (reprap.Debug(moduleWebserver))
			{
				GetPlatform().MessageF(UsbMessage, "Sending G-Code reply to HTTP client %d of %d (length %u)\n", clientsServed, numSessions, gcodeReply.DataLength());
			}
		}

		// Send the whole G-Code reply as plain text to the client
		outBuf->copy(	"HTTP/1.1 200 OK\r\n"
						"Cache-Control: no-cache, no-store, must-revalidate\r\n"
						"Pragma: no-cache\r\n"
						"Expires: 0\r\n"
						"Content-Type: text/plain\r\n"
					);
		outBuf->catf("Content-Length: %u\r\n", gcodeReply.DataLength());
		if (reprap.GetNetwork().GetCorsSite() != nullptr)
		{
			outBuf->catf("Access-Control-Allow-Origin: %s\r\n", reprap.GetNetwork().GetCorsSite());
		}
		outBuf->cat("Connection: close\r\n\r\n");
		outStack.Append(gcodeReply);

		// Possibly clean up the G-code reply once again
		if (clearReply)
		{
			gcodeReply.Clear();
		}
	}

	Commit();
}

// Send a JSON response to the current command. outBuf is non-null on entry.
void HttpResponder::SendJsonResponse(const char* command) noexcept
{
	// Try to authorise the user automatically to retain compatibility with the old web interface
	if (!CheckAuthenticated() && reprap.NoPasswordSet())
	{
		Authenticate();
	}

	// Update the authentication status and try to handle "text/plain" requests here
	if (CheckAuthenticated())
	{
		if (StringEqualsIgnoreCase(command, "reply"))			// rr_reply
		{
			SendGCodeReply();
			return;
		}

#if HAS_MASS_STORAGE
		if (StringEqualsIgnoreCase(command, "download"))
		{
			const char* const filename = GetKeyValue("name");
			if (filename != nullptr)
			{
				SendFile(filename, false);
				return;
			}
		}
#endif
	}

	// Try to process a request for JSON responses
	OutputBuffer *jsonResponse;
	bool mayKeepOpen;
	if (OutputBuffer::Allocate(jsonResponse))
	{
		const bool gotResponse = GetJsonResponse(command, jsonResponse, mayKeepOpen);
		if (!gotResponse)
		{
			// GetJsonResponse() changed the state instead of returning a response
			OutputBuffer::ReleaseAll(jsonResponse);
			return;
		}
		if (jsonResponse != nullptr && jsonResponse->HadOverflow())
		{
			// The response is incomplete because we ran out of buffers
			OutputBuffer::ReleaseAll(jsonResponse);
		}
	}

	if (jsonResponse == nullptr)
	{
		// We ran out of buffers at some point.
		// DC 2020-05-05: we no longer retry or discard responses if there are no buffers available, instead we return a 503 error immediately
		ReportOutputBufferExhaustion(__FILE__, __LINE__);

		// We know that we have an output buffer, but it may be too short to send a long reply, so send a short one
		outBuf->copy(serviceUnavailableResponse);
		Commit(ResponderState::free, false);
		return;
	}

	// Send the JSON response
	bool keepOpen = false;
	if (mayKeepOpen)
	{
		// Check that the browser wants to persist the connection too
		for (size_t i = 0; i < numHeaderKeys; ++i)
		{
			if (StringEqualsIgnoreCase(headers[i].key, "Connection"))
			{
				// Comment out the following line to disable persistent connections
				keepOpen = StringEqualsIgnoreCase(headers[i].value, "keep-alive");
				break;
			}
		}
	}

	// Note that when using RTOS the following response should preferably be small enough to fit in a single buffer.
	// This is because the current task may get suspended e.g. when reading from SD card to build a file list,
	// so other tasks may allocate buffers meanwhile, and the previous mechanism for ensuring that there is sufficient
	// buffer space remaining don't work.
	// This response is currently about 230 bytes long in the worst case.
	outBuf->copy(	"HTTP/1.1 200 OK\r\n"
					"Cache-Control: no-cache, no-store, must-revalidate\r\n"
					"Pragma: no-cache\r\n"
					"Expires: 0\r\n"
					"Content-Type: application/json\r\n"
				);
	const unsigned int replyLength = (jsonResponse != nullptr) ? jsonResponse->Length() : 0;
	outBuf->catf("Content-Length: %u\r\n", replyLength);
	if (reprap.GetNetwork().GetCorsSite() != nullptr)
	{
		outBuf->catf("Access-Control-Allow-Origin: %s\r\n", reprap.GetNetwork().GetCorsSite());
	}
	outBuf->catf("Connection: %s\r\n\r\n", keepOpen ? "keep-alive" : "close");
	outBuf->Append(jsonResponse);

	if (outBuf->HadOverflow())
	{
		// We ran out of buffers at some point.
		// DC 2020-05-05: we no longer retry or discard responses if there are no buffers available, instead we return a 503 error immediately
		ReportOutputBufferExhaustion(__FILE__, __LINE__);

		// We know that we have an output buffer, but it may be too short to send a long reply, so send a short one
		outBuf->copy(serviceUnavailableResponse);
		Commit(ResponderState::free, false);
		return;
	}

	// Here if everything is OK
	Commit(keepOpen ? ResponderState::reading : ResponderState::free, false);
	if (reprap.Debug(moduleWebserver))
	{
		debugPrintf("Sending JSON reply, length %u\n", replyLength);
	}
}

// Process the message received. We have reached the end of the headers.
void HttpResponder::ProcessMessage() noexcept
{
	if (reprap.Debug(moduleWebserver))
	{
		Platform& p = GetPlatform();
		p.Message(UsbMessage, "HTTP req, command words {");
		for (size_t i = 0; i < numCommandWords; ++i)
		{
			p.MessageF(UsbMessage, " %s", commandWords[i]);
		}
		p.Message(UsbMessage, " }, parameters {");

		for (size_t i = 0; i < numQualKeys; ++i)
		{
			p.MessageF(UsbMessage, " %s=%s", qualifiers[i].key, qualifiers[i].value);
		}
		p.Message(UsbMessage, " }\n");
	}

	responderState = ResponderState::processingRequest;
	startedProcessingRequestAt = millis();
}

// Process the message received. We have reached the end of the headers.
void HttpResponder::ProcessRequest() noexcept
{
	if (numCommandWords < 2)
	{
		RejectMessage("too few command words");
		return;
	}

	// Reserve an output buffer before we process the request, or we won't be able to reply
	if (outBuf != nullptr || OutputBuffer::Allocate(outBuf))
	{
		if (StringEqualsIgnoreCase(commandWords[0], "GET"))
		{
			if (StringStartsWith(commandWords[1], KO_START))
			{
				SendJsonResponse(commandWords[1] + KoFirst);
			}
			else if (commandWords[1][0] == '/' && StringStartsWith(commandWords[1] + 1, KO_START))
			{
				SendJsonResponse(commandWords[1] + 1 + KoFirst);
			}
			else
			{
				SendFile(commandWords[1], true);
			}
			return;
		}

		if (StringEqualsIgnoreCase(commandWords[0], "OPTIONS"))
		{
			outBuf->copy(	"HTTP/1.1 204 No Content\r\n"
							"Allow: OPTIONS, GET, POST\r\n"
							"Cache-Control: no-cache, no-store, must-revalidate\r\n"
							"Pragma: no-cache\r\n"
							"Expires: 0\r\n"
							"Content-Length: 0\r\n"
						);
			if (reprap.GetNetwork().GetCorsSite() != nullptr)
			{
				outBuf->catf("Access-Control-Allow-Headers: Content-Type\r\n"
							 "Access-Control-Allow-Origin: %s\r\n", reprap.GetNetwork().GetCorsSite());
			}
<<<<<<< HEAD
			outBuf->cat("\r\n");
=======
>>>>>>> aee471a9
			if (outBuf->HadOverflow())
			{
				OutputBuffer::ReleaseAll(outBuf);
				ReportOutputBufferExhaustion(__FILE__, __LINE__);
			}
			else
			{
				Commit();
			}
			return;
		}

		if (CheckAuthenticated() && StringEqualsIgnoreCase(commandWords[0], "POST"))
		{
#if HAS_MASS_STORAGE
			const bool isUploadRequest = (StringEqualsIgnoreCase(commandWords[1], KO_START "upload"))
									  || (commandWords[1][0] == '/' && StringEqualsIgnoreCase(commandWords[1] + 1, KO_START "upload"));
			if (isUploadRequest)
			{
				const char* const filename = GetKeyValue("name");
				if (filename != nullptr)
				{
					// See how many bytes we expect to read
					bool contentLengthFound = false;
					for (size_t i = 0; i < numHeaderKeys; i++)
					{
						if (StringEqualsIgnoreCase(headers[i].key, "Content-Length"))
						{
							postFileLength = StrToU32(headers[i].value);
							contentLengthFound = true;
							break;
						}
					}

					// Start POST file upload
					if (!contentLengthFound)
					{
						RejectMessage("invalid POST upload request");
						return;
					}

					// Try to get the expected CRC
					const char* const expectedCrc = GetKeyValue("crc32");
					postFileGotCrc = (expectedCrc != nullptr);
					if (postFileGotCrc)
					{
						postFileExpectedCrc = StrHexToU32(expectedCrc, nullptr);
					}

					// Start a new file upload
					if (!StartUpload(FS_PREFIX, filename, (postFileGotCrc) ? OpenMode::writeWithCrc : OpenMode::write, postFileLength))
					{
						RejectMessage("could not create file");
						return;
					}

					// Try to get the last modified file date and time
					const char* const lastModifiedString = GetKeyValue("time");
					if (lastModifiedString != nullptr)
					{
						struct tm timeInfo;
						memset(&timeInfo, 0, sizeof(timeInfo));
						if (SafeStrptime(lastModifiedString, "%Y-%m-%dT%H:%M:%S", &timeInfo) != nullptr)
						{
							fileLastModified  = mktime(&timeInfo);
						}
						else
						{
							fileLastModified = 0;
						}
					}
					else
					{
						fileLastModified = 0;
					}

					if (reprap.Debug(moduleWebserver))
					{
						GetPlatform().MessageF(UsbMessage, "Start uploading file %s length %lu\n", filename, postFileLength);
					}
					uploadedBytes = 0;

					// Keep track of the connection that is now uploading
					const IPAddress remoteIP = GetRemoteIP();
					const uint16_t remotePort = skt->GetRemotePort();
					for (size_t i = 0; i < numSessions; i++)
					{
						if (sessions[i].ip == remoteIP)
						{
							sessions[i].postPort = remotePort;
							sessions[i].isPostUploading = true;
							break;
						}
					}
					return;
				}
			}
			RejectMessage("only rr_upload is supported for POST requests");
#else
			RejectMessage("POST requests are not supported");
#endif
		}
		else
		{
			RejectMessage("Unknown message type or not authenticated");
		}
	}
	else
	{
		// No output buffers available. Ideally we would wait for one with timeout. For now we just quit.
		responderState = ResponderState::free;
	}
}

// Reject the current message
void HttpResponder::RejectMessage(const char* response, unsigned int code) noexcept
{
	if (reprap.Debug(moduleWebserver))
	{
		GetPlatform().MessageF(UsbMessage, "Webserver: rejecting message with: %u %s\n", code, response);
	}

	if (outBuf != nullptr || OutputBuffer::Allocate(outBuf))
	{
		outBuf->printf("HTTP/1.1 %u %s\r\n"
					   "Connection: close\r\n", code, response);
		if (reprap.GetNetwork().GetCorsSite() != nullptr)
		{
			outBuf->catf("Access-Control-Allow-Origin: %s\r\n", reprap.GetNetwork().GetCorsSite());
		}
		outBuf->catf("\r\n%s%s%s", ErrorPagePart1, response, ErrorPagePart2);
		Commit();
	}
	else
	{
		// No output buffers available. Ideally we would wait for one with timeout. For now we just quit.
		responderState = ResponderState::free;
	}
}

#if HAS_MASS_STORAGE

// This function overrides the one in class NetworkResponder.
// It tries to process a chunk of uploaded data and changes the state if finished.
void HttpResponder::DoUpload() noexcept
{
	const uint8_t *buffer;
	size_t len;
	if (skt->ReadBuffer(buffer, len))
	{
		skt->Taken(len);
		uploadedBytes += len;

		(void)CheckAuthenticated();							// uploading may take a long time, so make sure the requester IP is not timed out
		timer = millis();									// reset the timer

		if (!dummyUpload)
		{
			if (!fileBeingUploaded.Write(buffer, len))
			{
				uploadError = true;
				GetPlatform().Message(ErrorMessage, "HTTP: could not write upload data\n");
				CancelUpload();
				SendJsonResponse("upload");
				return;
			}
		}
	}
	else if (!skt->CanRead() || millis() - timer >= HttpSessionTimeout)
	{
		// Sometimes uploads can get stuck; make sure they are cancelled when that happens
		ConnectionLost();
		return;
	}

	// See if the upload has finished
	if (uploadedBytes >= postFileLength)
	{
		// Reset POST upload state for this client
		const IPAddress remoteIP = GetRemoteIP();
		for (size_t i = 0; i < numSessions; i++)
		{
			if (sessions[i].ip == remoteIP && sessions[i].isPostUploading)
			{
				sessions[i].isPostUploading = false;
				sessions[i].lastQueryTime = millis();
				break;
			}
		}

		FinishUpload(postFileLength, fileLastModified, postFileGotCrc, postFileExpectedCrc);
		SendJsonResponse("upload");
	}
}

#endif

// This is called to force termination if we implement the specified protocol
void HttpResponder::Terminate(NetworkProtocol protocol, NetworkInterface *interface) noexcept
{
	if (responderState != ResponderState::free && (protocol == HttpProtocol || protocol == AnyProtocol) && skt != nullptr && skt->GetInterface() == interface)
	{
		ConnectionLost();
	}
}

// This overrides the version in class NetworkResponder
void HttpResponder::CancelUpload() noexcept
{
	if (skt != nullptr)
	{
		for (size_t i = 0; i < numSessions; i++)
		{
			if (sessions[i].ip == skt->GetRemoteIP() && sessions[i].isPostUploading)
			{
				sessions[i].isPostUploading = false;
				sessions[i].lastQueryTime = millis();
				break;
			}
		}
	}
	UploadingNetworkResponder::CancelUpload();
}

// This overrides the version in class NetworkResponder
void HttpResponder::SendData() noexcept
{
	NetworkResponder::SendData();
	if (responderState == ResponderState::reading)
	{
		timer = millis();				// restart the timer
	}
}

void HttpResponder::Diagnostics(MessageType mt) const noexcept
{
	GetPlatform().MessageF(mt, " HTTP(%d)", (int)responderState);
}

/*static*/ void HttpResponder::InitStatic() noexcept
{
	gcodeReplyMutex.Create("HttpGCodeReply");
}

// This is called when we are shutting down the network or just this protocol. It may be called even if this protocol isn't enabled.
/*static*/ void HttpResponder::Disable() noexcept
{
	MutexLocker lock(gcodeReplyMutex);

	clientsServed = 0;
	numSessions = 0;
	gcodeReply.ReleaseAll();
}

// This is called from the GCodes task to store a response, which is picked up by the Network task
/*static*/ void HttpResponder::HandleGCodeReply(const char *reply) noexcept
{
	if (numSessions > 0)
	{
		MutexLocker lock(gcodeReplyMutex);

		OutputBuffer *buffer = gcodeReply.GetLastItem();
		if (buffer == nullptr || buffer->IsReferenced())
		{
			if (!OutputBuffer::Allocate(buffer))
			{
				// No more space available, stop here
				return;
			}
			if (!gcodeReply.Push(buffer))
			{
				// Can't push, so buffer was discarded. Don't append to it.
				return;
			}
		}

		buffer->cat(reply);
		clientsServed = 0;
		seq++;
	}
}

/*static*/ void HttpResponder::HandleGCodeReply(OutputBuffer *reply) noexcept
{
	if (reply != nullptr)
	{
		if (numSessions > 0)
		{
			// FIXME: This might cause G-code responses to be sent twice to fast HTTP clients, but
			// I (chrishamm) cannot think of a nicer way to deal with slow clients at the moment...
			MutexLocker lock(gcodeReplyMutex);

			gcodeReply.Push(reply);
			clientsServed = 0;
			seq++;
		}
		else
		{
			// Don't use buffers that may never get released...
			OutputBuffer::ReleaseAll(reply);
		}
	}
}

// Check for timed out sessions and old reply buffers
/*static*/ void HttpResponder::CheckSessions() noexcept
{
	unsigned int clientsTimedOut = 0;
	const uint32_t now = millis();
	for (size_t i = numSessions; i != 0; )
	{
		--i;
		if (now - sessions[i].lastQueryTime > HttpSessionTimeout)
		{
			RemoveSession(i);
			clientsTimedOut++;
		}
	}

	// If we cannot send the G-Code reply to anyone, we may free up some run-time space by dumping it
	if (clientsTimedOut != 0)
	{
		bool released = false;
		{
			MutexLocker lock(gcodeReplyMutex);

			clientsServed += clientsTimedOut;			// assume the disconnected clients haven't fetched the G-Code reply yet
			if (numSessions == 0 || clientsServed >= numSessions)
			{
				while (!gcodeReply.IsEmpty())
				{
					OutputBuffer *buf = gcodeReply.Pop();
					OutputBuffer::ReleaseAll(buf);
				}
				released = true;
			}
			clientsServed = 0;
		}
		if (released && reprap.Debug(moduleWebserver))
		{
			debugPrintf("Released gcodeReply, free buffers=%u\n", OutputBuffer::GetFreeBuffers());
		}
	}
	else if (!gcodeReply.IsEmpty())
	{
		// Check whether we can time out any GCode buffers
		bool released;
		{
			MutexLocker lock(gcodeReplyMutex);
			released = gcodeReply.ApplyTimeout(HttpSessionTimeout);
		}
		if (released && reprap.Debug(moduleWebserver))
		{
			debugPrintf("Timed out gcodeReply, free buffers=%u\n", OutputBuffer::GetFreeBuffers());
		}
	}
}

/*static*/ void HttpResponder::CommonDiagnostics(MessageType mtype) noexcept
{
	GetPlatform().MessageF(mtype, "HTTP sessions: %u of %u\n", numSessions, MaxHttpSessions);
}

// Static data

HttpResponder::HttpSession HttpResponder::sessions[MaxHttpSessions];
unsigned int HttpResponder::numSessions = 0;
unsigned int HttpResponder::clientsServed = 0;

volatile uint16_t HttpResponder::seq = 0;
volatile OutputStack HttpResponder::gcodeReply;
Mutex HttpResponder::gcodeReplyMutex;

#endif // SUPPORT_HTTP

// End<|MERGE_RESOLUTION|>--- conflicted
+++ resolved
@@ -1155,10 +1155,7 @@
 				outBuf->catf("Access-Control-Allow-Headers: Content-Type\r\n"
 							 "Access-Control-Allow-Origin: %s\r\n", reprap.GetNetwork().GetCorsSite());
 			}
-<<<<<<< HEAD
 			outBuf->cat("\r\n");
-=======
->>>>>>> aee471a9
 			if (outBuf->HadOverflow())
 			{
 				OutputBuffer::ReleaseAll(outBuf);
