--- conflicted
+++ resolved
@@ -281,11 +281,7 @@
 
 	if (endstopStatesChanged)
 	{
-<<<<<<< HEAD
 		reprap.GetMove().OnEndstopOrZProbeStatesChanged();
-=======
-		p.GetEndstops().OnEndstopOrZProbeStatesChanged();
->>>>>>> 76d145e0
 	}
 }
 
