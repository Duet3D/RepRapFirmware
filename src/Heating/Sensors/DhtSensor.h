/*
 * DhtSensor.h
 *
 *  Created on: 15 Sep 2017
 *      Author: Christian
 */

#ifndef SRC_HEATING_SENSORS_DHTSENSOR_H_
#define SRC_HEATING_SENSORS_DHTSENSOR_H_

#include "RepRapFirmware.h"

#if SUPPORT_DHT_SENSOR

# include "TemperatureSensor.h"
# include "RTOSIface.h"

enum class DhtSensorType
{
	Dht11,
	Dht21,
	Dht22
};

class DhtSensor : public TemperatureSensor
{
public:
	friend class Heat;

	DhtSensor(unsigned int channel);
	~DhtSensor();

#ifdef RTOS
<<<<<<< HEAD
	static void Task();
=======
	static void SensorTask();
>>>>>>> b6a4a9d9
#endif

	GCodeResult Configure(unsigned int mCode, unsigned int heater, GCodeBuffer& gb, const StringRef& reply) override;
	void Init() override;
	static void InitStatic();
	TemperatureError GetTemperature(float& t) override;

private:
	static size_t numInstances;
	static DhtSensorType type;
	static TemperatureError lastResult;
	static float lastTemperature, lastHumidity;
	static size_t badTemperatureCount;
	static Mutex dhtMutex;

#ifndef RTOS
	static uint32_t lastReadTime;
	static enum SensorState
	{
		Initialising,
		Starting,
		Starting2,
		Reading
	} state;
	static uint32_t lastOperationTime;

	static void Spin();
#endif

	static void ProcessReadings();
};

#endif

#endif /* SRC_HEATING_SENSORS_DHTSENSOR_H_ */<|MERGE_RESOLUTION|>--- conflicted
+++ resolved
@@ -31,11 +31,7 @@
 	~DhtSensor();
 
 #ifdef RTOS
-<<<<<<< HEAD
-	static void Task();
-=======
 	static void SensorTask();
->>>>>>> b6a4a9d9
 #endif
 
 	GCodeResult Configure(unsigned int mCode, unsigned int heater, GCodeBuffer& gb, const StringRef& reply) override;
