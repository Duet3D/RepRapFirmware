--- conflicted
+++ resolved
@@ -360,12 +360,8 @@
 constexpr uint8_t Platform::objectModelTableDescriptor[] =
 {
 	10,																		// number of sections
-<<<<<<< HEAD
-	9 + SUPPORT_ACCELEROMETERS + HAS_SBC_INTERFACE + HAS_MASS_STORAGE + HAS_VOLTAGE_MONITOR + HAS_12V_MONITOR + HAS_CPU_TEMP_SENSOR + SUPPORT_CAN_EXPANSION + SUPPORT_DIRECT_LCD + MCU_HAS_UNIQUE_ID,		// section 0: boards[0]
-=======
 	9 + SUPPORT_ACCELEROMETERS + HAS_SBC_INTERFACE + HAS_MASS_STORAGE + HAS_VOLTAGE_MONITOR + HAS_12V_MONITOR + HAS_CPU_TEMP_SENSOR
-	  + SUPPORT_CAN_EXPANSION + SUPPORT_12864_LCD + MCU_HAS_UNIQUE_ID + HAS_WIFI_NETWORKING,		// section 0: boards[0]
->>>>>>> b3de3d33
+	  + SUPPORT_CAN_EXPANSION + SUPPORT_DIRECT_LCD + MCU_HAS_UNIQUE_ID + HAS_WIFI_NETWORKING,		// section 0: boards[0]
 #if HAS_CPU_TEMP_SENSOR
 	3,																		// section 1: mcuTemp
 #else
