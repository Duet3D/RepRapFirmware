/*
 * Event.cpp
 *
 *  Created on: 18 Oct 2021
 *      Author: David
 */

#include <Platform/Platform.h>
#include <Platform/Event.h>
#include <RepRapFirmware.h>
#include <ObjectModel/ObjectModel.h>
#include <ObjectModel/Variable.h>

Event *_ecv_null Event::eventsPending = nullptr;
unsigned int Event::eventsQueued = 0;
unsigned int Event::eventsProcessed = 0;

// Private constructor, inline because it is only called from one place
inline Event::Event(Event *_ecv_null p_next, EventType et, uint16_t p_param, uint8_t devNum, CanAddress p_ba, const char *_ecv_array format, va_list vargs) noexcept
	: next(p_next), param(p_param), type(et), boardAddress(p_ba), deviceNumber(devNum), isBeingProcessed(false)
{
	text.vprintf(format, vargs);
}

// Queue an event, or release it if we have a similar event pending already. Returns true if the event was added, false if it was released.
/*static*/ bool Event::AddEvent(EventType et, uint16_t p_param, CanAddress p_ba, uint8_t devNum, const char *_ecv_array format, ...) noexcept
{
	va_list vargs;
	va_start(vargs, format);
	const bool ret = AddEventV(et, p_param, p_ba, devNum, format, vargs);
	va_end(vargs);
	return ret;
}

// Queue an event unless we have a similar event pending already. Returns true if the event was added.
// The event list is held in priority order, lowest numbered (highest priority) events first.
/*static*/ bool Event::AddEventV(EventType et, uint16_t p_param, uint8_t devNum, CanAddress p_ba, const char *_ecv_array format, va_list vargs) noexcept
{
	// Search for similar events already pending or being processed.
	// An event is 'similar' if it has the same type, device number, CAN address and parameter even if the text is different.
	TaskCriticalSectionLocker lock;

	Event** pe = &eventsPending;
	while (*pe != nullptr && (et >= (*pe)->type || (*pe)->isBeingProcessed))		// while the next event in the list has same or higher priority than the new one
	{
		if (et == (*pe)->type && devNum == (*pe)->deviceNumber &&(*pe)->param == p_param
#if SUPPORT_CAN_EXPANSION
			 && p_ba == (*pe)->boardAddress
#endif
		   )
		{
			return false;						// there is a similar event already in the queue
		}
		pe = &((*pe)->next);
	}

	// We didn't find a similar event, so add the new one
	*pe = new Event(*pe, et, p_param, p_ba, devNum, format, vargs);
	++eventsQueued;
	return true;
}

#if SUPPORT_CAN_EXPANSION

// Queue an event received via CAN
/*static*/ void Event::Add(const CanMessageEvent& msg, CanAddress src, size_t msgLen) noexcept
{
	// We need to make sure that the text is null terminated
	String<StringLength100> msgText;
	msgText.copy(msg.text, msg.GetMaxTextLength(msgLen));
	(void)AddEvent((EventType)msg.eventType, msg.eventParam, src, msg.deviceNumber, "%s", msgText.c_str());
}

#endif

// Get the highest priority event and mark it as being serviced
/*static*/ bool Event::StartProcessing() noexcept
{
	TaskCriticalSectionLocker lock;

	Event * const ev = eventsPending;
	if (ev == nullptr)
	{
		return false;
	}
	ev->isBeingProcessed = true;
	return true;
}

// Get the name of the macro that we run when this event occurs
/*static*/ void Event::GetMacroFileName(const StringRef& fname) noexcept
{
	const Event * const ep = eventsPending;
	if (ep != nullptr && ep->isBeingProcessed)
	{
		fname.copy(ep->type.ToString());
<<<<<<< HEAD
		fname.Replace('_', '-');					// this only replaces the first instance, but there should not be more than one underscore in the event type name
=======
		fname.ReplaceAll('_', '-');
>>>>>>> 7de38b71
		fname.cat(".g");
	}
}

// Get the macro parameters for the current event, excluding the S parameter which the caller will add
/*static*/ void Event::GetParameters(VariableSet& vars) noexcept
{
	const Event * const ep = eventsPending;
	if (ep != nullptr && ep->isBeingProcessed)
	{
		vars.InsertNewParameter("D", ExpressionValue((int32_t)(ep->deviceNumber)));
		vars.InsertNewParameter("B", ExpressionValue((int32_t)(ep->boardAddress)));		// always include B so that the same macros can be used on all Duets
		vars.InsertNewParameter("P", ExpressionValue((int32_t)(ep->param)));
	}
}

// Get the default action for the current event
/*static*/ PrintPausedReason Event::GetDefaultPauseReason() noexcept
{
	const Event * const ep = eventsPending;
	if (ep != nullptr && ep->isBeingProcessed)
	{
		switch (ep->type.RawValue())
		{
		case EventType::heater_fault:
			return PrintPausedReason::heaterFault;

		case EventType::filament_error:
			return PrintPausedReason::filamentError;

		case EventType::driver_error:
			return PrintPausedReason::driverError;

		default:
			break;
		}
	}
	return PrintPausedReason::dontPause;
}

// Mark the highest priority event as completed
/*static*/ void Event::FinishedProcessing() noexcept
{
	TaskCriticalSectionLocker lock;

	const Event *ev = eventsPending;
	if (ev != nullptr && ev->isBeingProcessed)
	{
		eventsPending = ev->next;
		delete ev;
		++eventsProcessed;
	}
}

// Get a description of the current event
/*static*/ MessageType Event::GetTextDescription(const StringRef& str) noexcept
{
	const Event * const ep = eventsPending;
	if (ep != nullptr && ep->isBeingProcessed)
	{
		switch (ep->type.RawValue())
		{
		case EventType::heater_fault:
			{
				const char *_ecv_array heaterFaultText = HeaterFaultText[min<size_t>(ep->param, ARRAY_SIZE(HeaterFaultText) - 1)];
				str.printf("Heater %u fault: %s%s", ep->deviceNumber, heaterFaultText, ep->text.c_str());
			}
			return ErrorMessage;

		case EventType::filament_error:
			str.printf("Filament error on extruder %u: %s", ep->deviceNumber, FilamentSensorStatus(ep->param).ToString());
			return ErrorMessage;

		case EventType::driver_error:
#if SUPPORT_CAN_EXPANSION
			str.printf("Driver %u.%u error: ", ep->boardAddress, ep->deviceNumber);
#else
			str.printf("Driver %u error: ", ep->deviceNumber);
#endif
			StandardDriverStatus(ep->param).AppendText(str, 2);
			str.cat(ep->text.c_str());
			return ErrorMessage;

		case EventType::driver_warning:
#if SUPPORT_CAN_EXPANSION
			str.printf("Driver %u.%u warning: ", ep->boardAddress, ep->deviceNumber);
#else
			str.printf("Driver %u warning: ", ep->deviceNumber);
#endif
			StandardDriverStatus(ep->param).AppendText(str, 1);
			str.cat(ep->text.c_str());
			return WarningMessage;

		case EventType::driver_stall:
#if SUPPORT_CAN_EXPANSION
			str.printf("Driver %u.%u stall", ep->boardAddress, ep->deviceNumber);
#else
			str.printf("Driver %u stall", ep->deviceNumber);
#endif
			return WarningMessage;

		case EventType::main_board_power_fail:
			// This does not currently generate an event, so no text
			return ErrorMessage;

		case EventType::mcu_temperature_warning:
#if SUPPORT_CAN_EXPANSION
			str.printf("MCU temperature warning from board %u: temperature %.1fC", ep->boardAddress, (double)((float)ep->param/10));
#else
			str.printf("MCU temperature warning: temperature %.1fC", (double)((float)ep->param/10));
#endif
			return WarningMessage;
		}
	}
	str.copy("Internal error in Event");
	return ErrorMessage;
}

// Generate diagnostic data
/*static*/ void Event::Diagnostics(MessageType mt, Platform& p) noexcept
{
	p.MessageF(mt, "Events: %u queued, %u completed\n", eventsQueued, eventsProcessed);
}

// End<|MERGE_RESOLUTION|>--- conflicted
+++ resolved
@@ -94,11 +94,7 @@
 	if (ep != nullptr && ep->isBeingProcessed)
 	{
 		fname.copy(ep->type.ToString());
-<<<<<<< HEAD
-		fname.Replace('_', '-');					// this only replaces the first instance, but there should not be more than one underscore in the event type name
-=======
 		fname.ReplaceAll('_', '-');
->>>>>>> 7de38b71
 		fname.cat(".g");
 	}
 }
