/*
 * Version.h
 *
 *  Created on: 25 Dec 2016
 *      Author: David
 */

#ifndef SRC_VERSION_H_
#define SRC_VERSION_H_

#ifndef VERSION
# define MAIN_VERSION	"3.2-beta2"
# ifdef USE_CAN0
#  define VERSION_SUFFIX	" (CAN0)"
# else
#  define VERSION_SUFFIX	""
# endif
# define VERSION MAIN_VERSION VERSION_SUFFIX
#endif

#ifndef DATE
<<<<<<< HEAD
# define DATE "2020-09-26b1"
=======
# define DATE "2020-09-27b1"
>>>>>>> de87c892
#endif

#define AUTHORS "reprappro, dc42, chrishamm, t3p3, dnewman, printm3d"

#endif /* SRC_VERSION_H_ */<|MERGE_RESOLUTION|>--- conflicted
+++ resolved
@@ -19,11 +19,7 @@
 #endif
 
 #ifndef DATE
-<<<<<<< HEAD
-# define DATE "2020-09-26b1"
-=======
-# define DATE "2020-09-27b1"
->>>>>>> de87c892
+# define DATE "2020-09-29b1"
 #endif
 
 #define AUTHORS "reprappro, dc42, chrishamm, t3p3, dnewman, printm3d"
