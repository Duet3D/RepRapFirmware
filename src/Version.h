/*
 * Version.h
 *
 *  Created on: 25 Dec 2016
 *      Author: David
 */

#ifndef SRC_VERSION_H_
#define SRC_VERSION_H_


#ifndef VERSION
#ifdef RTOS
# define RTOSVER		"(RTOS)"
# define MAIN_VERSION	"2.01beta3"
#else
<<<<<<< HEAD
# define MAIN_VERSION	"1.21.2beta3"
=======
# define MAIN_VERSION	"1.22beta3"
>>>>>>> a920aaeb
# define RTOSVER
#endif

# define VERSION MAIN_VERSION RTOSVER
#endif

#ifndef DATE
<<<<<<< HEAD
# define DATE "2018-07-20b1"
=======
# define DATE "2018-07-18b2"
>>>>>>> a920aaeb
#endif

#define AUTHORS "reprappro, dc42, chrishamm, t3p3, dnewman"

#endif /* SRC_VERSION_H_ */<|MERGE_RESOLUTION|>--- conflicted
+++ resolved
@@ -12,13 +12,9 @@
 #ifndef VERSION
 #ifdef RTOS
 # define RTOSVER		"(RTOS)"
-# define MAIN_VERSION	"2.01beta3"
+# define MAIN_VERSION	"2.01beta3+1"
 #else
-<<<<<<< HEAD
-# define MAIN_VERSION	"1.21.2beta3"
-=======
-# define MAIN_VERSION	"1.22beta3"
->>>>>>> a920aaeb
+# define MAIN_VERSION	"1.22beta3+1"
 # define RTOSVER
 #endif
 
@@ -26,11 +22,7 @@
 #endif
 
 #ifndef DATE
-<<<<<<< HEAD
-# define DATE "2018-07-20b1"
-=======
-# define DATE "2018-07-18b2"
->>>>>>> a920aaeb
+# define DATE "2018-07-23b1"
 #endif
 
 #define AUTHORS "reprappro, dc42, chrishamm, t3p3, dnewman"
