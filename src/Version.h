/*
 * Version.h
 *
 *  Created on: 25 Dec 2016
 *      Author: David
 */

#ifndef SRC_VERSION_H_
#define SRC_VERSION_H_

#ifndef VERSION
// Note: the complete VERSION string must be in standard version number format and must not contain spaces! This is so that DWC can parse it.
<<<<<<< HEAD
# define MAIN_VERSION	"3.4.1-spi-tft"
=======
# define MAIN_VERSION	"3.4.5+"
>>>>>>> b3de3d33
# ifdef USE_CAN0
#  define VERSION_SUFFIX	"(CAN0)"
# else
#  define VERSION_SUFFIX	""
# endif
# define VERSION MAIN_VERSION VERSION_SUFFIX
#endif

extern const char *const DATE;
extern const char *const TIME_SUFFIX;

#define AUTHORS "reprappro, dc42, chrishamm, t3p3, dnewman, printm3d"

#endif /* SRC_VERSION_H_ */<|MERGE_RESOLUTION|>--- conflicted
+++ resolved
@@ -10,11 +10,7 @@
 
 #ifndef VERSION
 // Note: the complete VERSION string must be in standard version number format and must not contain spaces! This is so that DWC can parse it.
-<<<<<<< HEAD
-# define MAIN_VERSION	"3.4.1-spi-tft"
-=======
-# define MAIN_VERSION	"3.4.5+"
->>>>>>> b3de3d33
+# define MAIN_VERSION	"3.4.5+_spi-tft"
 # ifdef USE_CAN0
 #  define VERSION_SUFFIX	"(CAN0)"
 # else
