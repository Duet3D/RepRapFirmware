Duet 3 work list
- Configure ESP SPI pins and channel from Pins.h
- Driver on/off voltages to be defined in Pins.h, they depend on the board
- Enable dotstar support
- SWdebug stuff for main board
- fan/heater output flexible configuration
- endstop/Z probe flexible configuration
- leadscrew adjustment moves not implemented on remote drivers
- hiccup delay times will need sending to CAN drivers

Done in 2.03beta1:
- [done, ok] MBytes/sec -> Mbytes/sec in M122 P104 report
- [done, ok] Remove 'RTOS' from firmware name?
- [done, ok] G1 X1E1 no longer gets treated as if it also has an E parameter
- [done, ok] On 12864 display increment default column by 1 extra to leave a space
- [done, ok] Bug: setting M558 A parameter to anything >31 sets it to 0 instead of to 31
- [done, ok] Slicer PE time estimate string, https://forum.duet3d.com/topic/8440/rrf-2-02-slic3r-pe-1-41-2-filament-used-and-print-times-wrong and SodaStreamHolder gcode file
- [done, ok so far, poss homing issue] Generalised Cartesian/Core kinematics inc. markForged
- [done, ok] M572 and M221 with no extruder drive number to set all extruders used by the current tool, https://forum.duet3d.com/topic/8444/setting-pressure-advance-in-filament-file
- [done, ok with new filament monitor, test with old] Support filament sensor firmware v2
- [done, ok] Improve efficiency of debug print in WiFiInterface: don't keep calling cat and strlen
- [done, ok] Filament monitor to use time since end of last nonprinting extruder move
- [done, ok] Fix continuous rotation speed error bug on Polar kinematics, https://forum.duet3d.com/topic/8747/polar-printing-polar-axis-rotation-issue/3
- [done, ok, needs community test] Generalised Cartesian kinematics
- [done, ok] fixed a crash in the crash handler when no task was active
- [done, ok] Fix M3D Kanji problem on some displays
- [done, ok] 4-tower delta kinematics
- [done, ok] G2/G3 R parameter instead of IJ
- [done, ok] On delta, G1 Y-100 after homing hits endstops - new limit check not working properly
- [done, ok] Configurable 12864 SPI frequency
- [done, ok] PR to send standby bed temperature in M408
- [done, ok but test with babystepping] Deferred DM allocation and removal of DM array
- [done] Support L parameter in M585, thanks chrishamm
- [done] Scara R parameter to set min radius, https://github.com/dc42/RepRapFirmware/issues/221
- [done, test] Disable mdns in legacy Duets, https://forum.duet3d.com/topic/8352/duet-0-6-randomly-reboots/5
- [done, test] rr_fileinfo and M36 with no filename to include estimated print time and simulation time in the response, as in the report with a filename
- [done, test] In CNC and laser mode update user Z coordinate after tool change, https://forum.duet3d.com/topic/8181/tool-offset-honored-but-not-displayed-correctly
- [done, test] On SCARA and delta printers, apply geometric limits even if not applying M208 limits
- [done, test] G92 should not constrain the passed coordinates to the M208 limits if M564 S0 has been used to disable limits
- [done, test] Bug fix: month number written to height map.csv and filament files was too low by 1
- [done, test] wilriker PR to allow steps/mm to be quoted in M92, https://forum.duet3d.com/topic/8225/m92-parameter-to-indicate-microstepping/6
- [done, test] G30 S-3 option, to set trigger height to stopped height
- [done, test] Bug: 12864 display needs to be refreshed when a change in printer state alters visibility
- [done, test] When M106 Pn Sxxx received, if n = current print cooling fan number, update the print cooling fan speed variable, https://forum.duet3d.com/topic/8540/part-fan-value-missing/6
- [done, test] DAA to handle requested accel/decl > max
- [done, doesn't scroll correctly at the end of the list, fixed in beta2] Suppress filenames starting with '.' in the 12864 display
- [done, ok] Implement G17, error on G18/G19.
- [done, test] Core kinematics: enable all necessary motors
- [done, test] Make G2/G3 segment length lower at low speeds, https://forum.duet3d.com/post/79040
- [done, still not quite right, fixed in beta2] Bug: M997 S1 sent from USB keeps returning M105 status reports while the wifi firmware is flashing, and PanelDue 'flashing' update messages get erased
- [done, ok] M453 do the switch to CNC mode even if bad P parameter used
- [done, test] After pausing a print, if Cancel is pressed, cancel initial heating first like M108 does
- [done, ok] M122 P105 prints object sizes

Done in 2.03beta2:
- [done, ok] Bug: M997 S1 sent from USB returns one M105 status reports when flashing wifi firmware completes, and PanelDue 'flashing' update messages get erased
- [ok] Suppress filenames starting with '.' in the 12864 display
- [done, ok] M305 P# report includes the last error
- [done, ok] Remove M135
- [done] Increase temperature sampling from 2 to 4 samples/sec and increase max consecutive bad temperature count from 4 to 8
- [done, ok] Shrunk the DDA by 8 bytes (another 4 may be possible)
- [done] Shrunk each Tool from 196 to 140 bytes
- [done, ok] M203 Innn to set minimum movement speed
- [done, ok] M203 now reports feedrates in mm/sec and includes minimum speed
- [done, ok] Scale fan PWM up to M106 X value
- [done, ok] Add error for M208 min >= max
- [done, ok] Allow hex input everywhere that an unsigned value is expected
- [done, ok] Fix leadscrew adjustment bug in 2.03beta1
- [done for single endstop per axis, ok] M574 endstop assignment, including option for >1 endstop per motor
- [done, ok] Bug: M406 S6 or with other invalid S parameter never completes
- [done, ok] M111 Sn where n != 0 no longer enables all debugging, for better compatibility with Repetier host
- [tested, ok] Test heater tuning (sample rate changed)

Done for 2.03beta3:
- [done] Allow UVW tower endstop adjustments on deltas
- [done] M291 only lock movement if jog buttons are enabled, https://forum.duet3d.com/topic/8988/wishlist-interrupt-tool-change-from-a-trigger/16
- [done, test] Apply tool offsets in tpre.g and tpost.g
- [done, ok] Bug: 12864 display selects wrong file to print if files starting with '.' are present
- [done] HttpResponder fix from sdavi
- [done, test] Bug fix: if axis scaling was used then baby stepping, tool offsets and workplace coordinate offsets were not correctly accounted for when converting machine position to user position
- [done, but looks like it doesn't work properly] Duet085: allow 2 additional fans
- [done, test] Stop movement when changing pressure advance with M572, https://forum.duet3d.com/topic/9140/extruder-behaves-strangle-when-disabling-pressure-advance/10
- [done] Stop movement when changing endstop config in M574
- [done, test] Bug fix: don't apply limit checking in non-FFF mode to move types other than zero, https://forum.duet3d.com/topic/9203/laser-mode-endstop-limit-and-homing/4
- [partly done, test babystepping, test resurrect.g file M291 command correct] Y babystepping, https://forum.duet3d.com/topic/8015/change-z-babystepping-to-y-babystepping-for-belt-printers/14
- [done, but interference between them] support multiple DDA rings
- [done, test] Implement M470/M471 PR, thanks wilriker
- [done, test] Fix 'nan' standard deviation when G30 P0 X0 Y0 Z-9999 S-1 is run
- [done, test] Per-channel and push/pop inch/mm setting
- [done, test] Ryan's M453 issue, https://forum.duet3d.com/topic/9363/m453-issue-after-homing
- [done, test] Unsupported G and M codes try to run Gxx.g or Mxx.g
- [done, test] M650 and M651 are no longer handled specially
- [done] Increase tuning timeouts to 30 mins for bed/chamber heaters and 7 minutes for extruder heaters
- [done, test] Laser power is only sticky if S1 parameter is used in M452 command
- [done] Calibration without homing afterwards left the machine position incorrect
- [done] Bug fixes for deltas with >3 towers
- [done] Setting a chamber heater sometimes crashed the firmware
- [done] Support M505
- [done] Duet085: allow 2 additional fans

Done in 2.03RC1:
- [done, test] M291 don't ever lock movement, and unlock movement if it is owned and we are waiting for a response, e.g. if used within homeall.g and an SD file does G28
- [done, test] resurrect.g: put filename in quotes, and add R0 to M290 command
- [done, test] 12864 % complete
- [done, ok] 12864 time remaining
- [done, ok] 12864 requested and top speeds
- [done, ok] 12864 IP address as one variable
- [done, ok] 12864 auto % where applicable
- [done, test] 12864 menu items: visibility wasn't applied to alter/value/image items
- [done, ok] Limit 12864 refresh rate to avoid fast-changing items flickering
- [done, ok, port] Only add 1 space after left-aligned text items with no explicit width on 12864
- [done, ok, port] Bug: fix crash when there were no selectable items in a menu on 12864
- [done, ok, port] Ignore blank lines in menu files for 12864
- [done, ok] Mount SD cards automatically if they are not mounted and we are asked to list files on them on 12864, and display any error messages
- [done] applied latest FatFs patches
- [done, ok, check in v3] M109 not running tool change files, https://forum.duet3d.com/topic/10108/m109-command-does-not-run-tool-change-macro-s/6
- [done, check in v3] M302 to wait until moves have completed
- [done, not tested] Duet085 additional fan issue
- [done, test] Include workplace coordinate # in status response, https://forum.duet3d.com/topic/9896/display-current-active-csys-p1-g54-p2-g55-next-to-x-y-z
- [done] Network reset didn't work on Maestro
- [done, ok, check in v3] minor corrections to thermistor and PT1000 reading conversion
- [done, check in v3] Increase #triggers from 10 to 16
- [done, test, check ported to v3] If a print is ended or cancelled with G10 in effect, cancel the Z lift
- [done, reported ok, port to v3] TMC2208 drivers: disable open load detection when in stealthChop mode
- [done, port to v3] increase number of output buffers to 24
- [done, port to v3] inches/mm now handled in resurrect.g
- [done, ok, port] Bug: was holding movement lock while waiting for bed or extruder to heat up, so unable to pause/cancel during heat up
- [done, ok, port] Bug: fix crash when there were no selectable items in a menu
- [done, ok, port] Only add 1 space after left-aligned text items with no explicit width
- [done, ok] Mount SD cards automatically if they are not mounted and we are asked to list files on them from 12864 display, and display any error messages

Done in 2.0RC2:
- [done, community to test] I2C errors: recover from them
- [done, ok] Separate task to keep DuetX endstop input state up to date

Done in 2.0 RC3:
- [done] M584 formatting improvement when no extruders
- [done] Probably issue with leadscrew move when driver numbers >= MaxAxes are used to drive Z motors
- [done] In CoreNG, increment I2C reset count when resetting the I2C system
- [done, ok] Recognise filament usage comment in Prusa slicer, https://forum.duet3d.com/post/95091
- [done, test] M585 L parameter still not working
- [done, test] In resume.g a G1 R command goes to the wrong coordinates. Save restore point in machine coordinates always? But we do need to take tool offsets into account.
- [should be ok now, reproduce original problem, test] Homing files when workplace coordinates were active cause other axes to move, RL and https://forum.duet3d.com/topic/10480/new-firmware-2-03rc2-available/16
- [should be ok now that restore points are in machine coordinates; test] Resurrect.g all coordinates need to be machine coordinates
- [done, test] Resurrect.g restore workplace # and workplace offsets
- [done] Probable error with babystepping: incorrect sign when doing tool offset inverse transform, so it restores an incorrect Z position
- [done] G53 now available even when workplace coordinates not supported in build (cancels tool offsets)
- [done, test] For E3D: scale feed rate in proportion to total mix, for serial extruder drives etc.
- [done, test] Allow M203 max speeds lower than 1mm/sec, https://forum.duet3d.com/post/95049
- [done] Enable laser in Duet085 build
- [done, ok] M563 P# with no other parameters: better response formatting when no heaters or no drives
- [done] Added extra diagnostics for when a filename is too long
- [done, test with over-long filenames] Added missing newline at end of some error messages
- [done] in resurrect.g, for tool changer, select tool after running reasurrect-prologue and run tpre and tpost files when selecting current tool
- [done] In resurrect.g, set up fan speeds after the tool is selected so that the mapped fan speed is correct

- [no fault] Investigate https://forum.duet3d.com/post/94668 (filament load macro using stall detect not working)

In 2.03RC4:
- [done] Print Z shift in Move diagnostics
- [done] In Move diagnostics, only print bed probe heights if 3/4/5-point bed compensation is in use
- [done] Bug fix for Z shift if Z probe averaging mode is being used
- [done, test]Bug fix: M0 H1 turns heaters off there is a stop.g file
- [done] M1 no longer disables drives (you can do that in sleep.g)
- [done] M0/M1 with a stop.g/sleep.g file no longer deselects the tool, it just turns off tool heaters if no H1 parameter
- [done, ok] After grid probing, print min/max error as well as mean and std dev, also record them in the height map file
- [done] M675 PR
- [done] Warning if you run mesh bed probing and there is a substantial height offset
- [done] Warning if you load a mesh and the Z datum has not been set by probing and there is a Z probe
- [done] Fix 2.03RC3 bug: G10 L20 gave wrong results when a workplace coordinate offset was in use
- [done] M114 displays bed compensation amount at current position

In 2.03RC5:
- [done] After running stop.g ensure all moves are finished before setting motors to idle current, https://forum.duet3d.com/post/96452
- [done] When downloading a .zip file don't set content-encoding to gzip, https://forum.duet3d.com/post/96469
- [done, test] When disabling HTTP protocol or disabling the network, release any associated resources e.g. output buffers. Similarly for FTP and Telnet.
- [done, ok] Delta printer: after homing, allows attempts to move Z up beyond endstop switches, https://forum.duet3d.com/topic/10735/delta-printer-max-limits
- [done, ok] FTP responder: initialise haveCompleteLine (thanks gtjoseph)
- [done] In SCARA printers/laser cutters (not CNC), if we can't do a coordinated travel move due to unreachable intermediate positions, try an uncoordinated one
- [done] Duet Maestro build now supports laser cutters
- [done] SCARA bug: when attempting to move beyond arm limits the cached X and Y are inconsistent with the cached theta and psi

For 2.03 release:
- Add virtual extruder position to M114 response for Octoprint, https://forum.duet3d.com/topic/10821/returning-virtual-extruder-position-in-m114/3
- When disabling network or a protocol, set the number of active HTTP and/or Telnet clients to 0
<<<<<<< HEAD
=======
- Added jerk policy, P parameter to M566
- Pulse-type filament monitor now reports mm/pulse to 3 decimal places instead of 2

- For 2.03.01:
- Bug: delta auto calibration adjusts homed height incorrectly if the delta radius or rod length was changed
- Bug: G29 P parameter doesn't work if there are nonempty deployprobe.g/retractprobe.g files, https://forum.duet3d.com/topic/10904/g29-p-parameter-ignored/5. Remove P parameter from G29 S0, add G29 S3 (same as M374).
- Bug: M557 P parameter didn't work
- G31 to show current parameters, not just probe output value
- Pulsed filament monitors: don't try to resync on every interrupt when interrupts are arriving very fast because the sensor has high resolution
>>>>>>> 90c6b876

Outstanding issues:
- Running out of output buffers and not freeing them up, https://forum.duet3d.com/post/96586
- Inconsistent Z0 position, https://forum.duet3d.com/user/caveman
- [defer] When writing resurrect.g after a pause, the G92 coordinates are wrong

Planned for 3.0:
<<<<<<< HEAD
- Bug: G29 P parameter doesn't work if there are nonempty deployprobe.g/retractprobe.g files, https://forum.duet3d.com/topic/10904/g29-p-parameter-ignored/5
- Bug? DWC 1.22.6 doesn't auto show the height map after probing since firmware 2.03, https://forum.duet3d.com/topic/10904/g29-p-parameter-ignored/5
- [done] 3.0 bug: Fix Z probe starting height
- Mechanism to restore original spindle speed (+ wait afterwards?) or laser power after a pause
=======
- Bug? DWC 1.22.6 doesn't auto show the height map after probing since firmware 2.03, https://forum.duet3d.com/topic/10904/g29-p-parameter-ignored/5
>>>>>>> 90c6b876
- [on hold] investigate filament file not run on initial tool change, https://forum.duet3d.com/topic/9405/first-t0-in-gcode-does-not-work/5
- Filament monitors: disable if tool is not active/no commanded extrusion, or does it do that already?
- [yes it already did] In simulation mode, does M109 implicity select a tool? https://forum.duet3d.com/topic/9595/simulation-error
- support live Z baby stepping (could also be live X and Y on Cartesian printers, maybe even on CoreXY)
- abort SD print if G28 or G32 or G29 fails, https://forum.duet3d.com/topic/9383/way-to-cancel-print-after-g32-failure/9
- Check that in all modes, if insufficient axes are homed then the SD job is aborted
- In CNC or Laser mode, abort job if it goes outside machine limits, https://forum.duet3d.com/topic/9269/yet-another-cnc-improvement-outside-machine-limits/4
- In simulation mode, if the job was aborted for any reason, report this instead of reporting the simulated print time
- M143 A3 option to turn off whole machine immediately?
- Turn off power in emergency stop? https://forum.duet3d.com/topic/9158/ps_on-m81-incorporated-into-the-emergency-stop-functions/5
- Clear filament sensor alerts after they are acknowledged, https://forum.duet3d.com/topic/9072/filament-out-warning-always-present/8
- [done? check] Compensate probe trigger height for other heater temperature than bed
- For PanelDue, send heater data for the first heater in each tool (does PD handle #heaters and #tools separately?) https://forum.duet3d.com/topic/8458/hide-unused-heater-channels-paneldue-5/4 and https://forum.duet3d.com/topic/8933/paneldue-two-tools-same-heater-one-pair-of-temp-buttons/2
- Implement M410 quick stop
- Implement power loss M582 trigger action?
- On heater fault shutdown, do we try to turn off power? https://forum.duet3d.com/topic/9283/controlled-shut-down-of-24-volt-power-supply-by-ssr/4
- Consider option to cancel objects, see https://forum.duet3d.com/topic/9226/cancel-skip-individual-objects-during-print/8. Also say which object we are printing.
- Option to display current tool mix ratio on 12864 display, https://forum.duet3d.com/topic/10777/can-show-the-mixing-ratio-on-the-duet-maestro-12864-display

- Laser turns off, https://forum.duet3d.com/topic/9636/laser-turns-of-during-straight-lines/5
- Test endstop input high/low noise immunity, decide on pullup enable/disable
- Test that M500 saves all delta rod lengths correctly

- [async moves part done] Z height based on plasma voltage or force
- [could be related to visibility issue] Investigate 12864 display heater fault warning, https://forum.duet3d.com/topic/7718/12864-display-current-tool-temperatures/6
- Slow startup move issue, https://forum.duet3d.com/topic/8284/firmware-2-02-released/7 (adding S2 fixes it)
- M291 issue, https://forum.duet3d.com/topic/8381/m291-s2-does-not-block-macro-execution/5
- In laser mode allow M3 instead of S to control laser power? (wait for feedback, not as simple as it looked)
- [check latest forum response, possibly caused by M208 checks] Investigate @frafa's SCARA issue, https://forum.duet3d.com/post/76024
- [await reply from Mario] Is there any benefit to setting RNDTF in M569?
- Danny's G1->G0 request? [added IntermediatePositionsReachable function]
- Warm up time not always displayed in 2.02
- Deferred allocation of DMs: don't create DMs for nonlocal drives, pass #steps to CAN interface instead
- Reports that DueX5 endstops stop working after a while, https://forum.duet3d.com/topic/8284/firmware-2-02-released/9
- I2C error recovery?
- Pressure advance issue? https://forum.duet3d.com/topic/8672/extruder-motors-skip-steps-with-pressure-advance-enabled/3
- Command (M18/M84?) to enable specified motors or axes
- Don't keep sending "wifi reported error" messages during reconnection attempts, https://forum.duet3d.com/topic/8837/wifi-reported-error
- M24 in filament-change.g macro doesn't resume the print

3.x planned:
- Option to calibrate bed tilt but not tower positions, https://forum.duet3d.com/topic/9236/delta-auto-calibration-changes-in-bed-tilt-calculations/2
- Stop print after a short to ground report? https://forum.duet3d.com/topic/8239/duet-maestro-short-to-ground/10
- Option to enable a trigger when not printing (C3?), https://forum.duet3d.com/topic/8459/m581-external-trigger
- Implement G43?
- What does M48 do in Marlin?
- Option in M452 to allow G1 S or M3 to control laser? Also whether S is sticky.
- On Maestro, delay between first enabling the driver and moving the motor; or a separate command to enable a motor.
- When installing DuetWiFiServer, PanelDue message keeps disappearing
- Overlap SD card write and network fetch, for faster file upload?
- Object model
- Conditionals, loops and maths in GCode commands
- S-curve acceleration
- Some features from the list below

Future:
- https://forum.duet3d.com/topic/9507/unretract-after-tool-change/13
- Option to skip some parts of a build, https://forum.duet3d.com/topic/9226/cancel-skip-individual-objects-during-print
- New DuetWiFiServer using RTOS and a later Expressiv SDK version
- Remove string allocation from ActOnMCode to save stack space
- Easier way to support multiple endstops on axes (combine with facility to reassign endstop inputs)
- Junction deviation instead of jerk? Probably combine with S-curve acceleration.
- Add I2C success count to I2C stats
- Run script if thermal error? https://forum.duet3d.com/topic/8038/suggestion-run-script-in-case-of-thermal-error
- Run script on filament error?
- Option for an endstop input to trigger an emergency pause
- Count steps until homing switch is triggered compared to original, https://forum.duet3d.com/topic/8017/request-check-for-lost-steps
- In CNC or laser mode, don't segment G0 moves for mesh bed compensation, https://forum.duet3d.com/topic/7728/go-vs-g1-movement/11
- Z homing switch offset in M208 or elsewhere, https://forum.duet3d.com/topic/7767/z-offset-is-negated-in-homing-g-macro
- After looking for G1 Z commands to find object height in gcode file analyser, check that there is extrusion after it
- M260 allow bytes to be specified in hex, more generally allow hex anywhere?
- Auto mount SD card when it is inserted
- Option to set an idle timer, https://forum.duet3d.com/topic/7758/configuring-idle-timeout
- Extruder motion until filament sensor senses motion stopped?
- Allow jerk between printing and non-printing moves, so that coast-to-end works? already made a change for coast-to-end.
- Error handling in [variable] parser in GCodeBuffer class
- WiFi auto reconnect should not log all unsuccessful connection attempts, just the first one
- Option to send M280 servo commands just a few times instead of continuously
- M3 R parameter so it can restore the spindle/laser after a pause (https://forum.duet3d.com/topic/5418/cnc-laser-m3-unpause-r-parameter)
- Adjust laser power during acceleration/deceleration
- First layer segmentation, to help with baby stepping? Or another way to implement live babystepping?
- Object model variables in 12864 display menus
- CNC shutdown when movement outside limits attempted not working well, https://forum.duet3d.com/topic/6186/stable-firmware-2-01-duet-2-and-1-22-duet-06-085-released/55
- Better dead time measurement during auto tuning. Measure both turn-on and turn-off?
- Feedforward heater control for fan and extrusion speed changes
- If wifi module gets stuck in starting or changing mode state, reset it again
- At the end of a simulation, restore the original workplace coordinate selection
- CNC: look at G17/18/19, see https://forum.duet3d.com/topic/4669/ooznest-workbee-screw-driven
- Option in M92 to specify what microstepping the values are specified at, https://forum.duet3d.com/topic/8225/m92-parameter-to-indicate-microstepping/4
- Trigger option to do emergency pause? https://forum.duet3d.com/topic/7846/pause-and-store-print-state-on-network-signal-ups/4
- Allow extruder movement in tpre? https://forum.duet3d.com/topic/7263/controlling-stepper-motors-via-drive-numbers-eg-g1-d4-700-f100/4
- M207 per-tool values, https://forum.duet3d.com/topic/6855/add-drive-extruder-parameter-to-m207/6
- Command to copy output from the following commands to the log file?
- Track which devices use which pins
- Hangprinter PRs
- PR to have any enabled driver report 50C
- Alternative G10 command to set offsets from known current tool position, see https://forum.duet3d.com/topic/6465/g92-g10-m585-for-setting-head-position-not-machine-position/4
- Keep sending M408 responses to PanelDue while waiting for movement to complete, or M400 or homing move or similar
- Extra logging? [did some extra in 2.02RC3] https://forum.duet3d.com/topic/7103/extend-m929-logging-capabilities/5
- Danny's modified SCARA kinematics (workpiece is on a plate, extruder is fixed)
- Look at pushover notification support, https://forum.duet3d.com/topic/169/notification-via-pushover-or-other-service/45
- M81: don't give low voltage warnings when main power has just been turned off
- M81: option to invert polarity?
- Add S4 option to G1 command, like S1 but no endstop checks (needed for CoreXY, CoreXZ)
- M569 command to allow selection of smart/dumb driver (including on Duet M), also allow all 12 drivers to be smart
- Apostrophe in quoted filename: can we make apostrophe special in SSIDs/passwords but not filenames?
- M140 command to set default bed heaters for M140 S commands (e.g. M140 P0:1:2)
- Consider: Heater faults to run M81 even when not doing a build (https://forum.duet3d.com/topic/6225/configure-action-on-heater-fault/7)
- Option to repeat G32 until deviation/leadscrew adjustment is below a threshold or a retry count reached (and allow for probing failures)
- Macro option when a motor stall is detected, https://forum.duet3d.com/topic/7026/more-options-for-stall-detection
- Update PanelDue firmware via Duet
- Use Heat task to read DHT sensors?
- Add option R4 to M915 command, to do an emergency stop (useful for Z motor)
- GCodes corresponding to rr_move and rr_mkdir, https://forum.duet3d.com/topic/5470/firmware-2-0rc6-and-1-21-1rc6-released/13
- support G12 clean tool?
- Add fan PWM limit, https://forum.duet3d.com/topic/5370/m106-feature-request-limit-max-pwm-parameter/4
- after homing, warn if outside M208 movement limits on SCARA, polar etc.
- Unexpected heaters off/tool selection behaviour, https://www.duet3d.com/forum/thread.php?pid=43059#p43059
- warn when using : where ; was probably meant
- Error message if you attempt movement with VIN < minimum
- When VIN power too low and stepper drivers turned off, flag axes as not homed?
- min/max RSSI display?
- report RSSI in M552?
- Auto mount main SD card when inserted
- Add warning message when print exceeds bounds
- When uploading while a file is being printed, don't allow the currently-printing file to be replaced
- Option to send stall warning messages when not printing from SD card, https://forum.duet3d.com/topic/6720/stall-protection-on-pyserial-print
- Custom macros to execute on stall detection, including extruder stall detection https://forum.duet3d.com/topic/6730/stall-detection-custom-actions
- When Z probe readings are out of tolerance, display the lowest difference seen between consecutive readings?
- dual extrusion layer counting, see https://www.duet3d.com/forum/thread.php?pid=34816#p34816
- M140/M190 with no P parameter sets all bed heater temperatures (same for M141/M191)
- M291 to lock movement and wait for it to finish?
- Bug: https://www.duet3d.com/forum/thread.php?pid=34772#p34772 (needs RRF fix too?)
- configurable minimum extrusion temperature (per extruder?)
- case-insensitive http headers
- Send reduce power command to PanelDue when main power turned off?
- Option to not broadcast SSID?
- Support faster homing by using interrupts to check homing switch states
- Allow manual bed probing to be aborted
- Don't do pressure advance during accel/decel of sequences of short segments
- Add T parameter to M207
- look at supporting SIZE in FTP
- Make mp.delta.hmz0sK, hmz0scK and dsk 64-bit in SAM4E versions, to increase movement limit - also increase K2?

Investigations:

[done, waiting forever for SD card] Investigate https://www.duet3d.com/forum/thread.php?pid=32237#p32237
[done] https://www.duet3d.com/forum/thread.php?pid=30414#p30414 (watchdog reset)
[can't reproduce] https://www.duet3d.com/forum/thread.php?pid=28210#p28210 (pressure advance causes over extrusion)
[done] https://www.duet3d.com/forum/thread.php?pid=28255#p28255 (tool change problem)
[done] https://www.duet3d.com/forum/thread.php?pid=30431#p30431 (bed probing inaccurate)
[can't reproduce] https://www.duet3d.com/forum/thread.php?pid=30799#p30799 (step errors at high E steps/mm)
[no fault] https://www.duet3d.com/forum/thread.php?pid=30851#p30851 (split axis motor goes the wrong way)
[done BUT still wrong in lwip 2] inconsistend oversize vs. len
p->ref == 1 in WiFi

PCCB_X5<|MERGE_RESOLUTION|>--- conflicted
+++ resolved
@@ -183,8 +183,6 @@
 For 2.03 release:
 - Add virtual extruder position to M114 response for Octoprint, https://forum.duet3d.com/topic/10821/returning-virtual-extruder-position-in-m114/3
 - When disabling network or a protocol, set the number of active HTTP and/or Telnet clients to 0
-<<<<<<< HEAD
-=======
 - Added jerk policy, P parameter to M566
 - Pulse-type filament monitor now reports mm/pulse to 3 decimal places instead of 2
 
@@ -194,7 +192,6 @@
 - Bug: M557 P parameter didn't work
 - G31 to show current parameters, not just probe output value
 - Pulsed filament monitors: don't try to resync on every interrupt when interrupts are arriving very fast because the sensor has high resolution
->>>>>>> 90c6b876
 
 Outstanding issues:
 - Running out of output buffers and not freeing them up, https://forum.duet3d.com/post/96586
@@ -202,14 +199,10 @@
 - [defer] When writing resurrect.g after a pause, the G92 coordinates are wrong
 
 Planned for 3.0:
-<<<<<<< HEAD
 - Bug: G29 P parameter doesn't work if there are nonempty deployprobe.g/retractprobe.g files, https://forum.duet3d.com/topic/10904/g29-p-parameter-ignored/5
 - Bug? DWC 1.22.6 doesn't auto show the height map after probing since firmware 2.03, https://forum.duet3d.com/topic/10904/g29-p-parameter-ignored/5
 - [done] 3.0 bug: Fix Z probe starting height
 - Mechanism to restore original spindle speed (+ wait afterwards?) or laser power after a pause
-=======
-- Bug? DWC 1.22.6 doesn't auto show the height map after probing since firmware 2.03, https://forum.duet3d.com/topic/10904/g29-p-parameter-ignored/5
->>>>>>> 90c6b876
 - [on hold] investigate filament file not run on initial tool change, https://forum.duet3d.com/topic/9405/first-t0-in-gcode-does-not-work/5
 - Filament monitors: disable if tool is not active/no commanded extrusion, or does it do that already?
 - [yes it already did] In simulation mode, does M109 implicity select a tool? https://forum.duet3d.com/topic/9595/simulation-error
