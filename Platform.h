/****************************************************************************************************

RepRapFirmware - Platform: RepRapPro Ormerod with Duet controller

Platform contains all the code and definitions to deal with machine-dependent things such as control
pins, bed area, number of extruders, tolerable accelerations and speeds and so on.

No definitions that are system-independent should go in here.  Put them in Configuration.h.  Note that
the lengths of arrays such as DRIVES (see below) are defined here, so any array initialiser that depends on those
lengths, for example:

#define DRIVES 4
.
.
.
#define DRIVE_RELATIVE_MODES {false, false, false, true}

also needs to go here.

-----------------------------------------------------------------------------------------------------

Version 0.3

28 August 2013

Adrian Bowyer
RepRap Professional Ltd
http://reprappro.com

Licence: GPL

****************************************************************************************************/

#ifndef PLATFORM_H
#define PLATFORM_H

// What are we supposed to be running on

#define ELECTRONICS "Duet"

// Language-specific includes

#include <cctype>
#include <cstring>
#include <malloc.h>
#include <cstdlib>
#include <climits>

// Platform-specific includes

#include "Arduino.h"
#include "SamNonDuePin.h"
#include "SD_HSMCI.h"
#include "MCP4461.h"

/**************************************************************************************************/

// Some numbers...

#define STRING_LENGTH 1029		// needs to be long enough to receive web data
#define SHORT_STRING_LENGTH 40
#define TIME_TO_REPRAP 1.0e6 	// Convert seconds to the units used by the machine (usually microseconds)
#define TIME_FROM_REPRAP 1.0e-6 // Convert the units used by the machine (usually microseconds) to seconds

/**************************************************************************************************/

// The physical capabilities of the machine

#define DRIVES 4  // The number of drives in the machine, including X, Y, and Z plus extruder drives
#define AXES 3    // The number of movement axes in the machine, usually just X, Y and Z. <= DRIVES
#define HEATERS 2 // The number of heaters in the machine; 0 is the heated bed even if there isn't one.

// The numbers of entries in each {} array definition must correspond with the values of DRIVES,
// AXES, or HEATERS.  Set values to -1 to flag unavailability.  Pins are the microcontroller pin numbers.

// DRIVES

#define STEP_PINS {14, 25, 5, X2}				// Full array for Duet + Duex4 is {14, 25, 5, X2, 41, 39, X4, 49}
#define DIRECTION_PINS {15, 26, 4, X3}			// Full array for Duet + Duex4 is {15, 26, 4, X3, 35, 53, 51, 48}
#define FORWARDS true     						// What to send to go...
#define BACKWARDS false    						// ...in each direction
#define ENABLE_PINS {29, 27, X1, X0}            // Full array for Duet + Duex4 is {29, 27, X1, X0, 37, X8, 50, 47}
#define ENABLE false      						// What to send to enable... 
#define DISABLE true     						// ...and disable a drive
#define DISABLE_DRIVES {false, false, true, false} // Set true to disable a drive when it becomes idle
#define LOW_STOP_PINS {11, -1, 60, 31}				// Full array endstop pins for Duet + Duex4 is {11, 28, 60, 31, 24, 46, 45, 44}
#define HIGH_STOP_PINS {-1, 28, -1, -1}
#define ENDSTOP_HIT 1 							// when a stop == this it is hit

// Indices for motor current digipots (if any)
//  first 4 are for digipot 1,(on duet)
//  second 4 for digipot 2(on expansion board)
//  Full order is {1, 3, 2, 0, 1, 3, 2, 0}, only include as many as you have DRIVES defined
#define POT_WIPES {1, 3, 2, 0} 					// Indices for motor current digipots (if any)
#define SENSE_RESISTOR 0.1   					// Stepper motor current sense resistor (ohms)
#define MAX_STEPPER_DIGIPOT_VOLTAGE ( 3.3*2.5/(2.7+2.5) ) // Stepper motor current reference voltage

#define Z_PROBE_AD_VALUE (400)					// Default for the Z probe - should be overwritten by experiment
#define Z_PROBE_STOP_HEIGHT (0.7) 				// mm
#define Z_PROBE_PIN (0) 						// Analogue pin number
#define Z_PROBE_MOD_PIN (61)					// Digital pin number to turn the IR LED on (high) or off (low)
const unsigned int numZProbeReadingsAveraged = 8;	// we average this number of readings with IR on, and the same number with IR off

#define MAX_FEEDRATES {50.0, 50.0, 3.0, 16.0}   // mm/sec
#define ACCELERATIONS {800.0, 800.0, 10.0, 250.0}    // mm/sec^2
#define DRIVE_STEPS_PER_UNIT {87.4890, 87.4890, 4000.0, 420.0}
#define INSTANT_DVS {10.0, 10.0, 0.2, 2.0}    // (mm/sec) these are also the minimum feed rates which is why I (dc42) decreased X/Y from 15 to 10
#define NUM_MIXING_DRIVES 1; //number of mixing drives

// AXES

#define AXIS_MAXIMA {220, 200, 200} 	// mm
#define AXIS_MINIMA {0, 0, 0}			// mm
#define HOME_FEEDRATES {50.0, 50.0, 1.0} 		// mm/sec
#define HEAD_OFFSETS {0.0, 0.0, 0.0}			// mm

#define X_AXIS 0  								// The index of the X axis in the arrays
#define Y_AXIS 1  // The index of the Y axis
#define Z_AXIS 2  // The index of the Z axis

#define E0_DRIVE 3 //the index of the first Extruder drive
#define E1_DRIVE 4 //the index of the second Extruder drive
#define E2_DRIVE 5 //the index of the third Extruder drive
#define E3_DRIVE 6 //the index of the fourth Extruder drive
#define E4_DRIVE 7 //the index of the fifth Extruder drive

// HEATERS - The bed is assumed to be the at index 0

#define TEMP_SENSE_PINS {5, 4}  				// Analogue pin numbers (full array for Duet+Duex4 = {5, 4, 0, 7, 8, 9} )
#define HEAT_ON_PINS {6, X5}					// PWM pins (full array for Duet+Duex4 = {6, X5, X7, 7, 8, 9} )

// Bed thermistor: http://uk.farnell.com/epcos/b57863s103f040/sensor-miniature-ntc-10k/dp/1299930?Ntt=129-9930
// Hot end thermistor: http://www.digikey.co.uk/product-search/en?x=20&y=11&KeyWords=480-3137-ND
const float defaultThermistorBetas[HEATERS] = {3988.0, 4138.0};
const float defaultThermistorSeriesRs[HEATERS] = {1000, 1000}; 		// Ohms in series with the thermistors
const float defaultThermistor25RS[HEATERS] = {10000.0, 100000.0};	// Thermistor ohms at 25 C = 298.15 K

// Note on hot end PID parameters:
// The system is highly nonlinear because the heater power is limited to a maximum value and cannot go negative.
// If we try to run a traditional PID when there are large temperature errors, this causes the I-accumulator to go out of control,
// which causes a large amount of overshoot at lower temperatures. There are at least two ways of avoiding this:
// 1. Allow the PID to operate even with very large errors, but choose a very small I-term, just the right amount so that when heating up
//    from cold, the I-accumulator is approximately the value needed to maintain the correct power when the target temperature is reached.
//    This works well most of the time. However if the Duet board is reset when the extruder is hot and is then
//    commanded to heat up again before the extruder has cooled, the I-accumulator doesn't grow large enough, so the
//    temperature undershoots. The small value of the I-term then causes it to take a long time to reach the correct temperature.
// 2. Only allow the PID to operate when the temperature error is small enough for the PID to operate in the linear region.
//    So we set FULL_PID_BAND to a small value. It needs to be at least 15C because that is how much the temperature overshoots by
//    when we turn the heater off from full power at about 180C. We set the I-accumulator to zero when the PID is off, and use a
//    much larger I-term. So the I-accumulator grows from zero to the value needed to maintain the required temperature
//    much faster, but not so fast as to cause too much overshoot. This works well most of the time, except when we reduce
//    the temperature by more than FULL_PID_BAND. In this case we turn off the PID and the heater, clear the
//    I-accumulator, and wait for the temperature to drop before we turn the PID on again. The temperature has to undershoot by 10C
//    or more in order for the I-accumulator to build up again. However, dropping the temperature by more then 20C is not a normal
//    operation for a 3D printer, so we don't worry about this case.
// An improvement on method (2) would be to preset the I-accumulator to an estimate of the value needed to maintain the
// target temperature when we start using the PID (instead of clearing it to zero), and then reduce the I-term a little.
//
// Note: a negative P, I or D value means do not use PID for this heater, use bang-bang control instead.
// This allows us to switch between PID and bang-bang using the M301 and M304 commands.

// We use method 2 (see above)
const float defaultPidKis[HEATERS] = {5.0 / HEAT_SAMPLE_TIME, 0.2 / HEAT_SAMPLE_TIME};
const float defaultPidKds[HEATERS] = {500.0 * HEAT_SAMPLE_TIME, 50.0 * HEAT_SAMPLE_TIME};
const float defaultPidKps[HEATERS] = {-1, 9.0};
const float defaultFullBand[HEATERS] = {5.0, 20.0};		// errors larger than this cause heater to be on or off and I-term set to zero

const float defaultPidMin[HEATERS] = {0.0, 0.0};	// minimum value of I-term
const float defaultPidMax[HEATERS] = {255, 180};	// maximum value of I-term, must be high enough to reach 245C for ABS printing

#define STANDBY_TEMPERATURES {ABS_ZERO, ABS_ZERO} // We specify one for the bed, though it's not needed
#define ACTIVE_TEMPERATURES {ABS_ZERO, ABS_ZERO}
#define COOLING_FAN_PIN X6 										//pin D34 is PWM capable but not an Arduino PWM pin - use X6 instead
#define HEAT_ON 0 								// 0 for inverted heater (eg Duet v0.6) 1 for not (e.g. Duet v0.4)

// For the theory behind ADC oversampling, see http://www.atmel.com/Images/doc8003.pdf
const unsigned int adOversampleBits = 1;					// number of bits we oversample when reading temperatures

// Define the number of temperature readings we average for each thermistor. This should be a power of 2 and at least 4 ** adOversampleBits.
// Keep numThermistorReadingsAveraged * NUM_HEATERS * 2ms no greater than HEAT_SAMPLE_TIME or the PIDs won't work well.
const unsigned int numThermistorReadingsAveraged = (HEATERS > 3) ? 32 : 64;
const unsigned int adRangeReal = 4095;						// the ADC that measures temperatures gives an int this big as its max value
const unsigned int adRangeVirtual = ((adRangeReal + 1) << adOversampleBits) - 1;	// the max value we can get using oversampling
const unsigned int adDisconnectedReal = adRangeReal - 3;	// we consider an ADC reading at/above this value to indicate that the thermistor is disconnected
const unsigned int adDisconnectedVirtual = adDisconnectedReal << adOversampleBits;

#define HOT_BED 0 // The index of the heated bed; set to -1 if there is no heated bed
#define E0_HEATER 1 //the index of the first extruder heater
#define E1_HEATER 2 //the index of the first extruder heater
#define E2_HEATER 3 //the index of the first extruder heater
#define E3_HEATER 4 //the index of the first extruder heater
#define E4_HEATER 5 //the index of the first extruder heater

/****************************************************************************************************/

// File handling

#define MAX_FILES (10)		// must be large enough to handle the max number of simultaneous web requests + file being printed
#define FILE_BUF_LEN (256)
#define SD_SPI (4) //Pin
<<<<<<< HEAD
#define WEB_DIR "0:/www/" // Place to find web files on the server
#define GCODE_DIR "0:/gcodes/" // Ditto - g-codes
#define SYS_DIR "0:/sys/" // Ditto - system files
#define TEMP_DIR "0:/tmp/" // Ditto - temporary files
#define FILE_LIST_SEPARATOR ','
#define FILE_LIST_BRACKET '"'
#define FILE_LIST_LENGTH (2000) // Maximum length of file list

#define FLASH_LED 'F' 		// Type byte of a message that is to flash an LED; the next two bytes define the frequency and M/S ratio.
#define DISPLAY_MESSAGE 'L'	// Type byte of a message that is to appear on a local display; the L is not displayed; \f and \n should be supported.
#define HOST_MESSAGE 'H'	// Type byte of a message that is to be sent to the host; the H is not sent.
=======
#define WEB_DIR "0:/www/" 						// Place to find web files on the SD card
#define GCODE_DIR "0:/gcodes/" 					// Ditto - g-codes
#define SYS_DIR "0:/sys/" 						// Ditto - system files
#define TEMP_DIR "0:/tmp/" 						// Ditto - temporary files
#define FILE_LIST_LENGTH (1000) 				// Maximum length of file list

#define FLASH_LED 'F' 							// Type byte of a message that is to flash an LED; the next two bytes define
                      	  	  	  	  	  	  	// the frequency and M/S ratio.
#define DISPLAY_MESSAGE 'L'  					// Type byte of a message that is to appear on a local display; the L is
                             	 	 	 	 	// not displayed; \f and \n should be supported.
#define HOST_MESSAGE 'H' 						// Type byte of a message that is to be sent to the host; the H is not sent.
>>>>>>> 73724a4b
#define DEBUG_MESSAGE 'D'	// Type byte of a message that is to be sent for debugging; the D is not sent.
#define MAC_ADDRESS {0xBE, 0xEF, 0xDE, 0xAD, 0xFE, 0xED}


/****************************************************************************************************/

// Miscellaneous...

#define BAUD_RATE 115200 						// Communication speed of the USB if needed.

const int atxPowerPin = 12;						// Arduino Due pin number that controls the ATX power on/off

const uint16_t lineInBufsize = 256;				// use a power of 2 for good performance
const uint16_t lineOutBufSize = 2048;			// ideally this should be large enough to hold the results of an M503 command,
												// but could be reduced if we ever need the memory

/****************************************************************************************************/

enum EndStopHit
{
  noStop = 0,		// no endstop hit
  lowHit = 1,									// low switch hit, or Z-probe in use and above threshold
  highHit = 2,		// high stop hit
  lowNear = 3		// approaching Z-probe threshold
};

/***************************************************************************************************/

// Input and output - these are ORed into an int8_t
// By the Status() functions of the IO classes.

enum IOStatus
{
  nothing = 0,
  byteAvailable = 1,
  atEoF = 2,
  clientLive = 4,
  clientConnected = 8
};

// Enumeration describing the reasons for a software reset.
// The spin state gets or'ed into this, so keep the lower ~4 bits unused.
namespace SoftwareResetReason
{
	enum
	{
		user = 0,					// M999 command
		stuckInSpin = 0x1000,		// we got stuck in a Spin() function for too long
		inLwipSpin = 0x2000,		// we got stuck in a call to lwip for too long
		inUsbOutput = 0x4000		// this bit is or'ed in if we were in USB otuput at the time
	};
}

// Enumeration to describe various tests we do in response to the M111 command
namespace DiagnosticTest
{
	enum
	{
		TestWatchdog = 1001,			// test that we get a watchdog reset if the tick interrupt stops
		TestSpinLockup = 1002			// test that we get a software reset if a Spin() function takes too long

	};
}

// This class handles serial I/O - typically via USB

class Line //: public InputOutput
{
public:

	int8_t Status() const; // Returns OR of IOStatus
	int Read(char& b);
	void Write(char b, bool block = false);
	void Write(const char* s, bool block = false);

friend class Platform;

protected:

	Line();
	void Init();
	void Spin();

private:
	void TryFlushOutput();

	// Although the sam3x usb interface code already has a 512-byte buffer, adding this extra 256-byte buffer
	// increases the speed of uploading to the SD card by 10%
	char inBuffer[lineInBufsize];
	char outBuffer[lineOutBufSize];
	uint16_t inputGetIndex;
	uint16_t inputNumChars;
	uint16_t outputGetIndex;
	uint16_t outputNumChars;

	uint8_t inUsbWrite;
	bool ignoringOutputLine;
};

class MassStorage
{
public:

  const char* FileList(const char* directory, bool fromLine); // Returns a list of all the files in the named directory
  const char* UnixFileList(const char* directory); // Returns a UNIX-compatible file list for the specified directory
  const char* CombineName(const char* directory, const char* fileName);
  bool Delete(const char* directory, const char* fileName);
  bool Delete(const char* fileName);
  bool MakeDirectory(const char *parentDir, const char *dirName);
  bool MakeDirectory(const char *directory);
  bool Rename(const char *oldFilename, const char *newFilename);
  bool PathExists(const char *path) const;

friend class Platform;

protected:

  MassStorage(Platform* p);
  void Init();

private:

  char fileList[FILE_LIST_LENGTH];
  char scratchString[STRING_LENGTH];
  Platform* platform;
  FATFS fileSystem;
};

// This class handles input from, and output to, files.

class FileStore //: public InputOutput
{
public:

	int8_t Status(); // Returns OR of IOStatus
	bool Read(char& b);
	int Read(char* buf, unsigned int nBytes);
	bool Write(char b);
	bool Write(const char *s, unsigned int len);
	bool Write(const char* s);
	bool Close();
	bool Seek(unsigned long pos);
	bool GoToEnd(); // Position the file at the end (so you can write on the end).
	unsigned long Length(); // File size in bytes
	void Duplicate();
	bool Flush();

friend class Platform;

protected:

	FileStore(Platform* p);
	void Init();
    bool Open(const char* directory, const char* fileName, bool write);
    bool Open(const char* fileName, bool write);
        
  bool inUse;
  byte buf[FILE_BUF_LEN];
  int bufferPointer;
  
private:

  bool ReadBuffer();
  bool WriteBuffer();

  FIL file;
  Platform* platform;
  bool writing;
  unsigned int lastBufferEntry;
  unsigned int openCount;
};


/***************************************************************************************************************/

// Struct for holding Z probe parameters

struct ZProbeParameters
{
	int adcValue;					// the target ADC value
	float height;					// the nozzle height at which the target ADC value is returned
	float calibTemperature;			// the temperature at which we did the calibration
	float temperatureCoefficient;	// the variation of height with bed temperature

	void Init(float h)
	{
		adcValue = Z_PROBE_AD_VALUE;
		height = h;
		calibTemperature = 20.0;
		temperatureCoefficient = 0.0;	// no default temperature correction
	}

	float GetStopHeight(float temperature) const
	{
		return ((temperature - calibTemperature) * temperatureCoefficient) + height;
	}

	bool operator==(const ZProbeParameters& other) const
	{
		return adcValue == other.adcValue
				&& height == other.height
				&& calibTemperature == other.calibTemperature
				&& temperatureCoefficient == other.temperatureCoefficient;
	}

	bool operator!=(const ZProbeParameters& other) const
	{
		return !operator==(other);
	}
};

class PidParameters
{
	// If you add any more variables to this class, don't forget to change the definition of operator== in Platform.cpp!
private:
	float thermistorBeta, thermistorInfR;				// private because these must be changed together

public:
	float kI, kD, kP;
	float fullBand, pidMin, pidMax;
	float thermistorSeriesR;
	float adcLowOffset, adcHighOffset;

	float GetBeta() const { return thermistorBeta; }
	float GetRInf() const { return thermistorInfR; }

	bool UsePID() const;
	float GetThermistorR25() const;
	void SetThermistorR25AndBeta(float r25, float beta);

	bool operator==(const PidParameters& other) const;
	bool operator!=(const PidParameters& other) const
	{
		return !operator==(other);
	}
};

// Class to perform averaging of values read from the ADC
// numAveraged should be a power of 2 for best efficiency

template<size_t numAveraged> class AveragingFilter
{
public:
	AveragingFilter()
	{
		Init();
	}

	void Init() volatile
	{
		sum = 0;
		index = 0;
		isValid = false;
		for(size_t i = 0; i < numAveraged; ++i)
		{
			readings[i] = 0;
		}
	}

	// Call this to put a new reading into the filter
	// This is only called by the ISR, so it not declared volatile to make it faster
	void ProcessReading(uint16_t r)
	{
		sum = sum - readings[index] + r;
		readings[index] = r;
		++index;
		if(index == numAveraged)
		{
			index = 0;
			isValid = true;
		}
	}

	// Return the raw sum
	uint32_t GetSum() const volatile
	{
		return sum;
	}

	// Return true if we have a valid average
	bool IsValid()  const volatile
	{
		return isValid;
	}

private:
	uint16_t readings[numAveraged];
	size_t index;
	uint32_t sum;
	bool isValid;
	//invariant(sum == + over readings)
	//invariant(index < numAveraged)
};

typedef AveragingFilter<numThermistorReadingsAveraged> ThermistorAveragingFilter;
typedef AveragingFilter<numZProbeReadingsAveraged> ZProbeAveragingFilter;

// Enumeration of error condition bits
enum ErrorCode
{
	ErrorBadTemp = 1 << 0
};

// The main class that defines the RepRap machine for the benefit of the other classes

class Platform
{   
public:
  
  Platform();
  
//-------------------------------------------------------------------------------------------------------------

// These are the functions that form the interface between Platform and the rest of the firmware.

  void Init(); // Set the machine up after a restart.  If called subsequently this should set the machine up as if
               // it has just been restarted; it can do this by executing an actual restart if you like, but beware the 
               // loop of death...
  void Spin(); // This gets called in the main loop and should do any housekeeping needed
  void Exit(); // Shut down tidily.  Calling Init after calling this should reset to the beginning
  Compatibility Emulating() const;
  void SetEmulating(Compatibility c);
  void Diagnostics();
  void PrintMemoryUsage();  // Print memory stats for debugging
  void ClassReport(char* className, float &lastTime);  // Called on return to check everything's live.
  void RecordError(ErrorCode ec) { errorCodeBits |= ec; }
  void SetDebug(int d);
  void SoftwareReset(uint16_t reason);
  void SetAtxPower(bool on);
  
  // Timing
  
  float Time(); // Returns elapsed seconds since some arbitrary time
  void SetInterrupt(float s); // Set a regular interrupt going every s seconds; if s is -ve turn interrupt off
  void DisableInterrupts();
  void Tick();
  
  // Communications and data storage
  
  Line* GetLine() const;
  void SetIPAddress(byte ip[]);
  const byte* IPAddress() const;
  void SetNetMask(byte nm[]);
  const byte* NetMask() const;
  void SetGateWay(byte gw[]);
  const byte* GateWay() const;
  void SetMACAddress(uint8_t mac[]);
  const uint8_t* MACAddress() const;
  
  friend class FileStore;
  
  MassStorage* GetMassStorage();
  FileStore* GetFileStore(const char* directory, const char* fileName, bool write);
  FileStore* GetFileStore(const char* fileName, bool write);
  const char* GetWebDir() const; // Where the htm etc files are
  const char* GetGCodeDir() const; // Where the gcodes are
  const char* GetSysDir() const;  // Where the system files are
  const char* GetTempDir() const; // Where temporary files are
  const char* GetConfigFile() const; // Where the configuration is stored (in the system dir).
  
  void Message(char type, const char* message);        // Send a message.  Messages may simply flash an LED, or,
                            // say, display the messages on an LCD. This may also transmit the messages to the host. 
  void PushMessageIndent();
  void PopMessageIndent();
  
  // Movement
  
  void EmergencyStop();
  void SetDirection(byte drive, bool direction);
  void Step(byte drive);
  void Disable(byte drive); // There is no drive enable; drives get enabled automatically the first time they are used.
  void SetMotorCurrent(byte drive, float current);
  float DriveStepsPerUnit(int8_t drive) const;
  void SetDriveStepsPerUnit(int8_t drive, float value);
  float Acceleration(int8_t drive) const;
  void SetAcceleration(int8_t drive, float value);
  float MaxFeedrate(int8_t drive) const;
  void SetMaxFeedrate(int8_t drive, float value);
  float InstantDv(int8_t drive) const;
  float HomeFeedRate(int8_t axis) const;
  void SetHomeFeedRate(int8_t axis, float value);
  EndStopHit Stopped(int8_t drive);
  float AxisMaximum(int8_t axis) const;
  void SetAxisMaximum(int8_t axis, float value);
  float AxisMinimum(int8_t axis) const;
  void SetAxisMinimum(int8_t axis, float value);
  float AxisTotalLength(int8_t axis) const;

  // Z probe

  float ZProbeStopHeight() const;
  int ZProbe();
  int GetZProbeSecondaryValues(int& v1, int& v2);
  void SetZProbeType(int iZ);
  int GetZProbeType() const;
  void SetZProbing(bool starting);
  bool GetZProbeParameters(struct ZProbeParameters& params) const;
  bool SetZProbeParameters(const struct ZProbeParameters& params);
  bool MustHomeXYBeforeZ() const;
  
  // Mixing support

  void SetMixingDrives(int);
  int GetMixingDrives();

  // Heat and temperature
  
  float GetTemperature(size_t heater) const; // Result is in degrees Celsius
  void SetHeater(size_t heater, const float& power); // power is a fraction in [0,1]
  float HeatSampleTime() const;
  void CoolingFan(float speed);
  void SetPidParameters(size_t heater, const PidParameters& params);
  const PidParameters& GetPidParameters(size_t heater);

//-------------------------------------------------------------------------------------------------------
  
private:
  
  // This is the structure used to hold out non-volatile data.
  // The SAM3X doesn't have EEPROM so we save the data to flash. This unfortunately means that it gets cleared
  // every time we reprogram the firmware. So there is no need to cater for writing one version of this
  // struct and reading back another.

  struct FlashData
  {
	  static const uint16_t magicValue = 0x59B2;	// value we use to recognise that the flash data has been written

	  uint16_t magic;
	  uint16_t resetReason;							// this records why we did a software reset, for diagnostic purposes
	  size_t neverUsedRam;							// the amount of never used RAM at the last abnormal software reset

	  // The remaining data could alternatively be saved to SD card.
	  // Note however that if we save them as G codes, we need to provide a way of saving IR and ultrasonic G31 parameters separately.
	  ZProbeParameters switchZProbeParameters;		// Z probe values for the endstop switch
	  ZProbeParameters irZProbeParameters;			// Z probe values for the IR sensor
	  ZProbeParameters ultrasonicZProbeParameters;	// Z probe values for the ultrasonic sensor
	  int zProbeType;								// the type of Z probe we are currently using
	  PidParameters pidParams[HEATERS];
	  byte ipAddress[4];
	  byte netMask[4];
	  byte gateWay[4];
	  uint8_t macAddress[6];
	  Compatibility compatibility;
  };

  static const uint32_t nvAddress = 0;				// address in flash where we store the nonvolatile data
  FlashData nvData;

  float lastTime;
  float longWait;
  float addToTime;
  unsigned long lastTimeCall;
  
  bool active;
  uint32_t errorCodeBits;
  
  void InitialiseInterrupts();
  int GetRawZHeight() const;
  void GetStackUsage(size_t* currentStack, size_t* maxStack, size_t* neverUsed) const;

// DRIVES

  int8_t stepPins[DRIVES];
  int8_t directionPins[DRIVES];
  int8_t enablePins[DRIVES];
  bool disableDrives[DRIVES];
  bool driveEnabled[DRIVES];
  int8_t lowStopPins[DRIVES];
  int8_t highStopPins[DRIVES];
  float maxFeedrates[DRIVES];  
  float accelerations[DRIVES];
  float driveStepsPerUnit[DRIVES];
  float instantDvs[DRIVES];
  MCP4461 mcpDuet;
  MCP4461 mcpExpansion;


  int8_t potWipes[DRIVES];
  float senseResistor;
  float maxStepperDigipotVoltage;
  int8_t zProbePin;
  int8_t zProbeModulationPin;

  volatile ZProbeAveragingFilter zProbeOnFilter;					// Z probe readings we took with the IR turned on
  volatile ZProbeAveragingFilter zProbeOffFilter;					// Z probe readings we took with the IR turned off
  volatile ThermistorAveragingFilter thermistorFilters[HEATERS];	// bed and extruder thermistor readings
  int8_t numMixingDrives;

// AXES

  void InitZProbe();
  void UpdateNetworkAddress(byte dst[4], const byte src[4]);
  void WriteNvData();

  float axisMaxima[AXES];
  float axisMinima[AXES];
  float homeFeedrates[AXES];
  float headOffsets[AXES]; // FIXME - needs a 2D array

// HEATERS - Bed is assumed to be the first

  int GetRawTemperature(byte heater) const;

  int8_t tempSensePins[HEATERS];
  int8_t heatOnPins[HEATERS];
  float heatSampleTime;
  float standbyTemperatures[HEATERS];
  float activeTemperatures[HEATERS];
  int8_t coolingFanPin;

// Serial/USB

  Line* line;
  uint8_t messageIndent;

// Files

  MassStorage* massStorage;
  FileStore* files[MAX_FILES];
  bool fileStructureInitialised;
  char* webDir;
  char* gcodeDir;
  char* sysDir;
  char* tempDir;
  char* configFile;
  
// Data used by the tick interrupt handler

  adc_channel_num_t heaterAdcChannels[HEATERS];
  adc_channel_num_t zProbeAdcChannel;
  uint32_t thermistorOverheatSums[HEATERS];
  uint8_t tickState;
  uint8_t currentHeater;
  int debugCode;

  static uint16_t GetAdcReading(adc_channel_num_t chan);
  static void StartAdcConversion(adc_channel_num_t chan);
  static adc_channel_num_t PinToAdcChannel(int pin);
};

// Small class to hold an open file and data relating to it.
// This is designed so that files are never left open and we never duplicate a file reference.
class FileData
{
public:
	FileData() : f(NULL) {}

	// Set this to refer to a newly-opened file
	void Set(FileStore* pfile)
	{
		Close();	// close any existing file
		f = pfile;
	}

	bool IsLive() const { return f != NULL; }

	bool Close()
	{
		if (f != NULL)
		{
			bool ok = f->Close();
			f = NULL;
			return ok;
		}
		return false;
	}

	bool Read(char& b)
	{
		return f->Read(b);
	}

	bool Write(char b)
	{
		return f->Write(b);
	}

	bool Write(const char *s, unsigned int len)
	{
		return f->Write(s, len);
	}

	bool Flush()
	{
		return f->Flush();
	}

	unsigned long Length()
	{
		return f->Length();
	}

	// Assignment operator
	void CopyFrom(const FileData& other)
	{
		Close();
		f = other.f;
		if (f != NULL)
		{
			f->Duplicate();
		}
	}

	// Move operator
	void MoveFrom(FileData& other)
	{
		Close();
		f = other.f;
		other.Init();
	}

private:
	FileStore *f;

	void Init()
	{
		f = NULL;
	}

	// Private assignment operator to prevent us assigning these objects
	FileData& operator=(const FileData&);

	// Private copy constructor to prevent us copying these objects
	FileData(const FileData&);
};

// Where the htm etc files are

inline const char* Platform::GetWebDir() const
{
  return webDir;
}

// Where the gcodes are

inline const char* Platform::GetGCodeDir() const
  {
  return gcodeDir;
}

// Where the system files are

inline const char* Platform::GetSysDir() const
{
  return sysDir;
}
    
// Where the temporary files are

inline const char* Platform::GetTempDir() const
{
  return tempDir;
}


inline const char* Platform::GetConfigFile() const
{
  return configFile;
}
  


//*****************************************************************************************************************

// Drive the RepRap machine - Movement

inline float Platform::DriveStepsPerUnit(int8_t drive) const
  {
  return driveStepsPerUnit[drive]; 
  }
    
inline void Platform::SetDriveStepsPerUnit(int8_t drive, float value)
{
  driveStepsPerUnit[drive] = value;
}
    
inline float Platform::Acceleration(int8_t drive) const
{
	return accelerations[drive];
}

inline void Platform::SetAcceleration(int8_t drive, float value)
{
	accelerations[drive] = value;
}

inline float Platform::InstantDv(int8_t drive) const
{
  return instantDvs[drive]; 
}

#if 0	// not used
inline bool Platform::HighStopButNotLow(int8_t axis) const
{
	return (lowStopPins[axis] < 0) && (highStopPins[axis] >= 0);
}
#endif

inline float Platform::HomeFeedRate(int8_t axis) const
{
  return homeFeedrates[axis];
}

inline void Platform::SetHomeFeedRate(int8_t axis, float value)
{
   homeFeedrates[axis] = value;
}

inline float Platform::AxisMaximum(int8_t axis) const
{
  return axisMaxima[axis];
}

inline void Platform::SetAxisMaximum(int8_t axis, float value)
{
  axisMaxima[axis] = value;
}

inline float Platform::AxisMinimum(int8_t axis) const
{
  return axisMinima[axis];
}

inline void Platform::SetAxisMinimum(int8_t axis, float value)
{
  axisMinima[axis] = value;
}

inline float Platform::AxisTotalLength(int8_t axis) const
{
	return axisMaxima[axis] - axisMinima[axis];
}

inline float Platform::MaxFeedrate(int8_t drive) const
{
  return maxFeedrates[drive];
}

inline void Platform::SetMaxFeedrate(int8_t drive, float value)
{
	maxFeedrates[drive] = value;
}

inline void Platform::SetMixingDrives(int num_drives)
{
	if(num_drives>(DRIVES-AXES))
	{
		Message(HOST_MESSAGE, "More mixing extruder drives set with M160 than exist in firmware configuration\n");
		return;
	}
	numMixingDrives = num_drives;
}

inline int Platform::GetMixingDrives()
{
	return numMixingDrives;
}

//********************************************************************************************************

// Drive the RepRap machine - Heat and temperature

inline int Platform::GetRawTemperature(byte heater) const
{
  return (heater < HEATERS)
		  ? thermistorFilters[heater].GetSum()/(numThermistorReadingsAveraged >> adOversampleBits)
		  : 0;
}

inline float Platform::HeatSampleTime() const
{
  return heatSampleTime;
}

inline const byte* Platform::IPAddress() const
{
	return nvData.ipAddress;
}

inline const byte* Platform::NetMask() const
{
	return nvData.netMask;
}

inline const byte* Platform::GateWay() const
{
	return nvData.gateWay;
}

inline void Platform::SetMACAddress(uint8_t mac[])
{
	bool changed = false;
	for(int8_t i = 0; i < 6; i++)
	{
		if (nvData.macAddress[i] != mac[i])
		{
			nvData.macAddress[i] = mac[i];
			changed = true;
		}
	}
	if (changed)
	{
		WriteNvData();
	}
}

inline const byte* Platform::MACAddress() const
{
	return nvData.macAddress;
}

inline Line* Platform::GetLine() const
{
	return line;
}

inline void Platform::PushMessageIndent()
{
	messageIndent += 2;
}

inline void Platform::PopMessageIndent()
{
	messageIndent -= 2;
}


//***************************************************************************************


#endif<|MERGE_RESOLUTION|>--- conflicted
+++ resolved
@@ -198,19 +198,6 @@
 #define MAX_FILES (10)		// must be large enough to handle the max number of simultaneous web requests + file being printed
 #define FILE_BUF_LEN (256)
 #define SD_SPI (4) //Pin
-<<<<<<< HEAD
-#define WEB_DIR "0:/www/" // Place to find web files on the server
-#define GCODE_DIR "0:/gcodes/" // Ditto - g-codes
-#define SYS_DIR "0:/sys/" // Ditto - system files
-#define TEMP_DIR "0:/tmp/" // Ditto - temporary files
-#define FILE_LIST_SEPARATOR ','
-#define FILE_LIST_BRACKET '"'
-#define FILE_LIST_LENGTH (2000) // Maximum length of file list
-
-#define FLASH_LED 'F' 		// Type byte of a message that is to flash an LED; the next two bytes define the frequency and M/S ratio.
-#define DISPLAY_MESSAGE 'L'	// Type byte of a message that is to appear on a local display; the L is not displayed; \f and \n should be supported.
-#define HOST_MESSAGE 'H'	// Type byte of a message that is to be sent to the host; the H is not sent.
-=======
 #define WEB_DIR "0:/www/" 						// Place to find web files on the SD card
 #define GCODE_DIR "0:/gcodes/" 					// Ditto - g-codes
 #define SYS_DIR "0:/sys/" 						// Ditto - system files
@@ -222,7 +209,6 @@
 #define DISPLAY_MESSAGE 'L'  					// Type byte of a message that is to appear on a local display; the L is
                              	 	 	 	 	// not displayed; \f and \n should be supported.
 #define HOST_MESSAGE 'H' 						// Type byte of a message that is to be sent to the host; the H is not sent.
->>>>>>> 73724a4b
 #define DEBUG_MESSAGE 'D'	// Type byte of a message that is to be sent for debugging; the D is not sent.
 #define MAC_ADDRESS {0xBE, 0xEF, 0xDE, 0xAD, 0xFE, 0xED}
 
