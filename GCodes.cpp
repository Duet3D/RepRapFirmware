/****************************************************************************************************

 RepRapFirmware - G Codes

 This class interprets G Codes from one or more sources, and calls the functions in Move, Heat etc
 that drive the machine to do what the G Codes command.

 Most of the functions in here are designed not to wait, and they return a boolean.  When you want them to do
 something, you call them.  If they return false, the machine can't do what you want yet.  So you go away
 and do something else.  Then you try again.  If they return true, the thing you wanted done has been done.

 -----------------------------------------------------------------------------------------------------

 Version 0.1

 13 February 2013

 Adrian Bowyer
 RepRap Professional Ltd
 http://reprappro.com

 Licence: GPL

 ****************************************************************************************************/

#include "RepRapFirmware.h"

GCodes::GCodes(Platform* p, Webserver* w)
{
	active = false;
	platform = p;
	webserver = w;
	webGCode = new GCodeBuffer(platform, "web: ");
	fileGCode = new GCodeBuffer(platform, "file: ");
	serialGCode = new GCodeBuffer(platform, "serial: ");
	cannedCycleGCode = new GCodeBuffer(platform, "macro: ");
}

void GCodes::Exit()
{
	platform->Message(HOST_MESSAGE, "GCodes class exited.\n");
	active = false;
}

void GCodes::Init()
{
	Reset();
	drivesRelative = true;
	axesRelative = false;
	gCodeLetters = GCODE_LETTERS;
	distanceScale = 1.0;
	for (int8_t i = 0; i < DRIVES - AXES; i++)
	{
		lastPos[i] = 0.0;
	}
	configFile = NULL;
	eofString = EOF_STRING;
	eofStringCounter = 0;
	eofStringLength = strlen(eofString);
	homeX = false;
	homeY = false;
	homeZ = false;
	offSetSet = false;
	selectedHead = -1;
	zProbesSet = false;
	active = true;
	longWait = platform->Time();
	dwellTime = longWait;
	limitAxes = true;
	axisIsHomed[X_AXIS] = axisIsHomed[Y_AXIS] = axisIsHomed[Z_AXIS] = false;
	coolingInverted = false;
}

// This is called from Init and when doing an emergency stop
void GCodes::Reset()
{
	webGCode->Init();
	fileGCode->Init();
	serialGCode->Init();
	cannedCycleGCode->Init();
	moveAvailable = false;
	fileBeingPrinted.Close();
	fileToPrint.Close();
	fileBeingWritten = NULL;
	checkEndStops = false;
	doingCannedCycleFile = false;
	dwellWaiting = false;
	stackPointer = 0;
	waitingForMoveToComplete = false;
	probeCount = 0;
	cannedCycleMoveCount = 0;
	cannedCycleMoveQueued = false;
	gFeedRate = platform->MaxFeedrate(Z_AXIS); // Typically the slowest
    speedFactor = 1.0/60.0;				// default is just to convert from mm/minute to mm/second
    extrusionFactor = 1.0;
}

void GCodes::DoFilePrint(GCodeBuffer* gb)
{
	char b;

	if (fileBeingPrinted.IsLive())
	{
		if (fileBeingPrinted.Read(b))
		{
			if (gb->Put(b))
			{
				gb->SetFinished(ActOnGcode(gb));
			}
		}
		else
		{
			if (gb->Put('\n')) // In case there wasn't one ending the file
			{
				gb->SetFinished(ActOnGcode(gb));
			}
			fileBeingPrinted.Close();
		}
	}
}

void GCodes::Spin()
{
	if (!active)
		return;

	// Check each of the sources of G Codes (web, serial, and file) to
	// see if what they are doing has been done.  If it hasn't, return without
	// looking at anything else.
	//
	// Note the order establishes a priority: web first, then serial, and file
	// last.  If file weren't last, then the others would never get a look in when
	// a file was being printed.

	if (webGCode->Active())
	{
		webGCode->SetFinished(ActOnGcode(webGCode));
		platform->ClassReport("GCodes", longWait);
		return;
	}

	if (serialGCode->Active())
	{
		serialGCode->SetFinished(ActOnGcode(serialGCode));
		platform->ClassReport("GCodes", longWait);
		return;
	}

	if (fileGCode->Active())
	{
		fileGCode->SetFinished(ActOnGcode(fileGCode));
		platform->ClassReport("GCodes", longWait);
		return;
	}

	// Now check if a G Code byte is available from each of the sources
	// in the same order for the same reason.

	if (webserver->GCodeAvailable())
	{
		int8_t i = 0;
		do
		{
			char b = webserver->ReadGCode();
			if (webGCode->WritingFileDirectory() == platform->GetWebDir())
			{
				if (b == 0)
				{
					b = '\n';	// webserver replaces newline by null
				}
				WriteHTMLToFile(b, webGCode);
			}
			else
			{
				if (webGCode->Put(b))
				{
					// we have a complete gcode
					if (webGCode->WritingFileDirectory() != NULL)
					{
						WriteGCodeToFile(webGCode);
					}
					else
					{
						webGCode->SetFinished(ActOnGcode(webGCode));
					}
					break;	// stop after receiving a complete gcode in case we haven't finished processing it
				}
			}
			++i;
		} while (i < 50 && webserver->GCodeAvailable());
		platform->ClassReport("GCodes", longWait);
		return;
	}

	// Now the serial interface.  First check the special case of our
	// uploading the reprap.htm file

	if (serialGCode->WritingFileDirectory() == platform->GetWebDir())
	{
		if (platform->GetLine()->Status() & byteAvailable)
		{
			char b;
			platform->GetLine()->Read(b);
			WriteHTMLToFile(b, serialGCode);
		}
	}
	else
	{
		// Otherwise just deal in general with incoming bytes from the serial interface

		if (platform->GetLine()->Status() & byteAvailable)
		{
			// Read several bytes instead of just one. This approximately doubles the speed of file uploading.
			int8_t i = 0;
			do
			{
				char b;
				platform->GetLine()->Read(b);
				if (serialGCode->Put(b))	// add char to buffer and test whether the gcode is complete
				{
					// we have a complete gcode
					if (serialGCode->WritingFileDirectory() != NULL)
					{
						WriteGCodeToFile(serialGCode);
					}
					else
					{
						serialGCode->SetFinished(ActOnGcode(serialGCode));
					}
					break;	// stop after receiving a complete gcode in case we haven't finished processing it
				}
				++i;
			} while (i < 16 && (platform->GetLine()->Status() & byteAvailable));
			platform->ClassReport("GCodes", longWait);
			return;
		}
	}

	DoFilePrint(fileGCode);

	platform->ClassReport("GCodes", longWait);
}

void GCodes::Diagnostics()
{
	platform->Message(HOST_MESSAGE, "GCodes Diagnostics:\n");
}

// The wait till everything's done function.  If you need the machine to
// be idle before you do something (for example homeing an axis, or shutting down) call this
// until it returns true.  As a side-effect it loads moveBuffer with the last
// position and feedrate for you.

bool GCodes::AllMovesAreFinishedAndMoveBufferIsLoaded()
{
	// Last one gone?

	if (moveAvailable)
		return false;

	// Wait for all the queued moves to stop so we get the actual last position and feedrate

	if (!reprap.GetMove()->AllMovesAreFinished())
		return false;
	reprap.GetMove()->ResumeMoving();

	// Load the last position; If Move can't accept more, return false - should never happen

	if (!reprap.GetMove()->GetCurrentState(moveBuffer))
		return false;

	return true;
}

// Save (some of) the state of the machine for recovery in the future.
// Call repeatedly till it returns true.

bool GCodes::Push()
{
	if (stackPointer >= STACK)
	{
		platform->Message(HOST_MESSAGE, "Push(): stack overflow!\n");
		return true;
	}

	if (!AllMovesAreFinishedAndMoveBufferIsLoaded())
		return false;

	drivesRelativeStack[stackPointer] = drivesRelative;
	axesRelativeStack[stackPointer] = axesRelative;
	feedrateStack[stackPointer] = gFeedRate;
	fileStack[stackPointer].CopyFrom(fileBeingPrinted);
	stackPointer++;
	platform->PushMessageIndent();
	return true;
}

// Recover a saved state.  Call repeatedly till it returns true.

bool GCodes::Pop()
{
	if (stackPointer <= 0)
	{
		platform->Message(HOST_MESSAGE, "Pop(): stack underflow!\n");
		return true;
	}

	if (!AllMovesAreFinishedAndMoveBufferIsLoaded())
		return false;

	stackPointer--;
	drivesRelative = drivesRelativeStack[stackPointer];
	axesRelative = axesRelativeStack[stackPointer];
	fileBeingPrinted.MoveFrom(fileStack[stackPointer]);
	platform->PopMessageIndent();
	// Remember for next time if we have just been switched
	// to absolute drive moves

	for (int8_t i = AXES; i < DRIVES; i++)
		lastPos[i - AXES] = moveBuffer[i];

	// Do a null move to set the correct feedrate

	gFeedRate = feedrateStack[stackPointer];
	moveBuffer[DRIVES] = gFeedRate;

	checkEndStops = false;
	moveAvailable = true;
	return true;
}

// Move expects all axis movements to be absolute, and all
// extruder drive moves to be relative.  This function serves that.
// If applyLimits is true and we have homed the relevant axes, then we don't allow movement beyond the bed.
// Note that if no tool is active (i.e. a Tn command hasn't previously been sent) then no E values will
// be acted upon as there is nothing to apply them to.

void GCodes::LoadMoveBufferFromGCode(GCodeBuffer *gb, bool doingG92, bool applyLimits)
{
	for (uint8_t i = 0; i < DRIVES; i++)
	{
		if (i < AXES)
		{
			// Doing X, Y or Z
			if (gb->Seen(gCodeLetters[i]))
			{
				float moveArg = gb->GetFValue() * distanceScale;
				if (axesRelative && !doingG92)
				{
					moveArg += moveBuffer[i];
				}
				if (applyLimits && i < 2 && axisIsHomed[i] && !doingG92)	// limit X and Y moves unless doing G92
				{
					if (moveArg < platform->AxisMinimum(i))
					{
						moveArg = platform->AxisMinimum(i);
					}
					else if (moveArg > platform->AxisMaximum(i))
					{
						moveArg = platform->AxisMaximum(i);
					}
				}
				moveBuffer[i] = moveArg;
				if (doingG92 && !doingCannedCycleFile)
				{
					axisIsHomed[i] = true;	// doing a manual G92 is equivalent to homing the axis
				}
			}
		}
		else
		{
	      /*Fixed to work with multiple concurrent extruder drives:
	       *  Default or M160 S1 (set use only one extruder drive)
	       *  		"G1 En.n" adds the float n.n to the move buffer for the selected head
	       *  There is no change in behaviour for one extruder drive setups, or multiple extruder
	       *  setups where only one drive is used at any one time.
	       *
	       *  M160 Sn (set to use "n" extruder drives) eg
	       *  		"M160 S3"
	       *  		"G1 En.n:m.m:o.o" adds the floats to the move buffer in the following way:
	       *  				moveBuffer[AXES+selectedHead) = n.n
	       *  				moveBuffer[AXES+selectedHead+1) = m.m
	       *  				moveBuffer[AXES+selectedHead+2) = o.o
	       *  		so if selectedHead=1 move buffer ends up looking like this for a 5 extruder drive setup:
	       *  		{x.x, y.y, z.z, n.n, m.m, o.o, 0.0,0.0, f.f}
	       *  		where x,y,z are the axes and f is the feedrate.
	       *  		If selected head > 0 then there is the possibility that more drives can be set than
	       *  		exist, in that case the last values are discarded e.g:
	       *  		"T3"
	       *  		"M160 S3"
	       *  		"G1 En.n:m.m:o.o"
	       *  		would leave the move buffer on a 4 extruder drive setup looking like this:
	       *  		{x.x, y.y, z.z, 0.0, 0.0, 0.0, n.n,m.m, f.f}
	       */
	      if(gb->Seen('E')&& ((i-AXES) == selectedHead-1))
	      {
	    	//the number of mixing drives set (by M160)
	    	int numDrives = platform->GetMixingDrives();
	    	const char* extruderString = gb->GetString();
	    	float eArg[numDrives];
	    	uint8_t sp = 0; //string pointer
	    	uint8_t fp = 0; //float pointer for the start of each floating point number in turn
	    	uint8_t hp = 0; //index of the head currently referred to for eArg
	    	while(extruderString[sp])
	    	{
	    		//first check to confirm we have not got to the feedrate setting part of the string
	    		if(extruderString[sp] == 'F')
	    		{
	    			break;
	    		}
	    		if(extruderString[sp] == ':')
	    		{
	    			eArg[hp] = (atoff(&extruderString[fp]))*distanceScale;
	    			hp++;
	    			if(hp >= numDrives)
	    			{
						platform->Message(HOST_MESSAGE, "More mixing extruder drives required in G1 string than set with M160: ");
						platform->Message(HOST_MESSAGE, gb->Buffer());
						platform->Message(HOST_MESSAGE, "\n");
						return;
					}
    				sp++;
    				fp = sp;
	    		}
	    		else
	    		{
	    			sp++;
	    		}
	    	}
	    	//capture the last drive step amount in the string (or the only one in the case of only one extruder)
	    	eArg[hp] = (atoff(&extruderString[fp]))*distanceScale;

	    	//set the move buffer for each extruder drive
        	for(int j=0;j<numDrives;j++)
        	{
				float moveArg = eArg[j];
				if(doingG92)
				{
					moveBuffer[i+j] = 0.0;			// no move required
					lastPos[i+j - AXES] = moveArg; 	// set absolute position
				}
				else if (drivesRelative)
				{
					moveBuffer[i+j] = moveArg;
					lastPos[i+j - AXES] += moveArg;
				}
				else
				{
					moveBuffer[i+j] = moveArg - lastPos[i+j - AXES];
					lastPos[i+j - AXES] = moveArg;
				}
        	}
	      }
		}
	}

	// Deal with feed rate

	if(gb->Seen(FEEDRATE_LETTER))
	{
		gFeedRate = gb->GetFValue() * distanceScale * speedFactor;
	}

	moveBuffer[DRIVES] = gFeedRate; // We always set it, as Move may have modified the last one.
}

// This function is called for a G Code that makes a move.
// If the Move class can't receive the move (i.e. things have to wait), return 0.
// If we have queued the move and the caller doesn't need to wait for it to complete, return 1.
// If we need to wait for the move to complete before doing another one (because endstops are checked in this move), return 2.

int GCodes::SetUpMove(GCodeBuffer *gb)
{
	// Last one gone yet?
	if (moveAvailable)
		return 0;

  // Load the last position into moveBuffer; If Move can't accept more, return false
	if (!reprap.GetMove()->GetCurrentState(moveBuffer))
		return 0;

  //check to see if the move is a 'homing' move that endstops are checked on.
	checkEndStops = false;
	if (gb->Seen('S'))
	{
		if (gb->GetIValue() == 1)
		{
			checkEndStops = true;
		}
	}
  //loads the movebuffer with either the absolute movement required or the
  //relative movement required
  LoadMoveBufferFromGCode(gb, false, !checkEndStops && limitAxes);
  //There is a new move in the move buffer
	moveAvailable = true;
	return (checkEndStops) ? 2 : 1;
}

// The Move class calls this function to find what to do next.

bool GCodes::ReadMove(float m[], bool& ce)
{
	if (!moveAvailable)
		return false;
	for (int8_t i = 0; i <= DRIVES; i++) // 1 more for feedrate
	{
		m[i] = moveBuffer[i];
	}
	ce = checkEndStops;
	moveAvailable = false;
	checkEndStops = false;
	return true;
}

bool GCodes::DoFileCannedCycles(const char* fileName)
{
	// Have we started the file?

	if (!doingCannedCycleFile)
	{
		// No

		if (!Push())
			return false;

		FileStore *f = platform->GetFileStore(platform->GetSysDir(), fileName, false);
		if (f == NULL)
		{
			platform->Message(HOST_MESSAGE, "Canned cycle GCode file not found - ");
			platform->Message(HOST_MESSAGE, fileName);
			platform->Message(HOST_MESSAGE, "\n");
			if (!Pop())
			{
				platform->Message(HOST_MESSAGE, "Cannot pop the stack.\n");
			}
			return true;
		}
		fileBeingPrinted.Set(f);
		doingCannedCycleFile = true;
		cannedCycleGCode->Init();
		return false;
	}

	// Have we finished the file?

	if (!fileBeingPrinted.IsLive())
	{
		// Yes

		if (!Pop())
			return false;
		doingCannedCycleFile = false;
		cannedCycleGCode->Init();
		return true;
	}

	// No - Do more of the file

	if (cannedCycleGCode->Active())
	{
		cannedCycleGCode->SetFinished(ActOnGcode(cannedCycleGCode));
		return false;
	}

	DoFilePrint(cannedCycleGCode);
	return false;
}

bool GCodes::FileCannedCyclesReturn()
{
	if (!doingCannedCycleFile)
		return true;

	if (!AllMovesAreFinishedAndMoveBufferIsLoaded())
		return false;

	doingCannedCycleFile = false;
	cannedCycleGCode->Init();

	fileBeingPrinted.Close();
	return true;
}

// To execute any move, call this until it returns true.
// moveToDo[] entries corresponding with false entries in action[] will
// be ignored.  Recall that moveToDo[DRIVES] should contain the feedrate
// you want (if action[DRIVES] is true).

bool GCodes::DoCannedCycleMove(bool ce)
{
	// Is the move already running?

	if (cannedCycleMoveQueued)
	{ // Yes.
		if (!Pop()) // Wait for the move to finish then restore the state
			return false;
		cannedCycleMoveQueued = false;
		return true;
	}
	else
	{ // No.
		if (!Push()) // Wait for the RepRap to finish whatever it was doing, save it's state, and load moveBuffer[] with the current position.
			return false;
		for (int8_t drive = 0; drive <= DRIVES; drive++)
		{
			if (activeDrive[drive])
				moveBuffer[drive] = moveToDo[drive];
		}
		checkEndStops = ce;
		cannedCycleMoveQueued = true;
		moveAvailable = true;
	}
	return false;
}

// This sets positions.  I.e. it handles G92.

bool GCodes::SetPositions(GCodeBuffer *gb)
{
	if (!AllMovesAreFinishedAndMoveBufferIsLoaded())
		return false;

	LoadMoveBufferFromGCode(gb, true, false);
	// Transform the position so that e.g. if the user does G92 Z0,
	// the position we report (which gets inverse-transformed) really is Z=0 afterwards
	reprap.GetMove()->Transform(moveBuffer);
	reprap.GetMove()->SetLiveCoordinates(moveBuffer);
	reprap.GetMove()->SetPositions(moveBuffer);

	return true;
}

// Offset the axes by the X, Y, and Z amounts in the M code in gb.  Say the machine is at [10, 20, 30] and
// the offsets specified are [8, 2, -5].  The machine will move to [18, 22, 25] and henceforth consider that point
// to be [10, 20, 30].

bool GCodes::OffsetAxes(GCodeBuffer* gb)
{
	if (!offSetSet)
	{
		if (!AllMovesAreFinishedAndMoveBufferIsLoaded())
			return false;
		for (int8_t drive = 0; drive <= DRIVES; drive++)
		{
			if (drive < AXES || drive == DRIVES)
			{
				record[drive] = moveBuffer[drive];
				moveToDo[drive] = moveBuffer[drive];
			}
			else
			{
				record[drive] = 0.0;
				moveToDo[drive] = 0.0;
			}
			activeDrive[drive] = false;
		}

		for (int8_t axis = 0; axis < AXES; axis++)
		{
			if (gb->Seen(gCodeLetters[axis]))
			{
				moveToDo[axis] += gb->GetFValue();
				activeDrive[axis] = true;
			}
		}

		if(gb->Seen(FEEDRATE_LETTER)) // Has the user specified a feedrate?
		{
			moveToDo[DRIVES] = gb->GetFValue();
			activeDrive[DRIVES] = true;
		}

		offSetSet = true;
	}

	if (DoCannedCycleMove(false))
	{
		//LoadMoveBufferFromArray(record);
		for (int drive = 0; drive <= DRIVES; drive++)
			moveBuffer[drive] = record[drive];
		reprap.GetMove()->SetLiveCoordinates(record); // This doesn't transform record
		reprap.GetMove()->SetPositions(record);        // This does
		offSetSet = false;
		return true;
	}

	return false;
}

// Home one or more of the axes.  Which ones are decided by the
// booleans homeX, homeY and homeZ.
// Returns true if completed, false if needs to be called again.
// 'reply' is only written if there is an error.
// 'error' is false on entry, gets changed to true if there is an error.
bool GCodes::DoHome(char* reply, bool& error)
//pre(reply.upb == STRING_LENGTH)
{
	if (homeX && homeY && homeZ)
	{
		if (DoFileCannedCycles(HOME_ALL_G))
		{
			homeX = false;
			homeY = false;
			homeZ = false;
			return true;
		}
		return false;
	}

	if (homeX)
	{
		if (DoFileCannedCycles(HOME_X_G))
		{
			homeX = false;
			return NoHome();
		}
		return false;
	}

	if (homeY)
	{
		if (DoFileCannedCycles(HOME_Y_G))
		{
			homeY = false;
			return NoHome();
		}
		return false;
	}

	if (homeZ)
	{
		if (platform->MustHomeXYBeforeZ() && (!axisIsHomed[X_AXIS] || !axisIsHomed[Y_AXIS]))
		{
			// We can only home Z if X and Y have already been homed
			strncpy(reply, "Must home X and Y before homing Z", STRING_LENGTH);
			error = true;
			homeZ = false;
			return true;
		}
		if (DoFileCannedCycles(HOME_Z_G))
		{
			homeZ = false;
			return NoHome();
		}
		return false;
	}

	// Should never get here

	checkEndStops = false;
	moveAvailable = false;

	return true;
}

// This lifts Z a bit, moves to the probe XY coordinates (obtained by a call to GetProbeCoordinates() ),
// probes the bed height, and records the Z coordinate probed.  If you want to program any general
// internal canned cycle, this shows how to do it.

bool GCodes::DoSingleZProbeAtPoint()
{
	reprap.GetMove()->SetIdentityTransform(); // It doesn't matter if these are called repeatedly

	for (int8_t drive = 0; drive <= DRIVES; drive++)
	{
		activeDrive[drive] = false;
	}

	switch (cannedCycleMoveCount)
	{
	case 0: // Raise Z to 5mm. This only does anything on the first move; on all the others Z is already there
		moveToDo[Z_AXIS] = Z_DIVE;
		activeDrive[Z_AXIS] = true;
		moveToDo[DRIVES] = platform->MaxFeedrate(Z_AXIS);
		activeDrive[DRIVES] = true;
		reprap.GetMove()->SetZProbing(false);
		if (DoCannedCycleMove(false))
		{
			cannedCycleMoveCount++;
		}
		return false;

	case 1:	// Move to the correct XY coordinates
		GetProbeCoordinates(probeCount, moveToDo[X_AXIS], moveToDo[Y_AXIS], moveToDo[Z_AXIS]);
		activeDrive[X_AXIS] = true;
		activeDrive[Y_AXIS] = true;
		// NB - we don't use the Z value
		moveToDo[DRIVES] = platform->MaxFeedrate(X_AXIS);
		activeDrive[DRIVES] = true;
		reprap.GetMove()->SetZProbing(false);
		if (DoCannedCycleMove(false))
		{
			cannedCycleMoveCount++;
			platform->SetZProbing(true);	// do this here because we only want to call it once
		}
		return false;

	case 2:	// Probe the bed
		moveToDo[Z_AXIS] = -2.0 * platform->AxisMaximum(Z_AXIS);
		activeDrive[Z_AXIS] = true;
		moveToDo[DRIVES] = platform->HomeFeedRate(Z_AXIS);
		activeDrive[DRIVES] = true;
		reprap.GetMove()->SetZProbing(true);
		if (DoCannedCycleMove(true))
		{
			cannedCycleMoveCount++;
			platform->SetZProbing(false);
		}
		return false;

	case 3:	// Raise the head 5mm
		moveToDo[Z_AXIS] = Z_DIVE;
		activeDrive[Z_AXIS] = true;
		moveToDo[DRIVES] = platform->MaxFeedrate(Z_AXIS);
		activeDrive[DRIVES] = true;
		reprap.GetMove()->SetZProbing(false);
		if (DoCannedCycleMove(false))
		{
			cannedCycleMoveCount++;
		}
		return false;

	default:
		cannedCycleMoveCount = 0;
		reprap.GetMove()->SetZBedProbePoint(probeCount, reprap.GetMove()->GetLastProbedZ());
		return true;
	}
}

// This simply moves down till the Z probe/switch is triggered.

bool GCodes::DoSingleZProbe()
{
	for (int8_t drive = 0; drive <= DRIVES; drive++)
	{
		activeDrive[drive] = false;
	}

	switch (cannedCycleMoveCount)
	{
	case 0:
		platform->SetZProbing(true);	// we only want to call this once
		++cannedCycleMoveCount;
		return false;

	case 1:
		moveToDo[Z_AXIS] = -1.1 * platform->AxisTotalLength(Z_AXIS);
		activeDrive[Z_AXIS] = true;
		moveToDo[DRIVES] = platform->HomeFeedRate(Z_AXIS);
		activeDrive[DRIVES] = true;
		if (DoCannedCycleMove(true))
		{
			cannedCycleMoveCount++;
			probeCount = 0;
			platform->SetZProbing(false);
		}
		return false;

	default:
		cannedCycleMoveCount = 0;
		return true;
	}
}

// This sets wherever we are as the probe point P (probePointIndex)
// then probes the bed, or gets all its parameters from the arguments.
// If X or Y are specified, use those; otherwise use the machine's
// coordinates.  If no Z is specified use the machine's coordinates.  If it
// is specified and is greater than SILLY_Z_VALUE (i.e. greater than -9999.0)
// then that value is used.  If it's less than SILLY_Z_VALUE the bed is
// probed and that value is used.

bool GCodes::SetSingleZProbeAtAPosition(GCodeBuffer *gb)
{
	if (!AllMovesAreFinishedAndMoveBufferIsLoaded())
		return false;

	if (!gb->Seen('P'))
		return DoSingleZProbe();

	int probePointIndex = gb->GetIValue();

	float x, y, z;
	if (gb->Seen(gCodeLetters[X_AXIS]))
		x = gb->GetFValue();
	else
		x = moveBuffer[X_AXIS];
	if (gb->Seen(gCodeLetters[Y_AXIS]))
		y = gb->GetFValue();
	else
		y = moveBuffer[Y_AXIS];
	if (gb->Seen(gCodeLetters[Z_AXIS]))
		z = gb->GetFValue();
	else
		z = moveBuffer[Z_AXIS];

	probeCount = probePointIndex;
	reprap.GetMove()->SetXBedProbePoint(probeCount, x);
	reprap.GetMove()->SetYBedProbePoint(probeCount, y);

	if (z > SILLY_Z_VALUE)
	{
		reprap.GetMove()->SetZBedProbePoint(probeCount, z);
		reprap.GetMove()->SetZProbing(false); // Not really needed, but let's be safe
		probeCount = 0;
		if (gb->Seen('S'))
		{
			zProbesSet = true;
			reprap.GetMove()->SetProbedBedEquation();
		}
		return true;
	}
	else
	{
		if (DoSingleZProbeAtPoint())
		{
			probeCount = 0;
			reprap.GetMove()->SetZProbing(false);
			if (gb->Seen('S'))
			{
				zProbesSet = true;
				reprap.GetMove()->SetProbedBedEquation();
			}
			return true;
		}
	}

	return false;
}

// This probes multiple points on the bed (three in a
// triangle or four in the corners), then sets the bed transformation to compensate
// for the bed not quite being the plane Z = 0.

bool GCodes::DoMultipleZProbe()
{
	if (reprap.GetMove()->NumberOfXYProbePoints() < 3)
	{
		platform->Message(HOST_MESSAGE, "Bed probing: there needs to be 3 or more points set.\n");
		return true;
	}

	if (DoSingleZProbeAtPoint())
	{
		probeCount++;
	}
	if (probeCount >= reprap.GetMove()->NumberOfXYProbePoints())
	{
		probeCount = 0;
		zProbesSet = true;
		reprap.GetMove()->SetZProbing(false);
		reprap.GetMove()->SetProbedBedEquation();
		return true;
	}
	return false;
}

// This returns the (X, Y) points to probe the bed at probe point count.  When probing,
// it returns false.  If called after probing has ended it returns true, and the Z coordinate
// probed is also returned.

bool GCodes::GetProbeCoordinates(int count, float& x, float& y, float& z)
{
	x = reprap.GetMove()->xBedProbePoint(count);
	y = reprap.GetMove()->yBedProbePoint(count);
	z = reprap.GetMove()->zBedProbePoint(count);
	return zProbesSet;
}

bool GCodes::SetPrintZProbe(GCodeBuffer* gb, char* reply)
{
	if (!AllMovesAreFinishedAndMoveBufferIsLoaded())
		return false;

	if (gb->Seen(gCodeLetters[Z_AXIS]))
	{
		ZProbeParameters params;
		platform->GetZProbeParameters(params);
		params.height = gb->GetFValue();
		if (gb->Seen('P'))
		{
			params.adcValue = gb->GetIValue();
		}
		if (gb->Seen('S'))
		{
			params.calibTemperature = gb->GetFValue();
		}
		else
		{
			// Use the current bed temperature as the calibration temperature if no value was provided
			params.calibTemperature = platform->GetTemperature(0);
		}
		if (gb->Seen('C'))
		{
			params.temperatureCoefficient = gb->GetFValue();
		}
		else
		{
			params.temperatureCoefficient = 0.0;
		}
		platform->SetZProbeParameters(params);
	}
	else
	{
		int v0 = platform->ZProbe();
		int v1, v2;
		switch(platform->GetZProbeSecondaryValues(v1, v2))
		{
		case 1:
			snprintf(reply, STRING_LENGTH, "%d (%d)", v0, v1);
			break;
		case 2:
			snprintf(reply, STRING_LENGTH, "%d (%d, %d)", v0, v1, v2);
			break;
		default:
			snprintf(reply, STRING_LENGTH, "%d", v0);
			break;
		}
	}
	return true;
}

// Return the current coordinates as a printable string.  Coordinates
// are updated at the end of each movement, so this won't tell you
// where you are mid-movement.

//Fixed to deal with multiple extruders

char* GCodes::GetCurrentCoordinates()
{
	float liveCoordinates[DRIVES + 1];
	reprap.GetMove()->LiveCoordinates(liveCoordinates);

	snprintf(scratchString, STRING_LENGTH, "X:%f Y:%f Z:%f ", liveCoordinates[X_AXIS], liveCoordinates[Y_AXIS], liveCoordinates[Z_AXIS]);
	for(int i = AXES; i< DRIVES; i++)
	{
		sncatf(scratchString, STRING_LENGTH, "E%d:%f ",i-AXES,liveCoordinates[i]);
	}
	return scratchString;
}

bool GCodes::OpenFileToWrite(const char* directory, const char* fileName, GCodeBuffer *gb)
{
	fileBeingWritten = platform->GetFileStore(directory, fileName, true);
	eofStringCounter = 0;
	if (fileBeingWritten == NULL)
	{
		platform->Message(HOST_MESSAGE, "Can't open GCode file for writing.\n");
		return false;
	}
	else
	{
		gb->SetWritingFileDirectory(directory);
		return true;
	}
}

void GCodes::WriteHTMLToFile(char b, GCodeBuffer *gb)
{
	if (fileBeingWritten == NULL)
	{
		platform->Message(HOST_MESSAGE, "Attempt to write to a null file.\n");
		return;
	}

	if (eofStringCounter != 0 && b != eofString[eofStringCounter])
	{
		for (size_t i = 0; i < eofStringCounter; ++i)
		{
			fileBeingWritten->Write(eofString[i]);
		}
		eofStringCounter = 0;
	}

	if (b == eofString[eofStringCounter])
	{
		eofStringCounter++;
		if (eofStringCounter >= eofStringLength)
		{
			fileBeingWritten->Close();
			fileBeingWritten = NULL;
			gb->SetWritingFileDirectory(NULL);
			const char* r = (platform->Emulating() == marlin) ? "Done saving file." : "";
			HandleReply(false, gb == serialGCode, r, 'M', 560, false);
			return;
		}
	}
	else
	{
		fileBeingWritten->Write(b);
	}
}

void GCodes::WriteGCodeToFile(GCodeBuffer *gb)
{
	if (fileBeingWritten == NULL)
	{
		platform->Message(HOST_MESSAGE, "Attempt to write to a null file.\n");
		return;
	}

	// End of file?

	if (gb->Seen('M'))
	{
		if (gb->GetIValue() == 29)
		{
			fileBeingWritten->Close();
			fileBeingWritten = NULL;
			gb->SetWritingFileDirectory(NULL);
			const char* r = (platform->Emulating() == marlin) ? "Done saving file." : "";
			HandleReply(false, gb == serialGCode, r, 'M', 29, false);
			return;
		}
	}

	// Resend request?

	if (gb->Seen('G'))
	{
		if (gb->GetIValue() == 998)
		{
			if (gb->Seen('P'))
			{
				snprintf(scratchString, STRING_LENGTH, "%s", gb->GetIValue());
				HandleReply(false, gb == serialGCode, scratchString, 'G', 998, true);
				return;
			}
		}
	}

	fileBeingWritten->Write(gb->Buffer());
	fileBeingWritten->Write('\n');
	HandleReply(false, gb == serialGCode, "", 'G', 1, false);
}

// Set up a file to print, but don't print it yet.

void GCodes::QueueFileToPrint(const char* fileName)
{
	fileToPrint.Close();
<<<<<<< HEAD
	fileGCode->CancelPause();       // if we paused it and then asked to print a new file, cancel any pending command
=======
	fileGCode->CancelPause();	// if we paused it and then asked to print a new file, cancel any pending command
>>>>>>> 73724a4b
	FileStore *f = platform->GetFileStore(platform->GetGCodeDir(), fileName, false);
	if (f != NULL)
	{
		fileToPrint.Set(f);
	}
	else
	{
		webserver->HandleReply("GCode file not found", true);
		platform->Message(HOST_MESSAGE, "GCode file not found\n");
	}
}

void GCodes::DeleteFile(const char* fileName)
{
  if(!platform->GetMassStorage()->Delete(platform->GetGCodeDir(), fileName))
  {
	platform->Message(HOST_MESSAGE, "Unsuccessful attempt to delete: ");
	platform->Message(HOST_MESSAGE, fileName);
	platform->Message(HOST_MESSAGE, "\n");
	webserver->HandleReply("Failed to delete file", true);
  }
}

// Send the config file to USB in response to an M503 command.
// This is not used for processing M503 requests received via the webserver.
bool GCodes::SendConfigToLine()
{
	if (configFile == NULL)
	{
		configFile = platform->GetFileStore(platform->GetSysDir(), platform->GetConfigFile(), false);
		if (configFile == NULL)
		{
			platform->Message(HOST_MESSAGE, "Configuration file not found\n");
			return true;
		}
		platform->GetLine()->Write('\n', true);
	}

	char b;
	while (configFile->Read(b))
	{
		platform->GetLine()->Write(b, true);
		if (b == '\n')
			return false;
	}

	platform->GetLine()->Write('\n', true);
	configFile->Close();
	configFile = NULL;
	return true;
}

// Function to handle dwell delays.  Return true for
// dwell finished, false otherwise.

bool GCodes::DoDwell(GCodeBuffer *gb)
{
  if(!gb->Seen('P'))
		return true;  // No time given - throw it away

	float dwell = 0.001 * (float) gb->GetLValue(); // P values are in milliseconds; we need seconds

	// Wait for all the queued moves to stop

	if (!reprap.GetMove()->AllMovesAreFinished())
		return false;

	return DoDwellTime(dwell);
}

bool GCodes::DoDwellTime(float dwell)
{
	// Are we already in the dwell?

	if (dwellWaiting)
	{
		if (platform->Time() - dwellTime >= 0.0)
		{
			dwellWaiting = false;
			reprap.GetMove()->ResumeMoving();
			return true;
		}
		return false;
	}

	// New dwell - set it up

	dwellWaiting = true;
	dwellTime = platform->Time() + dwell;
	return false;
}

// Set distance offsets and working and standby temperatures for
// an extruder.  I.e. handle a G10.

bool GCodes::SetOffsets(GCodeBuffer *gb)
{
	int8_t head;
	if (gb->Seen('P'))
	{
		head = gb->GetIValue();  // 0 is the Bed
		if (gb->Seen('R'))
			reprap.GetHeat()->SetStandbyTemperature(head, gb->GetFValue());

		if (gb->Seen('S'))
			reprap.GetHeat()->SetActiveTemperature(head, gb->GetFValue());
		// FIXME - do X, Y and Z
	}
	return true;
}

// Does what it says.

bool GCodes::DisableDrives()
{
	if (!AllMovesAreFinishedAndMoveBufferIsLoaded())
		return false;
	for (int8_t drive = 0; drive < DRIVES; drive++)
		platform->Disable(drive);
	return true;
}

// Does what it says.

bool GCodes::StandbyHeaters()
{
	if (!AllMovesAreFinishedAndMoveBufferIsLoaded())
		return false;
	for (int8_t heater = 0; heater < HEATERS; heater++)
		reprap.GetHeat()->Standby(heater);
	selectedHead = -1; //FIXME check this does not mess up setters (eg M906) when they are used after this command is called
	return true;
}

void GCodes::SetEthernetAddress(GCodeBuffer *gb, int mCode)
{
	byte eth[4];
	const char* ipString = gb->GetString();
	uint8_t sp = 0;
	uint8_t spp = 0;
	uint8_t ipp = 0;
	while (ipString[sp])
	{
		if (ipString[sp] == '.')
		{
			eth[ipp] = atoi(&ipString[spp]);
			ipp++;
			if (ipp > 3)
			{
				platform->Message(HOST_MESSAGE, "Dud IP address: ");
				platform->Message(HOST_MESSAGE, gb->Buffer());
				platform->Message(HOST_MESSAGE, "\n");
				return;
			}
			sp++;
			spp = sp;
		}
		else
			sp++;
	}
	eth[ipp] = atoi(&ipString[spp]);
	if (ipp == 3)
	{
		switch (mCode)
		{
		case 552:
			platform->SetIPAddress(eth);
			break;
		case 553:
			platform->SetNetMask(eth);
			break;
		case 554:
			platform->SetGateWay(eth);
			break;

		default:
			platform->Message(HOST_MESSAGE, "Setting ether parameter - dud code.");
		}
	}
	else
	{
		platform->Message(HOST_MESSAGE, "Dud IP address: ");
		platform->Message(HOST_MESSAGE, gb->Buffer());
		platform->Message(HOST_MESSAGE, "\n");
	}
}


void GCodes::SetMACAddress(GCodeBuffer *gb)
{
	uint8_t mac[6];
	const char* ipString = gb->GetString();
	uint8_t sp = 0;
	uint8_t spp = 0;
	uint8_t ipp = 0;
	while(ipString[sp])
	{
		if(ipString[sp] == ':')
		{
			mac[ipp] = strtol(&ipString[spp], NULL, 0);
			ipp++;
			if(ipp > 5)
			{
				platform->Message(HOST_MESSAGE, "Dud MAC address: ");
				platform->Message(HOST_MESSAGE, gb->Buffer());
				platform->Message(HOST_MESSAGE, "\n");
				return;
			}
			sp++;
			spp = sp;
		}else
			sp++;
	}
	mac[ipp] = strtol(&ipString[spp], NULL, 0);
	if(ipp == 5)
	{
		platform->SetMACAddress(mac);
	} else
	{
		platform->Message(HOST_MESSAGE, "Dud MAC address: ");
		platform->Message(HOST_MESSAGE, gb->Buffer());
		platform->Message(HOST_MESSAGE, "\n");
	}
}

void GCodes::HandleReply(bool error, bool fromLine, const char* reply, char gMOrT, int code, bool resend)
{
	if (gMOrT != 'M' || code != 111)	// web server reply for M111 is handled before we get here
	{
		webserver->HandleReply(reply, error);
	}

	Compatibility c = platform->Emulating();
	if (!fromLine)
		c = me;

	const char* response = "ok";
	if (resend)
		response = "rs ";

	const char* s = 0;

	switch (c)
	{
	case me:
	case reprapFirmware:
		if (!reply[0])
			return;
		if (error)
			platform->GetLine()->Write("Error: ");
		platform->GetLine()->Write(reply);
		platform->GetLine()->Write("\n");
		return;

	case marlin:

		if (gMOrT == 'M' && code == 20)
		{
			platform->GetLine()->Write("Begin file list\n");
			platform->GetLine()->Write(reply);
			platform->GetLine()->Write("\nEnd file list\n");
			platform->GetLine()->Write(response);
			platform->GetLine()->Write("\n");
			return;
		}

		if (gMOrT == 'M' && code == 28)
		{
			platform->GetLine()->Write(response);
			platform->GetLine()->Write("\n");
			platform->GetLine()->Write(reply);
			platform->GetLine()->Write("\n");
			return;
		}

		if ((gMOrT == 'M' && code == 105) || (gMOrT == 'G' && code == 998))
		{
			platform->GetLine()->Write(response);
			platform->GetLine()->Write(" ");
			platform->GetLine()->Write(reply);
			platform->GetLine()->Write("\n");
			return;
		}

		if (reply[0])
		{
			platform->GetLine()->Write(reply);
			platform->GetLine()->Write("\n");
		}
		platform->GetLine()->Write(response);
		platform->GetLine()->Write("\n");
		return;

	case teacup:
		s = "teacup";
		break;
	case sprinter:
		s = "sprinter";
		break;
	case repetier:
		s = "repetier";
		break;
	default:
		s = "unknown";
	}

	if (s != 0)
	{
		snprintf(scratchString, STRING_LENGTH, "Emulation of %s is not yet supported.\n", s);
		platform->Message(HOST_MESSAGE, scratchString);
	}
}

// Set PID parameters (M301 or M303 command). 'heater' is the defeault heater number to use.
void GCodes::SetPidParameters(GCodeBuffer *gb, int heater, char reply[STRING_LENGTH])
{
	if (gb->Seen('H'))
	{
		heater = gb->GetIValue();
	}

	if (heater >= 0 && heater < HEATERS)
	{
		PidParameters pp = platform->GetPidParameters(heater);
		bool seen = false;
		if (gb->Seen('P'))
		{
			pp.kP = gb->GetFValue();
			seen = true;
		}
		if (gb->Seen('I'))
		{
			pp.kI = gb->GetFValue();
			seen = true;
		}
		if (gb->Seen('D'))
		{
			pp.kD = gb->GetFValue();
			seen = true;
		}
		if (gb->Seen('W'))
		{
			pp.pidMax = gb->GetFValue();
			seen = true;
		}
		if (gb->Seen('B'))
		{
			pp.fullBand = gb->GetFValue();
			seen = true;
		}

		if (seen)
		{
			platform->SetPidParameters(heater, pp);
		}
		else
		{
			snprintf(reply, STRING_LENGTH, "P:%.2f I:%.3f D:%.2f W:%.1f B:%.1f\n", pp.kP, pp.kI, pp.kD, pp.pidMax, pp.fullBand);
		}
	}
}

void GCodes::SetHeaterParameters(GCodeBuffer *gb, char reply[STRING_LENGTH])
{
	if (gb->Seen('P'))
	{
		int heater = gb->GetIValue();
		if (heater >= 0 && heater < HEATERS)
		{
			PidParameters pp = platform->GetPidParameters(heater);
			bool seen = false;

			// We must set the 25C resistance and beta together in order to calculate Rinf. Check for these first.
			float r25, beta;
			if (gb->Seen('T'))
			{
				r25 = gb->GetFValue();
				seen = true;
			}
			else
			{
				r25 = pp.GetThermistorR25();
			}
			if (gb->Seen('B'))
			{
				beta = gb->GetFValue();
				seen = true;
			}
			else
			{
				beta = pp.GetBeta();
			}

			if (seen)	// if see R25 or Beta or both
			{
				pp.SetThermistorR25AndBeta(r25, beta);					// recalculate Rinf
			}

			// Now do the other parameters
			if (gb->Seen('R'))
			{
				pp.thermistorSeriesR = gb->GetFValue();
				seen = true;
			}
			if (gb->Seen('L'))
			{
				pp.adcLowOffset = gb->GetFValue();
				seen = true;
			}
			if (gb->Seen('H'))
			{
				pp.adcHighOffset = gb->GetFValue();
				seen = true;
			}

			if (seen)
			{
				platform->SetPidParameters(heater, pp);
			}
			else
			{
				snprintf(reply, STRING_LENGTH, "T:%.1f B:%.1f R:%.1f L:%.1f H:%.1f\n",
						r25, beta, pp.thermistorSeriesR, pp.adcLowOffset, pp.adcHighOffset);
			}
		}
	}
}

// If the GCode to act on is completed, this returns true,
// otherwise false.  It is called repeatedly for a given
// GCode until it returns true for that code.

bool GCodes::ActOnGcode(GCodeBuffer *gb)
{
	// M-code parameters might contain letters T and G, e.g. in filenames.
	// I assume that G-and T-code parameters never contain the letter M.
	// Therefore we must check for an M-code first.
	if (gb->Seen('M'))
	{
		return HandleMcode(gb);
	}
	// I don't think a G-code parameter ever contains letter T, or a T-code ever contains letter G.
	// So it doesn't matter inn which order we look for them.
	if (gb->Seen('G'))
	{
		return HandleGcode(gb);
	}
	if (gb->Seen('T'))
	{
		return HandleTcode(gb);
	}

	// An empty buffer gets discarded
	HandleReply(false, gb == serialGCode, "", 'X', 0, false);
	return true;
}

bool GCodes::HandleGcode(GCodeBuffer* gb)
{
	bool result = true;
	bool error = false;
	bool resend = false;
	char reply[STRING_LENGTH];
	reply[0] = 0;

	int code = gb->GetIValue();
	switch (code)
	{
	case 0: // There are no rapid moves...
	case 1: // Ordinary move
		if (waitingForMoveToComplete)
		{
			// We have already set up this move, but it does endstop checks, so wait for it to complete.
			// Otherwise, if the next move uses relative coordinates, it will be incorrectly calculated.
			result = AllMovesAreFinishedAndMoveBufferIsLoaded();
			if (result)
			{
				waitingForMoveToComplete = false;
			}
		}
		else
		{
			int res = SetUpMove(gb);
			if (res == 2)
			{
				waitingForMoveToComplete = true;
			}
			result = (res == 1);
		}
		break;

	case 4: // Dwell
		result = DoDwell(gb);
		break;

	case 10: // Set offsets
		result = SetOffsets(gb);
		break;

	case 20: // Inches (which century are we living in, here?)
		distanceScale = INCH_TO_MM;
		break;

	case 21: // mm
		distanceScale = 1.0;
		break;

	case 28: // Home
		if (NoHome())
		{
			homeX = gb->Seen(gCodeLetters[X_AXIS]);
			homeY = gb->Seen(gCodeLetters[Y_AXIS]);
			homeZ = gb->Seen(gCodeLetters[Z_AXIS]);
			if (NoHome())
			{
				homeX = true;
				homeY = true;
				homeZ = true;
			}
		}
		result = DoHome(reply, error);
		break;

	case 30: // Z probe/manually set at a position and set that as point P
		result = SetSingleZProbeAtAPosition(gb);
		break;

	case 31: // Return the probe value, or set probe variables
		result = SetPrintZProbe(gb, reply);
		break;

	case 32: // Probe Z at multiple positions and generate the bed transform
		if (!(axisIsHomed[X_AXIS] && axisIsHomed[Y_AXIS]))
		{
			// We can only do bed levelling if X and Y have already been homed
			strncpy(reply, "Must home X and Y before bed probing", STRING_LENGTH);
			error = true;
			result = true;
		}
		else
		{
			result = DoMultipleZProbe();
		}
		break;

	case 90: // Absolute coordinates
		drivesRelative = false;
		axesRelative = false;
		break;

	case 91: // Relative coordinates
		drivesRelative = true; // Non-axis movements (i.e. extruders)
		axesRelative = true;   // Axis movements (i.e. X, Y and Z)
		break;

	case 92: // Set position
		result = SetPositions(gb);
		break;

	default:
		error = true;
		snprintf(reply, STRING_LENGTH, "invalid G Code: %s", gb->Buffer());
	}
	if (result)
	{
		HandleReply(error, gb == serialGCode, reply, 'G', code, resend);
	}
	return result;
}

bool GCodes::HandleMcode(GCodeBuffer* gb)
{
	bool result = true;
	bool error = false;
	bool resend = false;
	char reply[STRING_LENGTH];
	reply[0] = 0;

	int code = gb->GetIValue();
	switch (code)
	{
	case 0: // Stop
	case 1: // Sleep
		if (fileBeingPrinted.IsLive())
		{
			fileBeingPrinted.Close();
		}
		if (!DisableDrives())
			return false;
		if (!StandbyHeaters())
			return false; // Should never happen
		break;

	case 18: // Motors off
		result = DisableDrives();
		break;

	case 20:  // Deprecated...
		if (platform->Emulating() == me || platform->Emulating() == reprapFirmware)
			snprintf(reply, STRING_LENGTH, "GCode files:\n%s",
					platform->GetMassStorage()->FileList(platform->GetGCodeDir(), gb == serialGCode));
		else
			snprintf(reply, STRING_LENGTH, "%s",
					platform->GetMassStorage()->FileList(platform->GetGCodeDir(), gb == serialGCode));
		break;

	case 21: // Initialise SD - ignore
		break;

	case 23: // Set file to print
		QueueFileToPrint(gb->GetUnprecedentedString());
		if (fileToPrint.IsLive() && platform->Emulating() == marlin)
		{
			snprintf(reply, STRING_LENGTH, "%s", "File opened\nFile selected\n");
		}
		break;

	case 24: // Print/resume-printing the selected file
		if (fileBeingPrinted.IsLive())
			break;
		fileBeingPrinted.MoveFrom(fileToPrint);
		break;

	case 25: // Pause the print
		fileToPrint.MoveFrom(fileBeingPrinted);
		break;

	case 27: // Report print status - Deprecated
		if (fileBeingPrinted.IsLive())
			strncpy(reply, "SD printing.", STRING_LENGTH);
		else
			strncpy(reply, "Not SD printing.", STRING_LENGTH);
		break;

	case 28: // Write to file
		{
			const char* str = gb->GetUnprecedentedString();
			bool ok = OpenFileToWrite(platform->GetGCodeDir(), str, gb);
			if (ok)
			{
				snprintf(reply, STRING_LENGTH, "Writing to file: %s", str);
			}
			else
			{
				snprintf(reply, STRING_LENGTH, "Can't open file %s for writing.\n", str);
				error = true;
			}
		}
		break;

	case 29: // End of file being written; should be intercepted before getting here
		platform->Message(HOST_MESSAGE, "GCode end-of-file being interpreted.\n");
		break;

	case 30:	// Delete file
		DeleteFile(gb->GetUnprecedentedString());
		break;

	case 80:	// ATX power on
	case 81:	// ATX power off
		platform->SetAtxPower(code == 80);
		break;

	case 82:
		for (int8_t extruder = AXES; extruder < DRIVES; extruder++)
		{
			lastPos[extruder - AXES] = 0.0;
		}
		drivesRelative = false;
		break;

	case 83:
		for (int8_t extruder = AXES; extruder < DRIVES; extruder++)
		{
			lastPos[extruder - AXES] = 0.0;
		}
		drivesRelative = true;
		break;

	case 84: // Motors off - deprecated, use M18
		result = DisableDrives();
		break;

	case 85: // Set inactive time
		break;

	case 92: // Set/report steps/mm for some axes
		{
			bool seen = false;
			for (int8_t drive = 0; drive < DRIVES; drive++)
			{
				//Do AXES first
				if(gb->Seen(gCodeLetters[drive])&& drive<AXES)
				{
					platform->SetDriveStepsPerUnit(drive, gb->GetFValue());
					seen = true;
				}
				else if(selectedHead < 0)
				{
					// If no head selected, set the first extruder steps - best we can do
					if(gb->Seen('E'))
					{
						platform->SetDriveStepsPerUnit(AXES, gb->GetFValue());
						seen=true;
					}
				}
				else if(gb->Seen('E')&& ((drive-AXES) == selectedHead - 1))//then do active extruder
				{
						platform->SetDriveStepsPerUnit(AXES+selectedHead - 1, gb->GetFValue());
						seen=true;
				}
			}
			reprap.GetMove()->SetStepHypotenuse();
			if (!seen)
			{
				snprintf(reply, STRING_LENGTH, "Steps/mm: X: %f, Y: %f, Z: %f, E: ",
						platform->DriveStepsPerUnit(X_AXIS), platform->DriveStepsPerUnit(Y_AXIS),
						platform->DriveStepsPerUnit(Z_AXIS));
				// Fixed to do multiple extruders.
				for(int8_t drive = AXES; drive < DRIVES; drive++)
				{
					sncatf(reply, STRING_LENGTH, "%.2f:", platform->DriveStepsPerUnit(drive));
				}
			}
    	}
		break;

	case 98:
		if (gb->Seen('P'))
		{
			result = DoFileCannedCycles(gb->GetString());
		}
		break;

	case 99:
		result = FileCannedCyclesReturn();
		break;

	case 104: // Deprecated
    	if(gb->Seen('S') && selectedHead >= 0)
		{
			//only sets the selected head (As set by T#)
    		reprap.GetHeat()->SetActiveTemperature(selectedHead, gb->GetFValue()); // 0 is the bed
    		reprap.GetHeat()->Activate(selectedHead);
		}
		break;

	case 105: // Deprecated...
		strncpy(reply, "T:", STRING_LENGTH);
    	//FIXME - why did this decrement rather than increment through the heaters (odd behaviour)
    	for(int8_t heater = 1; heater < HEATERS; heater++)
		{
			sncatf(reply, STRING_LENGTH, "%.1f ", reprap.GetHeat()->GetTemperature(heater));
		}
		sncatf(reply, STRING_LENGTH, "B:%.1f", reprap.GetHeat()->GetTemperature(0));
		break;

	case 106: // Fan on or off
		if (gb->Seen('I'))
		{
			coolingInverted = (gb->GetIValue() > 0);
		}
		if (gb->Seen('S'))
		{
			float f = gb->GetFValue();
			f = min<float>(f, 255.0);
			f = max<float>(f, 0.0);
			if (coolingInverted)
			{
				platform->CoolingFan(255.0 - f);
			}
			else
			{
				platform->CoolingFan(f);
			}
		}
		break;

	case 107: // Fan off - deprecated
		platform->CoolingFan(coolingInverted ? 255.0 : 0.0);
		break;

	case 109: 	// Set extruder temperature and wait - deprecated
    	if(gb->Seen('S') && selectedHead >= 0)
    	{
    		reprap.GetHeat()->SetActiveTemperature(selectedHead, gb->GetFValue()); // 0 is the bed
    		reprap.GetHeat()->Activate(selectedHead);
    	}
    	//check here rather than falling through to M116, we want to just wait for the extruder we specified (otherwise use M116 not M109)
    	result = reprap.GetHeat()->HeaterAtSetTemperature(selectedHead);
    	break;

	case 110: // Set line numbers - line numbers are dealt with in the GCodeBuffer class
		break;

	case 111: // Debug level
		if (gb->Seen('S'))
		{
			reprap.SetDebug(gb->GetIValue());
		}
		break;

	case 112: // Emergency stop - acted upon in Webserver, but also here in case it comes from USB etc.
		reprap.EmergencyStop();
		break;

	case 114: // Deprecated
		{
			const char* str = GetCurrentCoordinates();
			if (str != 0)
			{
				strncpy(reply, str, STRING_LENGTH);
			}
			else
			{
				result = false;
			}
		}
		break;

	case 115: // Print firmware version
		snprintf(reply, STRING_LENGTH, "FIRMWARE_NAME:%s FIRMWARE_VERSION:%s ELECTRONICS:%s DATE:%s", NAME, VERSION,
				ELECTRONICS, DATE);
		break;

	case 116: // Wait for everything, especially set temperatures
		if (!AllMovesAreFinishedAndMoveBufferIsLoaded())
		{
			return false;
		}
		result = reprap.GetHeat()->AllHeatersAtSetTemperatures();
		break;

    	//TODO M119
    case 119:
        platform->Message(HOST_MESSAGE, "M119 - endstop status not yet implemented\n");
    	break;

	case 120:
		result = Push();
		break;

	case 121:
		result = Pop();
		break;

	case 122:
		reprap.Diagnostics();
		break;

	case 126: // Valve open
		platform->Message(HOST_MESSAGE, "M126 - valves not yet implemented\n");
		break;

	case 127: // Valve closed
		platform->Message(HOST_MESSAGE, "M127 - valves not yet implemented\n");
		break;

	case 135: // Set PID sample interval
		break;

	case 140: // Set bed temperature
		if (gb->Seen('S'))
		{
			reprap.GetHeat()->SetActiveTemperature(0, gb->GetFValue());
			reprap.GetHeat()->Activate(0);
		}
		break;

	case 141: // Chamber temperature
		platform->Message(HOST_MESSAGE, "M141 - heated chamber not yet implemented\n");
		break;

    case 160: //number of mixing filament drives
    	if(gb->Seen('S'))
		{
			int iValue=gb->GetIValue();
			platform->SetMixingDrives(iValue);
		}
		break;

    case 190: // Deprecated...
    	if(gb->Seen('S'))
    	{
			float value=gb->GetFValue();
			reprap.GetHeat()->SetActiveTemperature(0, value);
			reprap.GetHeat()->SetStandbyTemperature(0, value); // FIXME have to set both?not sure as the bed should always be selected
			reprap.GetHeat()->Activate(0);
    	}
    	result = reprap.GetHeat()->HeaterAtSetTemperature(0);
    	break;

	case 201: // Set axis accelerations
		for (int8_t drive = 0; drive < DRIVES; drive++)
		{
    		//Do AXES first
			if(gb->Seen(gCodeLetters[drive]) && drive<AXES)
			{
				platform->SetAcceleration(drive, gb->GetFValue());
    		}
			else if(selectedHead < 0)
    		{
    			if(gb->Seen('E')) // Do first one - best we can do
    			{
    				platform->SetAcceleration(AXES, gb->GetFValue());
    			}
    		}//then do active extruder
			else if(gb->Seen('E') && ((drive-AXES) == selectedHead-1))
			{
				platform->SetAcceleration(AXES+selectedHead-1, gb->GetFValue()); //Set the E acceleration for the currently selected tool
			}
			else
			{
    			platform->SetAcceleration(drive, -1);
			}
		}
		break;

	case 203: // Set maximum feed rates
		for (int8_t drive = 0; drive < DRIVES; drive++)
		{
    		//Do AXES first
    		if(gb->Seen(gCodeLetters[drive]) && drive<AXES)
			{
				float value = gb->GetFValue() * distanceScale * 0.016666667; // G Code feedrates are in mm/minute; we need mm/sec;
				platform->SetMaxFeedrate(drive, value);
    		}
    		else if(selectedHead < 0)
    		{
    			if(gb->Seen('E'))
    			{
    				float value = gb->GetFValue()*distanceScale*0.016666667; // G Code feedrates are in mm/minute; we need mm/sec;
    				platform->SetMaxFeedrate(AXES, value); //Set the E Steps for the first E - best we can do
    			}
    		}
    		else if(gb->Seen('E') && ((drive-AXES) == selectedHead-1))//then do active extruder
    		{
    			float value = gb->GetFValue()*distanceScale*0.016666667; // G Code feedrates are in mm/minute; we need mm/sec;
    			platform->SetMaxFeedrate(AXES+selectedHead-1, value); //Set the E Steps for the currently selected tool
    		}
		}
		break;

	case 205: //M205 advanced settings:  minimum travel speed S=while printing T=travel only,  B=minimum segment time X= maximum xy jerk, Z=maximum Z jerk
		break;

	case 206:  // Offset axes
		result = OffsetAxes(gb);
		break;

	case 208: // Set maximum axis lengths. If there is an S parameter with value 1 then  we set the min value, alse we set the max value.
		{
			bool setMin;
			if (gb->Seen('S'))
			{
				setMin = (gb->GetIValue() == 1);
			}
			else
			{
				setMin = false;
			}

			bool setSomething = false;
			for (int8_t axis = 0; axis < AXES; axis++)
			{
				if (gb->Seen(gCodeLetters[axis]))
				{
					float value = gb->GetFValue() * distanceScale;
					if (setMin)
					{
						platform->SetAxisMinimum(axis, value);
					}
					else
					{
						platform->SetAxisMaximum(axis, value);
					}
					setSomething = true;
				}
			}

			if (!setSomething)
			{
				snprintf(reply, STRING_LENGTH, "X:%.1f Y:%.1f Z:%.1f",
							(setMin) ? platform->AxisMinimum(X_AXIS) : platform->AxisMaximum(X_AXIS),
							(setMin) ? platform->AxisMinimum(Y_AXIS) : platform->AxisMaximum(Y_AXIS),
							(setMin) ? platform->AxisMinimum(Z_AXIS) : platform->AxisMaximum(Z_AXIS)
						);
			}
		}
		break;

	case 210: // Set homing feed rates
		for (int8_t axis = 0; axis < AXES; axis++)
		{
			if (gb->Seen(gCodeLetters[axis]))
			{
				float value = gb->GetFValue() * distanceScale * 0.016666667;
				platform->SetHomeFeedRate(axis, value);
			}
		}
		break;

	case 220:	// set speed factor override percentage
		if (gb->Seen('S'))
		{
			speedFactor = gb->GetFValue()/(60 * 100.0);		// include the conversion from mm/minute to mm/second
		}
		break;

	case 221:	// set extrusion factor override percentage
		if (gb->Seen('S'))
		{
			extrusionFactor = gb->GetFValue()/100.0;
		}
		break;

	case 301: // Set hot end PID values
		SetPidParameters(gb, 1, reply);
		break;

	case 302: // Allow cold extrudes
		break;

	case 304: // Set heated bed parameters
		SetPidParameters(gb, 0, reply);
		break;

	case 305:
		SetHeaterParameters(gb, reply);
		break;

	case 503: // list variable settings
		result = SendConfigToLine();
		break;

    case 540:
    	if(gb->Seen('P'))
    	{
    	    SetMACAddress(gb);
    	}
    	break;

	case 550: // Set machine name
		if (gb->Seen('P'))
			reprap.GetWebserver()->SetName(gb->GetString());
		break;

	case 551: // Set password
		if (gb->Seen('P'))
		{
			reprap.GetWebserver()->SetPassword(gb->GetString());
		}
		break;

	case 552: // Set/Get IP address
		if (gb->Seen('P'))
		{
			SetEthernetAddress(gb, code);
		}
		else
		{
			const byte *ip = platform->IPAddress();
			snprintf(reply, STRING_LENGTH, "IP address: %d.%d.%d.%d\n ", ip[0], ip[1], ip[2], ip[3]);
		}
		break;

	case 553: // Set/Get netmask
		if (gb->Seen('P'))
		{
			SetEthernetAddress(gb, code);
		}
		else
		{
			const byte *nm = platform->NetMask();
			snprintf(reply, STRING_LENGTH, "Net mask: %d.%d.%d.%d\n ", nm[0], nm[1], nm[2], nm[3]);
		}
		break;

	case 554: // Set/Get gateway
		if (gb->Seen('P'))
		{
			SetEthernetAddress(gb, code);
		}
		else
		{
			const byte *gw = platform->GateWay();
			snprintf(reply, STRING_LENGTH, "Gateway: %d.%d.%d.%d\n ", gw[0], gw[1], gw[2], gw[3]);
		}
		break;

	case 555: // Set firmware type to emulate
		if (gb->Seen('P'))
		{
			platform->SetEmulating((Compatibility) gb->GetIValue());
		}
		break;

	case 556: // Axis compensation
		if (gb->Seen('S'))
		{
			float value = gb->GetFValue();
			for (int8_t axis = 0; axis < AXES; axis++)
			{
				if (gb->Seen(gCodeLetters[axis]))
				{
					reprap.GetMove()->SetAxisCompensation(axis, gb->GetFValue() / value);
				}
			}
		}
		break;

	case 557: // Set Z probe point coordinates
		if (gb->Seen('P'))
		{
			int iValue = gb->GetIValue();
			if (gb->Seen(gCodeLetters[X_AXIS]))
				reprap.GetMove()->SetXBedProbePoint(iValue, gb->GetFValue());
			if (gb->Seen(gCodeLetters[Y_AXIS]))
				reprap.GetMove()->SetYBedProbePoint(iValue, gb->GetFValue());
		}
		break;

	case 558: // Set Z probe type
		if (gb->Seen('P'))
		{
			platform->SetZProbeType(gb->GetIValue());
		}
		else
		{
			snprintf(reply, STRING_LENGTH, "%d", platform->GetZProbeType());
		}
		break;

	case 559: // Upload config.g or another gcode file to put in the sys directory
		{
			const char* str;
			if (gb->Seen('P'))
			{
				str = gb->GetString();
			}
			else
			{
				str = platform->GetConfigFile();
			}
			bool ok = OpenFileToWrite(platform->GetSysDir(), str, gb);
			if (ok)
			{
				snprintf(reply, STRING_LENGTH, "Writing to file: %s", str);
			}
			else
			{
				snprintf(reply, STRING_LENGTH, "Can't open file %s for writing.\n", str);
				error = true;
			}
		}
		break;

	case 560: // Upload reprap.htm or another web interface file
		{
			const char* str;
			if (gb->Seen('P'))
			{
				str = gb->GetString();
			}
			else
			{
				str = INDEX_PAGE;
			}
			bool ok = OpenFileToWrite(platform->GetWebDir(), str, gb);
			if (ok)
			{
				snprintf(reply, STRING_LENGTH, "Writing to file: %s", str);
			}
			else
			{
				snprintf(reply, STRING_LENGTH, "Can't open file %s for writing.\n", str);
				error = true;
			}
		}
		break;

	case 561:
		reprap.GetMove()->SetIdentityTransform();
		break;

	case 562: // Reset temperature fault - use with great caution
		if (gb->Seen('P'))
		{
			int iValue = gb->GetIValue();
			reprap.GetHeat()->ResetFault(iValue);
		}
		break;

    case 563: // Define tool

    	break;

    case 564: // Think outside the box?
    	if(gb->Seen('S'))
    	{
    	    limitAxes = (gb->GetIValue() != 0);
    	}
		break;

	case 906: // Set Motor currents
		for (uint8_t i = 0; i < DRIVES; i++)
		{
    		//Do AXES first
    		if(gb->Seen(gCodeLetters[i])&& i<AXES)
			{
    			float value = gb->GetFValue(); // mA
				platform->SetMotorCurrent(i, value);
    		}
    		else if(selectedHead < 0)
    		{
    			if(gb->Seen('E'))
    			{
    				float value = gb->GetFValue(); // mA
    				platform->SetMotorCurrent(AXES, value); // Set first one - best we can do
    			}
    		}
    		else //do for selected extruder
    		{
    			if(gb->Seen(gCodeLetters[i]))
    			{
    				float value = gb->GetFValue(); // mA
    				platform->SetMotorCurrent(AXES+selectedHead-1, value);
    			}
			}
		}
		break;

	case 998:
		if (gb->Seen('P'))
		{
			snprintf(reply, STRING_LENGTH, "%s", gb->GetIValue());
			resend = true;
		}
		break;

	case 999:
		result = DoDwellTime(0.5);		// wait half a second to allow the response to be sent back to the web server, otherwise it may retry
		if (result)
		{
			platform->SoftwareReset(SoftwareResetReason::user);			// doesn't return
		}
		break;

	case 117: // in Marlin mode this means display message on LCD. We don't have an LCD so just return OK.
		if (platform->Emulating() == marlin)
		{
			break;
		}
		// no break
	default:
		error = true;
		snprintf(reply, STRING_LENGTH, "invalid M Code: %s", gb->Buffer());
	}
	if (result)
	{
		HandleReply(error, gb == serialGCode, reply, 'M', code, resend);
	}
	return result;
}

bool GCodes::HandleTcode(GCodeBuffer* gb)
{
	char reply[STRING_LENGTH];
	reply[0] = 0;

	int code = gb->GetIValue();
	if (code == selectedHead)
	{
		HandleReply(false, gb == serialGCode, reply, 'T', code, false);
		return true;
	}

	for (int8_t i = AXES; i < DRIVES; i++)
	{
    	if(selectedHead == i - AXES + 1)
    	{
    		reprap.GetHeat()->Standby(selectedHead);
		}
	}

    bool toolNotFound = true;
	for (int8_t i = AXES; i < DRIVES; i++)
	{
		if(code == i - AXES + 1)
		{
			selectedHead = code;
			reprap.GetHeat()->Activate(selectedHead);
			toolNotFound = false;
		}
	}

    if(toolNotFound)
    {
    	selectedHead = -1;
    }

//      snprintf(reply, STRING_LENGTH, "Invalid T Code: %s", gb->Buffer());

	HandleReply(false, gb == serialGCode, reply, 'T', code, false);
	return true;
}

// Return the amount of filament extruded
float GCodes::GetExtruderPosition(uint8_t extruder) const
{
	return (extruder < (DRIVES - AXES)) ? lastPos[extruder] : 0;
}

// Pause the current SD card print. Called from the web interface.
void GCodes::PauseSDPrint()
{
	if (fileBeingPrinted.IsLive())
	{
		fileToPrint.MoveFrom(fileBeingPrinted);
		fileGCode->Pause();		// if we are executing some sort of wait command, pause it until we restart
	}
}

//*************************************************************************************

// This class stores a single G Code and provides functions to allow it to be parsed

GCodeBuffer::GCodeBuffer(Platform* p, const char* id)
{
	platform = p;
	identity = id;
	writingFileDirectory = NULL; // Has to be done here as Init() is called every line.
}

void GCodeBuffer::Init()
{
	gcodePointer = 0;
	readPointer = -1;
	inComment = false;
	state = idle;
}

int GCodeBuffer::CheckSum()
{
	int cs = 0;
	for (int i = 0; gcodeBuffer[i] != '*' && gcodeBuffer[i] != 0; i++)
		cs = cs ^ gcodeBuffer[i];
	cs &= 0xff;  // Defensive programming...
	return cs;
}

// Add a byte to the code being assembled.  If false is returned, the code is
// not yet complete.  If true, it is complete and ready to be acted upon.

bool GCodeBuffer::Put(char c)
{
	bool result = false;
	gcodeBuffer[gcodePointer] = c;

	if (c == ';')
	{
		inComment = true;
	}

	if (c == '\n' || !c)
	{
		gcodeBuffer[gcodePointer] = 0;
		Init();
		if (reprap.Debug() && gcodeBuffer[0] && !writingFileDirectory) // Don't bother with blank/comment lines
		{
			platform->Message(HOST_MESSAGE, identity);
			platform->Message(HOST_MESSAGE, gcodeBuffer);
			platform->Message(HOST_MESSAGE, "\n");
		}

		// Deal with line numbers and checksums

		if (Seen('*'))
		{
			int csSent = GetIValue();
			int csHere = CheckSum();
			Seen('N');
			if (csSent != csHere)
			{
				snprintf(gcodeBuffer, GCODE_LENGTH, "M998 P%d", GetIValue());
				Init();
				result = true;
				return result;
			}

			// Strip out the line number and checksum

			while (gcodeBuffer[gcodePointer] != ' ' && gcodeBuffer[gcodePointer])
				gcodePointer++;

			// Anything there?

			if (!gcodeBuffer[gcodePointer])
			{
				// No...
				gcodeBuffer[0] = 0;
				Init();
				result = true;
				return result;
			}

			// Yes...

			gcodePointer++;
			int gp2 = 0;
			while (gcodeBuffer[gcodePointer] != '*' && gcodeBuffer[gcodePointer])
			{
				gcodeBuffer[gp2] = gcodeBuffer[gcodePointer++];
				gp2++;
			}
			gcodeBuffer[gp2] = 0;
			Init();
		}

		result = true;
	}
	else
	{
		if (!inComment || writingFileDirectory)
			gcodePointer++;
	}

	if (gcodePointer >= GCODE_LENGTH)
	{
		platform->Message(HOST_MESSAGE, "G Code buffer length overflow.\n");
		gcodePointer = 0;
		gcodeBuffer[0] = 0;
	}

	return result;
}

// Is 'c' in the G Code string?
// Leave the pointer there for a subsequent read.

bool GCodeBuffer::Seen(char c)
{
	readPointer = 0;
	for (;;)
	{
		char b = gcodeBuffer[readPointer];
		if (b == 0 || b == ';') break;
		if (b == c) return true;
		++readPointer;
	}
	readPointer = -1;
	return false;
}

// Get a float after a G Code letter found by a call to Seen()

float GCodeBuffer::GetFValue()
{
	if (readPointer < 0)
	{
		platform->Message(HOST_MESSAGE, "GCodes: Attempt to read a GCode float before a search.\n");
		readPointer = -1;
		return 0.0;
	}
	float result = (float) strtod(&gcodeBuffer[readPointer + 1], 0);
	readPointer = -1;
	return result;
}

// Get a :-separated list of floats after a key letter

const void GCodeBuffer::GetFloatArray(float a[], int& length)
{
	length = 0;
	if(readPointer < 0)
	{
		platform->Message(HOST_MESSAGE, "GCodes: Attempt to read a GCode float array before a search.\n");
		readPointer = -1;
		return;
	}

	bool inList = true;
	while(inList)
	{
		a[length] = (float)strtod(&gcodeBuffer[readPointer + 1], 0);
		length++;
		readPointer++;
		while(gcodeBuffer[readPointer] && (gcodeBuffer[readPointer] != ' ') && (gcodeBuffer[readPointer] != LIST_SEPARATOR))
		{
			readPointer++;
		}
		if(gcodeBuffer[readPointer] != LIST_SEPARATOR)
		{
			inList = false;
		}
	}
	readPointer = -1;
}

// Get a :-separated list of longs after a key letter

const void GCodeBuffer::GetLongArray(long l[], int& length)
{
	length = 0;
	if(readPointer < 0)
	{
		platform->Message(HOST_MESSAGE, "GCodes: Attempt to read a GCode long array before a search.\n");
		readPointer = -1;
		return;
	}

	bool inList = true;
	while(inList)
	{
		l[length] = strtol(&gcodeBuffer[readPointer + 1], 0, 0);
		length++;
		readPointer++;
		while(gcodeBuffer[readPointer] && (gcodeBuffer[readPointer] != ' ') && (gcodeBuffer[readPointer] != LIST_SEPARATOR))
		{
			readPointer++;
		}
		if(gcodeBuffer[readPointer] != LIST_SEPARATOR)
		{
			inList = false;
		}
	}
	readPointer = -1;
}

// Get a string after a G Code letter found by a call to Seen().
// It will be the whole of the rest of the GCode string, so strings
// should always be the last parameter.

const char* GCodeBuffer::GetString()
{
	if (readPointer < 0)
	{
		platform->Message(HOST_MESSAGE, "GCodes: Attempt to read a GCode string before a search.\n");
		readPointer = -1;
		return "";
	}
	const char* result = &gcodeBuffer[readPointer + 1];
	readPointer = -1;
	return result;
}

// This returns a pointer to the end of the buffer where a
// string starts.  It assumes that an M or G search has
// been done followed by a GetIValue(), so readPointer will
// be -1.  It absorbs "M/Gnnn " (including the space) from the
// start and returns a pointer to the next location.

// This is provided for legacy use, in particular in the M23
// command that sets the name of a file to be printed.  In
// preference use GetString() which requires the string to have
// been preceded by a tag letter.

const char* GCodeBuffer::GetUnprecedentedString()
{
	readPointer = 0;
	while (gcodeBuffer[readPointer] && gcodeBuffer[readPointer] != ' ')
	{
		readPointer++;
	}

	if (!gcodeBuffer[readPointer])
	{
		platform->Message(HOST_MESSAGE, "GCodes: String expected but not seen.\n");
		readPointer = -1;
		return gcodeBuffer; // Good idea?
	}

	const char* result = &gcodeBuffer[readPointer + 1];
	readPointer = -1;
	return result;
}

// Get an long after a G Code letter

long GCodeBuffer::GetLValue()
{
	if (readPointer < 0)
	{
		platform->Message(HOST_MESSAGE, "GCodes: Attempt to read a GCode int before a search.\n");
		readPointer = -1;
		return 0;
	}
	long result = strtol(&gcodeBuffer[readPointer + 1], 0, 0);
	readPointer = -1;
	return result;
}
<|MERGE_RESOLUTION|>--- conflicted
+++ resolved
@@ -1139,11 +1139,7 @@
 void GCodes::QueueFileToPrint(const char* fileName)
 {
 	fileToPrint.Close();
-<<<<<<< HEAD
-	fileGCode->CancelPause();       // if we paused it and then asked to print a new file, cancel any pending command
-=======
 	fileGCode->CancelPause();	// if we paused it and then asked to print a new file, cancel any pending command
->>>>>>> 73724a4b
 	FileStore *f = platform->GetFileStore(platform->GetGCodeDir(), fileName, false);
 	if (f != NULL)
 	{
